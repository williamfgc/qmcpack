--- conflicted
+++ resolved
@@ -1147,21 +1147,18 @@
         ('oic5'           , 'n2_t2'         ) : 'mpirun -np 32 test.x',
         ('oic5'           , 'n2_t2_e'       ) : 'mpirun -np 32 test.x',
         ('oic5'           , 'n2_t2_p2'      ) : 'mpirun -np 4 test.x',
-<<<<<<< HEAD
         ('perlmutter'     , 'n1'            ) : 'srun test.x',
         ('perlmutter'     , 'n1_p1'         ) : 'srun test.x',
         ('perlmutter'     , 'n2'            ) : 'srun test.x',
         ('perlmutter'     , 'n2_t2'         ) : 'srun test.x',
         ('perlmutter'     , 'n2_t2_e'       ) : 'srun test.x',
         ('perlmutter'     , 'n2_t2_p2'      ) : 'srun test.x',
-=======
         ('polaris'        , 'n1'            ) : 'mpiexec --cpu-bind depth --depth=1 -n 32 --ppn 32 --env OMP_NUM_THREADS=1 test.x',
         ('polaris'        , 'n1_p1'         ) : 'mpiexec --cpu-bind depth --depth=1 -n 1 --ppn 1 --env OMP_NUM_THREADS=1 test.x',
         ('polaris'        , 'n2'            ) : 'mpiexec --cpu-bind depth --depth=1 -n 64 --ppn 32 --env OMP_NUM_THREADS=1 test.x',
         ('polaris'        , 'n2_t2'         ) : 'mpiexec --cpu-bind depth --depth=2 -n 32 --ppn 16 --env OMP_NUM_THREADS=2 test.x',
         ('polaris'        , 'n2_t2_e'       ) : 'mpiexec --cpu-bind depth --depth=2 -n 32 --ppn 16 --env OMP_NUM_THREADS=2 test.x',
         ('polaris'        , 'n2_t2_p2'      ) : 'mpiexec --cpu-bind depth --depth=2 -n 4 --ppn 2 --env OMP_NUM_THREADS=2 test.x',
->>>>>>> 5283fd14
         ('rhea'           , 'n1'            ) : 'srun -N 1 -n 16 test.x',
         ('rhea'           , 'n1_p1'         ) : 'srun -N 1 -n 1 test.x',
         ('rhea'           , 'n2'            ) : 'srun -N 2 -n 32 test.x',
@@ -1688,7 +1685,6 @@
 export OMP_NUM_THREADS=1
 export ENV_VAR=1
 mpirun -np 64 test.x''',
-<<<<<<< HEAD
         perlmutter = '''#!/bin/bash
 #SBATCH -C cpu
 #SBATCH -q regular
@@ -1707,7 +1703,6 @@
 export OMP_NUM_THREADS=1
 export ENV_VAR=1
 srun test.x''',
-=======
         polaris = '''#!/bin/sh
 #PBS -l select=2:system=polaris
 #PBS -l place=scatter
@@ -1725,7 +1720,6 @@
 export ENV_VAR=1
 export OMP_NUM_THREADS=1
 mpiexec --cpu-bind depth --depth=1 -n 64 --ppn 32 --env OMP_NUM_THREADS=1 test.x''',
->>>>>>> 5283fd14
         rhea = '''#!/bin/bash
 #SBATCH --job-name jobname
 #SBATCH --account=ABC123
