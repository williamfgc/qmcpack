--- conflicted
+++ resolved
@@ -3047,7 +3047,6 @@
     def write_job_header(self,job):
         if job.queue is None:
             job.queue='normal'
-<<<<<<< HEAD
         #end if
         
         if job.queue == 'development':
@@ -3080,42 +3079,7 @@
             max_processes_per_node = 48
         else:
             max_processes_per_node = 68
-        
-=======
-	#end if
-
-	if job.queue == 'development':
-	    max_nodes = 16
-	    max_time = 2
-	elif job.queue == 'normal':
-	    max_nodes = 256
-	    max_time = 48
-	elif job.queue == 'large':
-	    max_nodes = 2048
-	    max_time = 48
-	elif job.queue == 'long':
-	    max_nodes = 32
-	    max_time = 96
-	elif job.queue == 'flat_quadrant':
-	    max_nodes = 24
-	    max_time = 48
-	elif job.queue == 'skx-dev':
-	    max_nodes = 4
-	    max_time = 2
-	elif job.queue == 'skx-normal':
-	    max_nodes = 128
-	    max_time = 48
-	elif job.queue == 'skx-large':
-	    max_nodes = 868
-	    max_time = 48
-	#end if
-
-	if 'skx' in job.queue:
-	    max_processes_per_node = 48
-	else:
-	    max_processes_per_node = 68
-
->>>>>>> 643bbf17
+        #end if
         job.total_hours = job.days*24 + job.hours + job.minutes/60.0 + job.seconds/3600.0
         if job.total_hours > max_time:
             self.warn('!!! ATTENTION !!!\n  the maximum runtime on {0} should not be more than {1}\n  you requested: {2}'.format(job.queue,max_time,job.total_hours))
