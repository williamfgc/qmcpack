--- conflicted
+++ resolved
@@ -5,10 +5,6 @@
 import shutil
 import traceback
 from optparse import OptionParser
-<<<<<<< HEAD
-from numpy import ndarray,array,abs,bool_
-=======
->>>>>>> b7dc7acb
 
 # find the path to the nxs-test executable and its parent directory
 scriptpath=os.path.realpath(__file__)
@@ -127,115 +123,6 @@
 #   simulation analyzers
 
 
-<<<<<<< HEAD
-# determine if two values differ
-def value_diff(v1,v2,tol=1e-6,int_as_float=False):
-    diff = False
-    if int_as_float and isinstance(v1,(int,float)) and isinstance(v2,(int,float)):
-        diff = abs(float(v1)-float(v2))>tol
-    elif not isinstance(v1,type(v2)):
-        diff = True
-    elif isinstance(v1,(bool,int,str)):
-        diff = v1!=v2
-    elif isinstance(v1,float):
-        diff = abs(v1-v2)>tol
-    elif isinstance(v1,(list,tuple)):
-        try:
-            v1 = array(v1).ravel() # fix for length 1 tuples
-            v2 = array(v2).ravel()
-        except:
-            v1 = array(v1,dtype=object).ravel()
-            v2 = array(v2,dtype=object).ravel()
-        #end try
-        for vv1,vv2 in zip(v1,v2):
-            diff |= value_diff(vv1,vv2,tol,int_as_float)
-        #end for
-    elif isinstance(v1,ndarray):
-        v1 = v1.ravel()
-        v2 = v2.ravel()
-        for vv1,vv2 in zip(v1,v2):
-            diff |= value_diff(vv1,vv2,tol,int_as_float)
-        #end for
-    elif isinstance(v1,dict):
-        diff = v1!=v2
-    elif isinstance(v1,set):
-        diff = v1!=v2
-    elif v1 is None and v2 is None:
-        diff = False
-    elif hasattr(v1,'__len__') and hasattr(v2,'__len__') and len(v1)==0 and len(v2)==0:
-        None
-    else:
-        diff = True # unsupported types
-    #end if
-    return diff
-#end def value_diff
-
-
-# determine if two objects differ
-def object_diff(o1,o2,tol=1e-6,full=False,int_as_float=False):
-    diff1 = dict()
-    diff2 = dict()
-    o1    = o1._serial()
-    o2    = o2._serial()
-    keys1 = set(o1._keys())
-    keys2 = set(o2._keys())
-    ku1   = keys1 - keys2
-    ku2   = keys2 - keys1
-    km    = keys1 & keys2
-    for k in ku1:
-        diff1[k] = o1[k]
-    #end for
-    for k in ku2:
-        diff2[k] = o2[k]
-    #end for
-    for k in km:
-        v1 = o1[k]
-        v2 = o2[k]
-        if value_diff(v1,v2,tol,int_as_float):
-            diff1[k] = v1
-            diff2[k] = v2
-        #end if
-    #end for
-    diff = len(diff1)!=0 or len(diff2)!=0
-    if not full:
-        return diff
-    else:
-        return diff,diff1,diff2
-    #end if
-#end def object_diff
-
-
-# print the difference between two objects
-def print_diff(o1,o2): # used in debugging, not actual tests
-    from nexus import obj
-    print 20*'='
-    print o1
-    print 20*'='
-    print o2
-    diff,diff1,diff2 = object_diff(o1,o2,full=True)
-    d1 = obj(diff1)
-    d2 = obj(diff2)
-    print 20*'='
-    print d1
-    print 20*'='
-    print d2
-#end def print_diff
-
-
-
-# additional convenience functions to use value_diff and object_diff
-value_neq = value_diff
-def value_eq(*args,**kwargs):
-    return not value_neq(*args,**kwargs)
-#end def value_eq
-
-object_neq = object_diff
-def object_eq(*args,**kwargs):
-    return not object_neq(*args,**kwargs)
-#end def object_eq
-
-=======
->>>>>>> b7dc7acb
 
 
 # exception indicating test failure
@@ -345,6 +232,7 @@
     os.chdir(NexusTestBase.launch_path)
     NexusTestBase.current_label = label
     NexusTestBase.label_count  += 1
+    NexusTestBase.current_test.subtests.append(label)
 #end def nlabel
 
 
@@ -473,7 +361,7 @@
 
 # check an assertion
 def nassert(result):
-    if not isinstance(result,(bool,bool_)):
+    if not isinstance(result,bool):
         raise NexusTestMisconstructed
     elif not result:
         nfail()
@@ -584,6 +472,7 @@
         self.status            = NexusTest.status_options['unused']
         self.unit_tests        = set() # complete set of unit tests
         self.unit_tests_called = set() # set of unit tests called so far
+        self.subtests          = []    # list of subtests called
         NexusTest.test_list.append(self)
         NexusTest.test_dict[self.name] = self
     #end def __init__
@@ -3344,12 +3233,12 @@
 
         imap = np.arange(100,dtype=int)
 
-        nassert((pc.cell_indices()==imap).all())
-        nassert((p.cell_indices(pc.r)==imap).all())
-        nassert((sc.cell_indices()==imap).all())
-        nassert((s.cell_indices(sc.r)==imap).all())
-        nassert((cc.cell_indices()==imap).all())
-        nassert((c.cell_indices(cc.r)==imap).all())
+        nassert(bool((pc.cell_indices()==imap).all()))
+        nassert(bool((p.cell_indices(pc.r)==imap).all()))
+        nassert(bool((sc.cell_indices()==imap).all()))
+        nassert(bool((s.cell_indices(sc.r)==imap).all()))
+        nassert(bool((cc.cell_indices()==imap).all()))
+        nassert(bool((c.cell_indices(cc.r)==imap).all()))
     #end def test_cell_indices_2d
 
     test_cell_indices_2d()
@@ -3816,6 +3705,10 @@
                       action='store_true',default=False,
                       help='Print help information and exit (default=%default).'
                       )
+    parser.add_option('-v','--verbose',dest='verbose',
+                      action='store_true',default=False,
+                      help='Print detailed information (default=%default).'
+                      )
     parser.add_option('-R','--regex',dest='regex',
                       default='none',
                       help='Tests with names matching the regular expression (regex) will be run.  The default behavior is to run all tests (default=%default).'
@@ -3984,6 +3877,12 @@
                 sn = (len(slt)-len(sn))*' '+sn
             #end if
             print(' {0}/{1} {2}   {3}  {4:3.2f} sec'.format(sn,slt,title,status,t2-t1))
+            if options.verbose:
+                pad = (len(sn)+len(slt)+5)*' '
+                for subtest in test.subtests:
+                    print(pad+'subtest: '+subtest)
+                #end for
+            #end if
         #end if
         
         # print more information if failed
