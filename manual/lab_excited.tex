\chapter{Lab 5: Excited State Calculations}
\label{chap:excited}

\hide{
	\begin{flushleft}
		\textbf{Lab author: Kayahan Saritas}\footnote{Oak Ridge National Laboratory}
		
		\textbf{Creation date: November 29, 2018}
	\end{flushleft}
}

\section{Topics covered in this Lab}
\begin{itemize}
	\item{Tiling DFT primitive cells into optimal QMC supercells}
	\item{Fundamentals of  between neutral and charged calculations}
	\item{Calculating quasiparticle excitation energies of condensed matter systems}
	\item{Calculating optical excitation energies of condensed matter systems}
\end{itemize}

\section{Lab directories and files}

\begin{verbatim}
labs/lab5_excited_properties/
├── band.py           - Band structure calculation for Carbon Diamond
├── optical.py        - VMC optical gap calculation using the tiling matrix from band.py
├── quasiparticle.py  - VMC quasiparticle gap calculation using the tiling matrix from band.py
└── pseudopotentials      - pseudopotential directory
    ├── C.BFD.upf         - C PP for Quantum ESPRESSO
    └── C.BFD.xml         - C PP for QMCPACK
\end{verbatim}

The goal of this lab is to perform neutral and charged excitation calculations in condensed matter systems using QMCPACK. 
Throughout this lab, a working knowledge of \textit{Lab4 Condensed Matter Calculations} is assumed. 
First, we will introduce the concepts of neutral and charged excitations. 
We will briefly discuss these in relation to the specific experimental studies that must be used to benchmark DMC results. 
Secondly, we will perform charged (quasiparticle) and neutral (optical) excitations calculations on C-diamond.

\section{Basics and excited state experiments}
Although VMC and DMC methods are better suited for studying ground state properties of materials, they can still provide useful information regarding the excited states. 
Unlike the applications of band structure theory such as DFT and GW, it is more challenging to obtain the complete excitation spectra using DMC. 
However, it is relatively straightforward to calculate the band gap minimum of a condensed matter system using DMC. 

We will briefly discuss the two main ways of obtaining the band gap minimum through experiments: photoemission and absorption studies.  
The energy required to remove an electron from a neutral system is called the ionization potential (IP), which is available from direct photoemission experiments. 
In contrast, the emission energy of a negatively charged system (or the energy required to convert a negatively charged system to a neutral system) known as electron affinity (EA) and it is available from inverse photoemission experiments. 
Outline of these experiments are shown in Fig. \ref{fig:lab_ex_exp}. 

Following the explanation in the previous paragraph and Fig. \ref{fig:lab_ex_exp}, the \textit{quasiparticle} band gap of a material can be defined as:
\begin{equation}
	E_g=EA-IP=(E_{N+1}^{CBM}-E_{N}^{K'})-(E_{N}^{K'}-E_{N-1}^{VBM})=E_{N+1}^{CBM}+E_{N-1}^{VBM}-2*E_{N}^{K'}\label{eq:qp}
\end{equation}
where $N$ is the number of electrons in the neutral system and $E_{N}$ is the ground state energy of the neutral system. 
CBM and VBM stand for the conduction band minimum and valence band maximum, respectively. K' can formally be arbitrary at the infinite limit.
However, in practical calculations, a supertwist which accommodates both CBM and VBM can be more efficient in terms of computational time and systematic finite size error cancellation. 
In the literature, the quasiparticle gap is also called the electronic gap. 
The term electronic comes from the fact that in both photoemission experiments, it is assumed that the perturbed electron is non-interacting with the sample. 

\begin{figure}
	\centering
	\includegraphics[width=0.5\textwidth]{./figures/lab_excited_experiments}
	\caption{Direct and inverse photoemission experiments involve charged excitations, whereas optical absorption experiments involves excitation that are just enough to be excited to the conduction band. From ref. \cite{Onida2002a}}
	\label{fig:lab_ex_exp}
\end{figure}

Additionally, one can also perform absorption experiments where electrons are perturbed at relatively lower energies, just enough to be excited into the conduction band. 
In absorption experiments,  electrons are perturbed at lower energies. 
Therefore, they are not completely free and the system is still considered neutral. 
Since a \textit{quasihole} and \textit{quasielectron} are formed simultaneously, it creates a bound state, unlike the free electron in the quasiparticle gap as described above. 
This process is also known as \textit{optical} excitation, which is schematically shown in Fig. \ref{fig:lab_ex_exp}, under "Absorption". 
The optical gap can be formulated as follows:
\begin{equation}
E_g^{K_1 {\rightarrow} K_2}=E^{K_1 {\rightarrow} K_2}- E_{0}\label{eq:optical}
\end{equation}
where $E^{K_1 {\rightarrow} K_2}$ is the energy of the system when a valence electron at wavevector $K_1$ is promoted to the conduction band at wavevector $K_2$. 
Therefore, the $E_g^{K_1 {\rightarrow} K_2}$ is called the optical gap for promoting an electron at $K_1$ to $K_2$.
If both CBM and VBM are on the same k-vector then the material is called direct band gap, since it can directly emit photons without any external perturbation (phonons). 
However, if CBM and VBM share different k-vectors, then the photon emitting electron has to transfer some of its momenta to the crystal lattice and then decay to the ground state. 
As this process involves an intermediate step, this property is called the indirect band gap. 
Difference between the optical and electronic band gaps are called the exciton binding energy. 
Exciton binding energy is very important for optoelectronic applications such as lasers. 
Since the recombination usually occurs between free holes and free electrons, a bound electron and hole state means that the spectrum of emission energies will be narrower. 
In the examples that follow, we will investigate the optical excitations of C-diamond.

\begin{figure}
	\hfill
	\includegraphics[width=0.41\textwidth]{./figures/lab_excited_xcrysden1}
	\includegraphics[width=0.48\textwidth]{./figures/lab_excited_xcrysden2}
	\hfill
	\caption{Visualizing the Brillouin Zone using XCRYSDEN.}
	\label{fig:lab_ex_xcrysden}
\end{figure}


\section{Preparation for the excited state calculations}\label{sec:lab_ex_prep}

In this section, we will study the preparation steps to perform excited state calculations with quantum Monte Carlo. 
Here, the most basic steps are listed in the implementation order:
\begin{enumerate}
	\item Identify the high symmetry k-points of the standardized primitive cell 
	\item Perform DFT band structure calculation along high symmetry paths
	\item Find a supertwist which includes all the k-points of interest
	\item Identify the indexing of k-points in the supertwist to be used in QMCPACK
\end{enumerate}

\subsection{Identifying high-symmetry k-points}\label{sec:lab_ex_highk}
Primitive cell is the most basic, non-unique repeat unit of a crystal in the real space. 
However, the translations of the repeat unit, the Bravais lattice is unique for each crystal, and can be represented using discrete translation operations, $R_n$:
\begin{equation}
{\bf R_n} = n_1{\bf a_1} + n_2{\bf a_2} + n_3{\bf a_3}
\end{equation}
$a_n$ are the real space lattice vectors in three dimensions. Thanks to the periodicity of the Bravais lattice, a crystal can also be represented using periodic functions in the reciprocal space:
\begin{equation}
f({\bf R_n + r})= \sum_{m}f_me^{iG_m({\bf R_n+r})}\label{eqn:lab_ex_rec_real}
\end{equation}
where $G_m$ are called as the reciprocal lattice vectors. Equation \ref{eqn:lab_ex_rec_real} also satisfies the equality $G_m\cdot{R_n}=2{\pi}N$. High-symmetry structures can be represented using a subspace of the BZ, which is called as the irreducible Brillouin Zone (iBZ). If we choose series of  paths of high-symmetry k-points which encapsulates the iBZ, we can determine the band gap and electronic structure of the material. For more discussion, please refer to any solid state physics textbook. 

There are multiple practical ways to find the high-symmetry k-point path. 
For example, one can use pymatgen, \cite{Ong2013} XCRYSDEN \cite{Kokalj1999} or SeeK-path \cite{Hinuma2017}. 
Figure \ref{fig:lab_ex_xcrysden} shows the procedure for visualizing the Brillouin Zone using XCRYSDEN after the structure file is loaded. 
However, the primitive cell is not unique, and the actual shape of the BZ can depend on the structure used. 
In our example, we use the python libraries of SeeK-path, using a wrapper written in Nexus. 
<<<<<<< HEAD
SeeK-path includes routines to standardize primitive cells, which will be useful for our work. 
In the \ishell{band.py} script, identification of high symmetry k-points and band structure calculations are done within the workflow. 
In the script, where the \ishell{dia} PhysicalSystem object is used as the input structure, \ishell{dia2_structure} is the standardized primitive cell and \ishell{dia2_kpath} is the respective k-path around the iBZ. 
\ishell{dia2_kpath} has a dictionary of the k-path in various coordinate systems, please make sure you are using the right one. 
=======
SeeK-path includes routines to standardize primitive cells, which will be useful for our work.

SeeK-path can be installed easily using \texttt{pip}:
\begin{shade}
>pip install --user seekpath
\end{shade}
 
In the \texttt{band.py} script, identification of high symmetry k-points and band structure calculations are done within the workflow. 
In the script, where the \texttt{dia} PhysicalSystem object is used as the input structure, \texttt{dia2\_structure} is the standardized primitive cell and \texttt{dia2\_kpath} is the respective k-path around the iBZ. 
\texttt{dia2\_kpath} has a dictionary of the k-path in various coordinate systems, please make sure you are using the right one. 
>>>>>>> bd0a3cb7

\begin{lstlisting}[style=Python]
from structure import get_primitive_cell, get_kpath
dia2_structure   = get_primitive_cell(structure=dia.structure)['structure']
dia2_kpath       = get_kpath(structure=dia2_structure)
\end{lstlisting}

\begin{figure}
	\centering
	\includegraphics[width=0.5\textwidth]{figures/lab_excited_band_si}
	\caption{Band structure calculation of C-diamond performed at DFT-LDA level. Conduction band minimum (CBM) are shown with red points, and the valence band maximum(VBM)  are shown with the green points both at $\Gamma$.  DFT-LDA calculations suggest that the material has an indirect band gap from $\Gamma\rightarrow{\Delta}$. However, $\Gamma\rightarrow{\Gamma}$ transition can also be investigated for more complete check. }
	\label{fig:lab_ex_bands}
\end{figure}

\subsection{DFT band structure calculation along high symmetry paths}
After the high-symmetry kpoints are identified, one can perform band structure calculations in DFT. 
For an insulating structure, DFT can provide VBM and CBM wavevectors which would be of interest to the DMC calculations. 
However, if available, CBM and VBM from DFT would need to be compared to the experiments.  
Basically,  \ishell{band.py} will:
\begin{enumerate}
	\item Perform an SCF calculation in QE using a high density reciprocal grid.
	\item Identifies the high-symmetry k-points on the iBZ and provides a k-path.
	\item Perform a 'band' calculation in QE explicitly writing all the k-points on the path. (Make sure to add extra unoccupied bands)
	\item Plot the band structure curves and the location of VBM/CBM if available.
\end{enumerate}
In Fig. \ref{fig:lab_ex_bands}, C-diamond is shown to have an indirect band gap between the red and green dots (CBM and VBM respectively). 
VBM is located at $\Gamma$. CBM is not located on a high symmetry k-point in this case. 
Therefore, we can use the symbol $\Delta$ to denote the CBM wavevector in the rest of this document. 
<<<<<<< HEAD
In \ishell{band.py} script, once the band structure calculation is finished, you can use the following lines to get the exact location of VBM and CBM using:
\begin{lstlisting}[style=Python]
from pwscf_analyzer import PwscfAnalyzer
p = PwscfAnalyzer(band)
p.analyze()
print "VBM: {0}".format(p.bands.vbm)
print "CBM: {0}".format(p.bands.cbm)
\end{lstlisting}
Output must be the following:
\begin{lstlisting}[style=Python]
VBM:   band_number     = 3
  energy          = 13.6851
=======
In \texttt{band.py} script, once the band structure calculation is finished, you can use the following lines to get the exact location of VBM and CBM using:
\begin{lstlisting}
p = band.load_analyzer_image()
print "VBM:\n{0}".format(p.bands.vbm)
print "CBM:\n{0}".format(p.bands.cbm)
\end{lstlisting}
Output must be the following:
\begin{shade}
VBM:
  band_number     = 3
  energy          = 13.2874
>>>>>>> bd0a3cb7
  index           = 0
  kpoint_2pi_alat = [0. 0. 0.]
  kpoint_rel      = [0. 0. 0.]
  pol             = up

CBM:
  band_number     = 4
  energy          = 17.1545
  index           = 51
  kpoint_2pi_alat = [0.        0.1095605 0.       ]
  kpoint_rel      = [0.3695652 0.        0.3695652]
  pol             = up
\end{shade}
\subsection{Finding a supertwist which includes all the k-points of interest}
Using the VBM and CBM wavevectors defined in the previous section, we now construct the supertwist which will hopefully contain both VBM and CBM. In Fig. \ref{fig:lab_ex_twists}, we provide a simple example using 2D rectangular lattice. 
Let us assume that we are interested in the indirect transition, $\Gamma \rightarrow X_1$. 
In Fig. \ref{fig:lab_ex_twists}a, the first BZ of the primitive cell is shown as the square centered on $\Gamma$, which is drawn using dashed lines. Due to the periodicity of the lattice, this primitive cell BZ repeats itself with spacings equal to the reciprocal lattice vectors: (2$\pi$/a, 0) and (0, 2$\pi$/a) (or (1,0) and (0,1) in crystal coordinates). 
We are interested in the  first BZ, where $X_1$ is at (0,0.5). 
In Fig. \ref{fig:lab_ex_twists}b, the first BZ of the 2x2 supercell is the smaller square, drawn using solid lines. 
In Fig. \ref{fig:lab_ex_twists}c, the BZ of the 2x2 supercell also repeats in the space, similar to Fig. \ref{fig:lab_ex_twists}a. 
Therefore, in the 2x2 supercell, $X_1$, $X_2$ and $R$ are only the periodic images of $\Gamma$.  2x2 supercell calculation can be performed in reciprocal space using [2,2] tiling matrix. 
Therefore, individual kpoints (twists) of the primitive cell are combined in the supercell calculation, which are then called as supertwists. 
In more complex primitive cell (hence BZ), more general criteria would be constructing a set of supercell reciprocal lattice vectors which contains the $\Gamma \rightarrow X_1$ (e.g. $G_1$ in Fig. \ref{fig:lab_ex_twists}) vector within their convex hull. 
Under this constraint, Wigner-Seitz radius of the simulation cell can be maximized to in an effort to reduce finite size errors. 

\begin{figure}
	\includegraphics[width=\textwidth]{figures/lab_excited_twists}
	\caption{a) First Brillouin Zone (BZ) of the primitive cell centered on $\Gamma$. Dashed lines indicate zone boundaries. b) First BZ of the 2x2 supercell inside the first BZ of the primitive cell. First BZ boundaries of the supercell are shown using solid lines. c) Periodic translations of the first BZ of the supercell showing that $\Gamma$ and $X_1$ are periodic images of each other given the supercell BZ. }
	\label{fig:lab_ex_twists}
\end{figure}

For the case of the indirect band gap in Diamond, one may need to deal with using several approximations to generate a supertwist which corresponds to a reasonable simulation cell. 
$\Delta$ in Diamond band gap is at \ishell{[0.3695653, 0., 0.3695653]}. 
In your calculations, the $\Delta$ wavevector and the eigenvalues you find can be slightly different in value. 
Closest simple fraction to this number with the smallest denominator is 1/3. If we use $\Delta'=[1/3, 0., 1/3]$, we could use 3x1x3 supercell as the simple choice and include both $\Delta'$ and $\Gamma$ in the same supertwist exactly. 
Near  $\Delta$, the LDA band curvature is very low and using  $\Delta'$ can indeed be a good approximation. 
We can compare the eigenvalues using their index numbers:
<<<<<<< HEAD
\begin{lstlisting}[mathescape=true,style=Python]
>>> p.bands.up[51] ## CBM, $\Delta$ ##
{'eigs': array([-3.2076,  4.9221,  7.5433,  7.5433, 17.1545, 19.7598, 28.3242,
28.3242]), 'index': 51, 'occs': array([1., 1., 1., 1., 0., 0., 0., 0.]), 'kpoint_rel': array([0.3695653, 0.       , 0.3695653]), 'kpoint_2pi_alat': array([0.       , 0.1095605, 0.       ])}
>>> p.bands.up[46] ## $\Delta'$ ##
{'eigs': array([-4.0953,  6.1376,  7.9247,  7.9247, 17.1972, 20.6393, 27.3653,
27.3653]), 'index': 46, 'occs': array([1., 1., 1., 1., 0., 0., 0., 0.]), 'kpoint_rel': array([0.3333334, 0.       , 0.3333334]), 'kpoint_2pi_alat': array([0.       , 0.0988193, 0.       ])}
=======
\begin{lstlisting}[mathescape=true]
>>> print p.bands.up[51] ## CBM, $\Delta$ ##
  eigs            = [-3.2076  4.9221  7.5433  7.5433 17.1545 19.7598 28.3242 28.3242]
  index           = 51
  kpoint_2pi_alat = [0.        0.1095605 0.       ]
  kpoint_rel      = [0.3695652 0.        0.3695652]
  occs            = [1. 1. 1. 1. 0. 0. 0. 0.]
  pol             = up
>>> print p.bands.up[46] ## $\Delta'$ ##
  eigs            = [-4.0953  6.1376  7.9247  7.9247 17.1972 20.6393 27.3653 27.3653]
  index           = 46
  kpoint_2pi_alat = [0.        0.0988193 0.       ]
  kpoint_rel      = [0.3333333 0.        0.3333333]
  occs            = [1. 1. 1. 1. 0. 0. 0. 0.]
  pol             = up
>>>>>>> bd0a3cb7
\end{lstlisting}
This shows that the eigenvalues of the first unoccupied bands in $\Delta$ and $\Delta'$ are 17.1545 and 17.1972 eV respectively, meaning that according to LDA, a correction of nearly -40 meV is obtained. 
After electronic transitions between $\Gamma$ and $\Delta'$ are studied using DMC, one can apply the LDA correction to extrapolate the results to $\Gamma$ and $\Delta$ transitions.

\subsection{Identifying the indexing of k-points of interest in the supertwist}
At this stage, we must have performed \textit{scf} calculation using a converged k-point grid and then an \textit{nscf} calculation using the supertwist kpoints given above. 
We will be using the orbitals from neutral DFT calculations, therefore we need to explicitly define the band and twist indexes of the excitations in QMCPACK (e.g. in order to define electron promotion).
In C-diamond, we can give an example by finding the band and twist indexes of $\Gamma$ and $\Delta'$. 
For this end, one can run a mock VMC calculation and read \ishell{einspline.tile_300010003} \ishell{.spin_0.tw_0.g0.bandinfo.dat} file. Einspline file prints out the eigenstates information from DFT calculations. 
Therefore, we can obtain the band and the state index from this file, which can later be used to define the electron promotion. 
Below, you can see an explanation of how the band and twist indexes are defined using a portion of the \ishell{einspline.tile_300010003.spin_0.tw_0.g0.bandinfo.dat} file. 
Spin\_0 in the file name suggests that we are reading the spin up eigenstates. Band, state, twistindex and bandindex numbers all start from zero. We know that we have 72 electrons in the simulation cell, where 36 of them are spin-up polarized. 
Since state number starts from 0, state number 35 must be occupied while state 36 should be unoccupied. 
States 35 and 36 have the same reciprocal crystal coordinates (K1,K2,K3) as $\Gamma$ and $\Delta'$, respectively. 
<<<<<<< HEAD
Therefore, one should promote an electron from state number 35 to 36 to study the indirect band gap here.
\begin{lstlisting}[style=SHELL]
=======
Therefore, one should promote an electron from state number 35 to 36 to study the indirect band gap here. 
\begin{shade}
>>>>>>> bd0a3cb7
#  Band State TwistIndex BandIndex Energy Kx Ky Kz K1 K2 K3 KmK
33 33 0  1     0.488302  0.0000  0.0000  0.0000 -0.0000 -0.0000 -0.0000      1
34 34 0  2     0.488302  0.0000  0.0000  0.0000 -0.0000 -0.0000 -0.0000      1
35 35 0  3     0.488302  0.0000  0.0000  0.0000 -0.0000 -0.0000 -0.0000      1
36 36 4  4     0.631985  0.0000 -0.6209  0.0000 -0.3333 -0.0000 -0.3333      1
37 37 8  4     0.631985  0.0000 -1.2418  0.0000 -0.6667 -0.0000 -0.6667      1
38 38 0  4     0.691907  0.0000  0.0000  0.0000 -0.0000 -0.0000 -0.0000      1
\end{shade}
However, one should always check whether this is really what we want. 
It can be seen  that band \# 33, 34 and 35 are degenerate (energy eigenvalues are listed in the 5th column), but also they have the same reciprocal coordinates in (K1,K2,K3). 
This is actually expected as one can see from Fig. \ref{fig:lab_ex_bands}, in the band diagram the band structure is threefold degenerate at $\Gamma$.  
Here, we can choose the state with the largest band index: (0,3). 
Following the (twistindex, bandindex) notation, we can say that $\Gamma$ to $\Delta'$ transition can be defined as from (0,3) to (4,4). 

Alternatively, one can also read the band and twist indexes using PwscfAnalyzer and determine the band/twist indexes on the go:
<<<<<<< HEAD
\begin{lstlisting}[style=Python]
from pwscf_analyzer import PwscfAnalyzer
p = PwscfAnalyzer(nscf)
>>> p.bands.up
[{'eigs': array([-8.0883, 13.2874, 13.2874, 13.2874, 18.8277, 18.8277, 18.8277,
	25.9151]), 'index': 0, 'occs': array([1., 1., 1., 1., 0., 0., 0., 0.]), 'kpoint_rel': array([0., 0., 0.]), 'kpoint_2pi_alat': array([0., 0., 0.])}, {'eigs': array([-5.0893,  3.8761, 10.9518, 10.9518, 21.5031, 21.5031, 21.5361,
	28.2574]), 'index': 1, 'occs': array([1., 1., 1., 1., 0., 0., 0., 0.]), 'kpoint_rel': array([0.3333333, 0.       , 0.       ]), 'kpoint_2pi_alat': array([-0.0494096,  0.0494096,  0.0494096])}, {'eigs': array([-5.0893,  3.8761, 10.9518, 10.9518, 21.5031, 21.5031, 21.5361,
	28.2574]), 'index': 2, 'occs': array([1., 1., 1., 1., 0., 0., 0., 0.]), 'kpoint_rel': array([0.6666667, 0.       , 0.       ]), 'kpoint_2pi_alat': array([-0.0988193,  0.0988193,  0.0988193])}, {'eigs': array([-5.0893,  3.8761, 10.9518, 10.9518, 21.5031, 21.5031, 21.5361,
	28.2574]), 'index': 3, 'occs': array([1., 1., 1., 1., 0., 0., 0., 0.]), 'kpoint_rel': array([0.       , 0.       , 0.3333333]), 'kpoint_2pi_alat': array([ 0.0494096,  0.0494096, -0.0494096])}, {'eigs': array([-4.0953,  6.1376,  7.9247,  7.9247, 17.1972, 20.6393, 27.3652,
	27.3652]), 'index': 4, 'occs': array([1., 1., 1., 1., 0., 0., 0., 0.]), 'kpoint_rel': array([0.3333333, 0.       , 0.3333333]), 'kpoint_2pi_alat': array([0.       , 0.0988193, 0.       ])}, {'eigs': array([-0.6681,  2.3792,  3.7836,  8.5596, 19.3423, 26.2181, 26.6666,
	28.0506]), 'index': 5, 'occs': array([1., 1., 1., 1., 0., 0., 0., 0.]), 'kpoint_rel': array([0.6666667, 0.       , 0.3333333]), 'kpoint_2pi_alat': array([-0.0494096,  0.1482289,  0.0494096])}, {'eigs': array([-5.0893,  3.8761, 10.9518, 10.9518, 21.5031, 21.5031, 21.5361,
	28.2574]), 'index': 6, 'occs': array([1., 1., 1., 1., 0., 0., 0., 0.]), 'kpoint_rel': array([0.       , 0.       , 0.6666667]), 'kpoint_2pi_alat': array([ 0.0988193,  0.0988193, -0.0988193])}, {'eigs': array([-0.6681,  2.3792,  3.7836,  8.5596, 19.3423, 26.2181, 26.6666,
	28.0506]), 'index': 7, 'occs': array([1., 1., 1., 1., 0., 0., 0., 0.]), 'kpoint_rel': array([0.3333333, 0.       , 0.6666667]), 'kpoint_2pi_alat': array([ 0.0494096,  0.1482289, -0.0494096])}, {'eigs': array([-4.0953,  6.1376,  7.9247,  7.9247, 17.1972, 20.6393, 27.3652,
	27.3652]), 'index': 8, 'occs': array([1., 1., 1., 1., 0., 0., 0., 0.]), 'kpoint_rel': array([0.6666667, 0.       , 0.6666667]), 'kpoint_2pi_alat': array([0.       , 0.1976385, 0.       ])}]
=======
\begin{lstlisting}
p = nscf.load_analyzer_image()
print 'band information'
print p.bands.up
print 'twist 0 k-point:',p.bands.up[0].kpoint_rel
print 'twist 4 k-point:',p.bands.up[4].kpoint_rel
print 'twist 0 band 3 eigenvalue:',p.bands.up[0].eigs[3]
print 'twist 4 band 4 eigenvalue:',p.bands.up[4].eigs[4]
>>>>>>> bd0a3cb7
\end{lstlisting}
Giving output:
\begin{shade}
  0
    eigs            = [-8.0883 13.2874 13.2874 13.2874 18.8277 18.8277 18.8277 25.9151]
    index           = 0
    kpoint_2pi_alat = [0. 0. 0.]
    kpoint_rel      = [0. 0. 0.]
    occs            = [1. 1. 1. 1. 0. 0. 0. 0.]
    pol             = up
  1
    eigs            = [-5.0893  3.8761 10.9518 10.9518 21.5031 21.5031 21.5361 28.2574]
    index           = 1
    kpoint_2pi_alat = [-0.0494096  0.0494096  0.0494096]
    kpoint_rel      = [0.3333333 0.        0.       ]
    occs            = [1. 1. 1. 1. 0. 0. 0. 0.]
    pol             = up
  2
    eigs            = [-5.0893  3.8761 10.9518 10.9518 21.5031 21.5031 21.5361 28.2574]
    index           = 2
    kpoint_2pi_alat = [-0.0988193  0.0988193  0.0988193]
    kpoint_rel      = [0.6666667 0.        0.       ]
    occs            = [1. 1. 1. 1. 0. 0. 0. 0.]
    pol             = up
  3
    eigs            = [-5.0893  3.8761 10.9518 10.9518 21.5031 21.5031 21.5361 28.2574]
    index           = 3
    kpoint_2pi_alat = [ 0.0494096  0.0494096 -0.0494096]
    kpoint_rel      = [0.        0.        0.3333333]
    occs            = [1. 1. 1. 1. 0. 0. 0. 0.]
    pol             = up
  4
    eigs            = [-4.0954  6.1375  7.9247  7.9247 17.1972 20.6393 27.3652 27.3652]
    index           = 4
    kpoint_2pi_alat = [0.        0.0988193 0.       ]
    kpoint_rel      = [0.3333333 0.        0.3333333]
    occs            = [1. 1. 1. 1. 0. 0. 0. 0.]
    pol             = up
  5
    eigs            = [-0.6681  2.3791  3.7836  8.5596 19.3423 26.2181 26.6666 28.0506]
    index           = 5
    kpoint_2pi_alat = [-0.0494096  0.1482289  0.0494096]
    kpoint_rel      = [0.6666667 0.        0.3333333]
    occs            = [1. 1. 1. 1. 0. 0. 0. 0.]
    pol             = up
  6
    eigs            = [-5.0893  3.8761 10.9518 10.9518 21.5031 21.5031 21.5361 28.2574]
    index           = 6
    kpoint_2pi_alat = [ 0.0988193  0.0988193 -0.0988193]
    kpoint_rel      = [0.        0.        0.6666667]
    occs            = [1. 1. 1. 1. 0. 0. 0. 0.]
    pol             = up
  7
    eigs            = [-0.6681  2.3791  3.7836  8.5596 19.3423 26.2181 26.6666 28.0506]
    index           = 7
    kpoint_2pi_alat = [ 0.0494096  0.1482289 -0.0494096]
    kpoint_rel      = [0.3333333 0.        0.6666667]
    occs            = [1. 1. 1. 1. 0. 0. 0. 0.]
    pol             = up
  8
    eigs            = [-4.0954  6.1375  7.9247  7.9247 17.1972 20.6393 27.3652 27.3652]
    index           = 8
    kpoint_2pi_alat = [0.        0.1976385 0.       ]
    kpoint_rel      = [0.6666667 0.        0.6666667]
    occs            = [1. 1. 1. 1. 0. 0. 0. 0.]
    pol             = up

twist 0 k-point: [0. 0. 0.]
twist 4 k-point: [0.3333333 0.        0.3333333]
twist 0 band 3 eigenvalue: 13.2874
twist 4 band 4 eigenvalue: 17.1972
\end{shade}

\section{Quasiparticle (electronic) gap calculations}\label{sec:lab_ex_qp}
In quasiparticle calculations, it is essential to work with reasonably large sized supercells in order to avoid spurious "1/N effects". 
Since quasiparticle calculations involve charged cells, large simulation cells ensure that the extra charge is diluted over the simulation cell. Coulombic interactions are conditionally convergent for neutral periodic systems, but they are divergent for the charged systems. 
A typical workflow for a quasiparticle calculation includes:
\begin{enumerate}
	\item SCF calculation in a neutral charged cell with QE using a high-density reciprocal grid.
	\item Choose a tiling matrix which will at least approximately include VBM and CBM k-points. 
	\item 'nscf'/'p2q' calculations using the tiling matrix 
	\item VMC/DMC calculations for the neutral, positively and negatively charged cells in QMCPACK
	\item Check the convergence of the quasiparticle gap with respect to the simulation cell size
\end{enumerate}
\begin{lstlisting}[style=QMCPXML]
<particleset name="e" random="yes">
  <group name="u" size="36" mass="1.0"> ##Change size to 35
    <parameter name="charge"              >    -1                    </parameter>
    <parameter name="mass"                >    1.0                   </parameter>
  </group>
...
...
<determinantset>
  <slaterdeterminant>
    <determinant id="updet" group="u" sposet="spo_u" size="36"> ##Change size to 35
      <occupation mode="ground" spindataset="0"/>	
    </determinant>
    <determinant id="downdet" group="d" sposet="spo_d" size="36">
      <occupation mode="ground" spindataset="1"/>	
    </determinant>
  </slaterdeterminant>
</determinantset>
\end{lstlisting}
Going back to equation \ref{eq:qp}, one can see that it is essential to include VBM and CBM wavevectors in the same twist for quasiparticle calculations as well. 
Therefore, the added electron will sit at CBM while the subtracted electron will be removed from VBM. 
However, for the charged cell calculations, one may need to make changes in the input files for the fourth step.  Alternatively, in \ishell{quasiparticle.py} file the changes in the qmc input are shown for negatively charged system:
\begin{lstlisting}[style=Python]
qmc.input.simulation.qmcsystem.particlesets.e.groups.u.size +=1
(qmc.input.simulation.qmcsystem.wavefunction.determinantset
 .slaterdeterminant.determinants.updet.size += 1)
\end{lstlisting}
Here, the number of up electrons are increased by one (negatively charged system), and QMCPACK is instructed to read more one orbital in the up channel from the .h5 file. 

QE uses symmetry in order to reduce the number of k-points required for the calculation. 
Therefore, all symmetry tags in QE (\ishell{nosym}, \ishell{noinv} and \ishell{nosym_evc}) must be set to false. 
An easy way to check whether this is the case is to see that all KmK values \ishell{einspline} files are equal to 1. 
Above, the input for the neutral cell is given, while the changes are denoted as comments for the positively charged cell. 
Notice that, we have used \ishell{det_format      = "old"} in the \ishell{vmc_+/-e.py} files.
\section{Optical gap calculations}
Routines for the optical gap calculations are very similar to the quasiparticle gap calculations. 
The first three items in the quasiparticle band gap calculations can be reused for the optical gap calculations. 
However, at the VMC/DMC level, one should explicitly state the electronic transitions that are performed. 
Therefore, compared to the quasiparticle calculations, only the item number 4 is different for optical gap calculations. 
Here, the modified input file is given for the $\Gamma\rightarrow\Delta'$ transition, which can be compared to the ground state input file in the previous section. 
\begin{lstlisting}[style=QMCPXML]
<determinantset>
  <slaterdeterminant>
    <determinant id="updet" group="u" sposet="spo_u" size="36">
      <occupation mode="excited" spindataset="0" format="band" pairs="1" >
        0 3 4 4
      </occupation>
    </determinant>
    <determinant id="downdet" group="d" sposet="spo_d" size="36">
      <occupation mode="ground" spindataset="1"/>	
    </determinant>
  </slaterdeterminant>
</determinantset>
\end{lstlisting}
We have used the (twistindex, bandindex) notation in the annihilaion/creation order for the up spin electrons.
After resubmitting the batch job, in the output, you should be able to see the following lines in the \ishell{vmc.out} file:
\begin{lstlisting}[style=SHELL]
Sorting the bands now:
  Occupying bands based on (ti,bi) data.
removing orbital 35
adding orbital 36
We will read 36 distinct orbitals.
There are 0 core states and 36 valence states.
\end{lstlisting}
And the \ishell{einspline.tile_300010003.spin_0.tw_0.g0.bandinfo.dat} file must be changed in the following way: 
\begin{lstlisting}[style=SHELL]
#  Band State TwistIndex BandIndex Energy Kx Ky Kz K1 K2 K3 KmK
33 33 0	1 0.499956	0.0000  0.0000 0.0000  0.0000 0.0000  0.0000 1
34 34 0	2 0.500126	0.0000  0.0000 0.0000  0.0000 0.0000  0.0000 1
35 35 4	4 0.637231	0.0000 -0.6209 0.0000 -0.3333 0.0000 -0.3333 1
36 36 0	3 0.502916	0.0000  0.0000 0.0000  0.0000 0.0000  0.0000 1
37 37 8	4 0.637231	0.0000 -1.2418 0.0000 -0.6667 0.0000 -0.6667 1
38 38 0	4 0.699993	0.0000  0.0000 0.0000  0.0000 0.0000  0.0000 1
\end{lstlisting}
Alternatively, one can define the excitations within Nexus as shown in \ishell{optical.py} file:
\begin{lstlisting}[style=Python]
qmc = generate_qmcpack(
    ...
    excitation = ['up', '0 3 4 4'], # (ti, bi) notation
    #excitation = ['up', '-35 + 36'], # Orbital (state) index notation
    ...
    )
\end{lstlisting}
<|MERGE_RESOLUTION|>--- conflicted
+++ resolved
@@ -119,23 +119,17 @@
 Figure \ref{fig:lab_ex_xcrysden} shows the procedure for visualizing the Brillouin Zone using XCRYSDEN after the structure file is loaded. 
 However, the primitive cell is not unique, and the actual shape of the BZ can depend on the structure used. 
 In our example, we use the python libraries of SeeK-path, using a wrapper written in Nexus. 
-<<<<<<< HEAD
-SeeK-path includes routines to standardize primitive cells, which will be useful for our work. 
-In the \ishell{band.py} script, identification of high symmetry k-points and band structure calculations are done within the workflow. 
-In the script, where the \ishell{dia} PhysicalSystem object is used as the input structure, \ishell{dia2_structure} is the standardized primitive cell and \ishell{dia2_kpath} is the respective k-path around the iBZ. 
-\ishell{dia2_kpath} has a dictionary of the k-path in various coordinate systems, please make sure you are using the right one. 
-=======
+
 SeeK-path includes routines to standardize primitive cells, which will be useful for our work.
 
-SeeK-path can be installed easily using \texttt{pip}:
+SeeK-path can be installed easily using \ishell{pip}:
 \begin{shade}
 >pip install --user seekpath
 \end{shade}
  
-In the \texttt{band.py} script, identification of high symmetry k-points and band structure calculations are done within the workflow. 
-In the script, where the \texttt{dia} PhysicalSystem object is used as the input structure, \texttt{dia2\_structure} is the standardized primitive cell and \texttt{dia2\_kpath} is the respective k-path around the iBZ. 
-\texttt{dia2\_kpath} has a dictionary of the k-path in various coordinate systems, please make sure you are using the right one. 
->>>>>>> bd0a3cb7
+In the \ishell{band.py} script, identification of high symmetry k-points and band structure calculations are done within the workflow. 
+In the script, where the \ishell{dia} PhysicalSystem object is used as the input structure, \ishell{dia2_structure} is the standardized primitive cell and \ishell{dia2_kpath} is the respective k-path around the iBZ. 
+\ishell{dia2_kpath} has a dictionary of the k-path in various coordinate systems, please make sure you are using the right one. 
 
 \begin{lstlisting}[style=Python]
 from structure import get_primitive_cell, get_kpath
@@ -164,32 +158,17 @@
 In Fig. \ref{fig:lab_ex_bands}, C-diamond is shown to have an indirect band gap between the red and green dots (CBM and VBM respectively). 
 VBM is located at $\Gamma$. CBM is not located on a high symmetry k-point in this case. 
 Therefore, we can use the symbol $\Delta$ to denote the CBM wavevector in the rest of this document. 
-<<<<<<< HEAD
 In \ishell{band.py} script, once the band structure calculation is finished, you can use the following lines to get the exact location of VBM and CBM using:
 \begin{lstlisting}[style=Python]
-from pwscf_analyzer import PwscfAnalyzer
-p = PwscfAnalyzer(band)
-p.analyze()
-print "VBM: {0}".format(p.bands.vbm)
-print "CBM: {0}".format(p.bands.cbm)
-\end{lstlisting}
-Output must be the following:
-\begin{lstlisting}[style=Python]
-VBM:   band_number     = 3
-  energy          = 13.6851
-=======
-In \texttt{band.py} script, once the band structure calculation is finished, you can use the following lines to get the exact location of VBM and CBM using:
-\begin{lstlisting}
 p = band.load_analyzer_image()
 print "VBM:\n{0}".format(p.bands.vbm)
 print "CBM:\n{0}".format(p.bands.cbm)
 \end{lstlisting}
 Output must be the following:
-\begin{shade}
+\begin{lstlisting}[style=Python]
 VBM:
   band_number     = 3
   energy          = 13.2874
->>>>>>> bd0a3cb7
   index           = 0
   kpoint_2pi_alat = [0. 0. 0.]
   kpoint_rel      = [0. 0. 0.]
@@ -202,7 +181,7 @@
   kpoint_2pi_alat = [0.        0.1095605 0.       ]
   kpoint_rel      = [0.3695652 0.        0.3695652]
   pol             = up
-\end{shade}
+\end{lstlisting}
 \subsection{Finding a supertwist which includes all the k-points of interest}
 Using the VBM and CBM wavevectors defined in the previous section, we now construct the supertwist which will hopefully contain both VBM and CBM. In Fig. \ref{fig:lab_ex_twists}, we provide a simple example using 2D rectangular lattice. 
 Let us assume that we are interested in the indirect transition, $\Gamma \rightarrow X_1$. 
@@ -227,16 +206,7 @@
 Closest simple fraction to this number with the smallest denominator is 1/3. If we use $\Delta'=[1/3, 0., 1/3]$, we could use 3x1x3 supercell as the simple choice and include both $\Delta'$ and $\Gamma$ in the same supertwist exactly. 
 Near  $\Delta$, the LDA band curvature is very low and using  $\Delta'$ can indeed be a good approximation. 
 We can compare the eigenvalues using their index numbers:
-<<<<<<< HEAD
 \begin{lstlisting}[mathescape=true,style=Python]
->>> p.bands.up[51] ## CBM, $\Delta$ ##
-{'eigs': array([-3.2076,  4.9221,  7.5433,  7.5433, 17.1545, 19.7598, 28.3242,
-28.3242]), 'index': 51, 'occs': array([1., 1., 1., 1., 0., 0., 0., 0.]), 'kpoint_rel': array([0.3695653, 0.       , 0.3695653]), 'kpoint_2pi_alat': array([0.       , 0.1095605, 0.       ])}
->>> p.bands.up[46] ## $\Delta'$ ##
-{'eigs': array([-4.0953,  6.1376,  7.9247,  7.9247, 17.1972, 20.6393, 27.3653,
-27.3653]), 'index': 46, 'occs': array([1., 1., 1., 1., 0., 0., 0., 0.]), 'kpoint_rel': array([0.3333334, 0.       , 0.3333334]), 'kpoint_2pi_alat': array([0.       , 0.0988193, 0.       ])}
-=======
-\begin{lstlisting}[mathescape=true]
 >>> print p.bands.up[51] ## CBM, $\Delta$ ##
   eigs            = [-3.2076  4.9221  7.5433  7.5433 17.1545 19.7598 28.3242 28.3242]
   index           = 51
@@ -251,7 +221,6 @@
   kpoint_rel      = [0.3333333 0.        0.3333333]
   occs            = [1. 1. 1. 1. 0. 0. 0. 0.]
   pol             = up
->>>>>>> bd0a3cb7
 \end{lstlisting}
 This shows that the eigenvalues of the first unoccupied bands in $\Delta$ and $\Delta'$ are 17.1545 and 17.1972 eV respectively, meaning that according to LDA, a correction of nearly -40 meV is obtained. 
 After electronic transitions between $\Gamma$ and $\Delta'$ are studied using DMC, one can apply the LDA correction to extrapolate the results to $\Gamma$ and $\Delta$ transitions.
@@ -266,13 +235,8 @@
 Spin\_0 in the file name suggests that we are reading the spin up eigenstates. Band, state, twistindex and bandindex numbers all start from zero. We know that we have 72 electrons in the simulation cell, where 36 of them are spin-up polarized. 
 Since state number starts from 0, state number 35 must be occupied while state 36 should be unoccupied. 
 States 35 and 36 have the same reciprocal crystal coordinates (K1,K2,K3) as $\Gamma$ and $\Delta'$, respectively. 
-<<<<<<< HEAD
 Therefore, one should promote an electron from state number 35 to 36 to study the indirect band gap here.
 \begin{lstlisting}[style=SHELL]
-=======
-Therefore, one should promote an electron from state number 35 to 36 to study the indirect band gap here. 
-\begin{shade}
->>>>>>> bd0a3cb7
 #  Band State TwistIndex BandIndex Energy Kx Ky Kz K1 K2 K3 KmK
 33 33 0  1     0.488302  0.0000  0.0000  0.0000 -0.0000 -0.0000 -0.0000      1
 34 34 0  2     0.488302  0.0000  0.0000  0.0000 -0.0000 -0.0000 -0.0000      1
@@ -280,7 +244,7 @@
 36 36 4  4     0.631985  0.0000 -0.6209  0.0000 -0.3333 -0.0000 -0.3333      1
 37 37 8  4     0.631985  0.0000 -1.2418  0.0000 -0.6667 -0.0000 -0.6667      1
 38 38 0  4     0.691907  0.0000  0.0000  0.0000 -0.0000 -0.0000 -0.0000      1
-\end{shade}
+\end{lstlisting}
 However, one should always check whether this is really what we want. 
 It can be seen  that band \# 33, 34 and 35 are degenerate (energy eigenvalues are listed in the 5th column), but also they have the same reciprocal coordinates in (K1,K2,K3). 
 This is actually expected as one can see from Fig. \ref{fig:lab_ex_bands}, in the band diagram the band structure is threefold degenerate at $\Gamma$.  
@@ -288,23 +252,7 @@
 Following the (twistindex, bandindex) notation, we can say that $\Gamma$ to $\Delta'$ transition can be defined as from (0,3) to (4,4). 
 
 Alternatively, one can also read the band and twist indexes using PwscfAnalyzer and determine the band/twist indexes on the go:
-<<<<<<< HEAD
-\begin{lstlisting}[style=Python]
-from pwscf_analyzer import PwscfAnalyzer
-p = PwscfAnalyzer(nscf)
->>> p.bands.up
-[{'eigs': array([-8.0883, 13.2874, 13.2874, 13.2874, 18.8277, 18.8277, 18.8277,
-	25.9151]), 'index': 0, 'occs': array([1., 1., 1., 1., 0., 0., 0., 0.]), 'kpoint_rel': array([0., 0., 0.]), 'kpoint_2pi_alat': array([0., 0., 0.])}, {'eigs': array([-5.0893,  3.8761, 10.9518, 10.9518, 21.5031, 21.5031, 21.5361,
-	28.2574]), 'index': 1, 'occs': array([1., 1., 1., 1., 0., 0., 0., 0.]), 'kpoint_rel': array([0.3333333, 0.       , 0.       ]), 'kpoint_2pi_alat': array([-0.0494096,  0.0494096,  0.0494096])}, {'eigs': array([-5.0893,  3.8761, 10.9518, 10.9518, 21.5031, 21.5031, 21.5361,
-	28.2574]), 'index': 2, 'occs': array([1., 1., 1., 1., 0., 0., 0., 0.]), 'kpoint_rel': array([0.6666667, 0.       , 0.       ]), 'kpoint_2pi_alat': array([-0.0988193,  0.0988193,  0.0988193])}, {'eigs': array([-5.0893,  3.8761, 10.9518, 10.9518, 21.5031, 21.5031, 21.5361,
-	28.2574]), 'index': 3, 'occs': array([1., 1., 1., 1., 0., 0., 0., 0.]), 'kpoint_rel': array([0.       , 0.       , 0.3333333]), 'kpoint_2pi_alat': array([ 0.0494096,  0.0494096, -0.0494096])}, {'eigs': array([-4.0953,  6.1376,  7.9247,  7.9247, 17.1972, 20.6393, 27.3652,
-	27.3652]), 'index': 4, 'occs': array([1., 1., 1., 1., 0., 0., 0., 0.]), 'kpoint_rel': array([0.3333333, 0.       , 0.3333333]), 'kpoint_2pi_alat': array([0.       , 0.0988193, 0.       ])}, {'eigs': array([-0.6681,  2.3792,  3.7836,  8.5596, 19.3423, 26.2181, 26.6666,
-	28.0506]), 'index': 5, 'occs': array([1., 1., 1., 1., 0., 0., 0., 0.]), 'kpoint_rel': array([0.6666667, 0.       , 0.3333333]), 'kpoint_2pi_alat': array([-0.0494096,  0.1482289,  0.0494096])}, {'eigs': array([-5.0893,  3.8761, 10.9518, 10.9518, 21.5031, 21.5031, 21.5361,
-	28.2574]), 'index': 6, 'occs': array([1., 1., 1., 1., 0., 0., 0., 0.]), 'kpoint_rel': array([0.       , 0.       , 0.6666667]), 'kpoint_2pi_alat': array([ 0.0988193,  0.0988193, -0.0988193])}, {'eigs': array([-0.6681,  2.3792,  3.7836,  8.5596, 19.3423, 26.2181, 26.6666,
-	28.0506]), 'index': 7, 'occs': array([1., 1., 1., 1., 0., 0., 0., 0.]), 'kpoint_rel': array([0.3333333, 0.       , 0.6666667]), 'kpoint_2pi_alat': array([ 0.0494096,  0.1482289, -0.0494096])}, {'eigs': array([-4.0953,  6.1376,  7.9247,  7.9247, 17.1972, 20.6393, 27.3652,
-	27.3652]), 'index': 8, 'occs': array([1., 1., 1., 1., 0., 0., 0., 0.]), 'kpoint_rel': array([0.6666667, 0.       , 0.6666667]), 'kpoint_2pi_alat': array([0.       , 0.1976385, 0.       ])}]
-=======
-\begin{lstlisting}
+\begin{lstlisting}[style=Python]
 p = nscf.load_analyzer_image()
 print 'band information'
 print p.bands.up
@@ -312,10 +260,9 @@
 print 'twist 4 k-point:',p.bands.up[4].kpoint_rel
 print 'twist 0 band 3 eigenvalue:',p.bands.up[0].eigs[3]
 print 'twist 4 band 4 eigenvalue:',p.bands.up[4].eigs[4]
->>>>>>> bd0a3cb7
 \end{lstlisting}
 Giving output:
-\begin{shade}
+\begin{lstlisting}[style=Python]
   0
     eigs            = [-8.0883 13.2874 13.2874 13.2874 18.8277 18.8277 18.8277 25.9151]
     index           = 0
@@ -384,7 +331,7 @@
 twist 4 k-point: [0.3333333 0.        0.3333333]
 twist 0 band 3 eigenvalue: 13.2874
 twist 4 band 4 eigenvalue: 17.1972
-\end{shade}
+\end{lstlisting}
 
 \section{Quasiparticle (electronic) gap calculations}\label{sec:lab_ex_qp}
 In quasiparticle calculations, it is essential to work with reasonably large sized supercells in order to avoid spurious "1/N effects". 
