<<<<<<< HEAD
#!/usr/bin/env python3
from __future__ import print_function
=======
#! /usr/bin/env python3
>>>>>>> 5b09c396
import numpy as np
import pandas as pd
import h5py

def print_fail_2d(a1_name, a1, a2_name, a2):
  close = np.isclose(a1, a2)
  print('  Index  %s  %s  Difference'%(a1_name, a2_name))
  for i in range(close.shape[0]):
    for j in range(close.shape[1]):
      if not close[i,j]:
        print(' ',i,j,a1[i,j],a2[i,j],abs(a1[i,j]-a2[i,j]))


if __name__ == '__main__':

    natom = 1
    ndim  = 3

    fdat  = 'bcc.s000.scalar.dat'
    fstat = 'bcc.s000.stat.h5'

    # get particle-averaged latdev from scalar.dat
    sdata = np.loadtxt(fdat)
    with open(fdat,'r') as f:
        header = f.readline().strip('#').split()
    df = pd.DataFrame(sdata,columns=header)
    nblock = sdata.shape[0]

    # get particle-resolved latdev from stat.dat
    fp = h5py.File(fstat)
    latdev = fp['latdev/value'].value
    latdir = latdev.reshape(nblock,natom,ndim).mean(axis=1)
    lat_cols = [col for col in df.columns if col.startswith('latdev')]
    slatdir  = df.loc[:,lat_cols].values

    passed = True
    # check h5 against scalar.dat
    if not np.allclose(latdir,slatdir):
        print("lattice deviation estimator test failed - the values in the HDF file do not match the values in the .scalar.dat file")
        print_fail_2d("h5 latdev",latdir,"scalar.dat latdev",slatdir)
        passed = False

        #import matplotlib.pyplot as plt
        #fig,ax = plt.subplots(1,1)
        #ax.plot(latdir,ls='--',lw=2)
        #ax.plot(slatdir)
        #plt.show()
    # end if

    if passed:
        exit(0)
    else:
        exit(1)
    # end if

# end __main__<|MERGE_RESOLUTION|>--- conflicted
+++ resolved
@@ -1,9 +1,5 @@
-<<<<<<< HEAD
-#!/usr/bin/env python3
-from __future__ import print_function
-=======
 #! /usr/bin/env python3
->>>>>>> 5b09c396
+
 import numpy as np
 import pandas as pd
 import h5py
