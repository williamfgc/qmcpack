--- conflicted
+++ resolved
@@ -321,47 +321,7 @@
 ///read the particleset
 bool ParticleSet::put(xmlNodePtr cur) { return true; }
 
-<<<<<<< HEAD
-//void ParticleSet::setUpdateMode(int updatemode) {
-//  if(DistTables.empty()) {
-//    DistanceTable::getTables(ObjectTag,DistTables);
-//    DistanceTable::create(1);
-//    LOGMSG("ParticleSet::setUpdateMode to create distance tables.")
-//    LOGMSG("\t the number of distance tables for " << getName() << " " << DistTables.size())
-//  }
-//}
-
-///** add a distance table to DistTables list
-// * @param d_table pointer to a DistanceTableData to be added
-// *
-// * DistTables is a list of DistanceTables which are updated by MC moves.
-// */
-//void ParticleSet::addTable(DistanceTableData* d_table) {
-//  int oid=d_table->origin().tag();
-//  int i=0;
-//  int dsize=DistTables.size();
-//  while(i<dsize) {
-//    if(oid == DistTables[i]->origin().tag()) //table already exists
-//      return;
-//    ++i;
-//  }
-//  DistTables.push_back(d_table);
-//}
-int ParticleSet::addTable(const ParticleSet& psrc, int dt_type)
-=======
-void ParticleSet::setBoundBox(bool yes) { UseBoundBox = yes; }
-
-void ParticleSet::checkBoundBox(RealType rb)
-{
-  if (UseBoundBox && rb > Lattice.SimulationCellRadius)
-  {
-    app_warning() << "ParticleSet::checkBoundBox " << rb << "> SimulationCellRadius=" << Lattice.SimulationCellRadius
-                  << "\n Using SLOW method for the sphere update. " << std::endl;
-  }
-}
-
 int ParticleSet::addTable(const ParticleSet& psrc, int dt_type, bool need_full_table_loadWalker)
->>>>>>> c3d9dd00
 {
   if (myName == "none" || psrc.getName() == "none")
     APP_ABORT("ParticleSet::addTable needs proper names for both source and target particle sets.");
