//////////////////////////////////////////////////////////////////////////////////////
// This file is distributed under the University of Illinois/NCSA Open Source License.
// See LICENSE file in top directory for details.
//
// Copyright (c) 2016 Jeongnim Kim and QMCPACK developers.
//
// File developed by: Ken Esler, kpesler@gmail.com, University of Illinois at Urbana-Champaign
//                    Luke Shulenburger, lshulen@sandia.gov, Sandia National Laboratories
//                    Jeremy McMinnis, jmcminis@gmail.com, University of Illinois at Urbana-Champaign
//                    Jeongnim Kim, jeongnim.kim@gmail.com, University of Illinois at Urbana-Champaign
//                    Jaron T. Krogel, krogeljt@ornl.gov, Oak Ridge National Laboratory
//                    Ye Luo, yeluo@anl.gov, Argonne National Laboratory
//                    Mark A. Berrill, berrillma@ornl.gov, Oak Ridge National Laboratory
//                    Mark Dewing, markdewing@gmail.com, University of Illinois at Urbana-Champaign
//
// File created by: Jeongnim Kim, jeongnim.kim@gmail.com, University of Illinois at Urbana-Champaign
//////////////////////////////////////////////////////////////////////////////////////


#include <numeric>
#include <iomanip>
#include "Particle/ParticleSet.h"
#include "Particle/DistanceTableData.h"
#include "Particle/createDistanceTable.h"
#include "LongRange/StructFact.h"
#include "Utilities/IteratorUtility.h"
#include "Utilities/RandomGenerator.h"
#include "ParticleBase/RandomSeqGenerator.h"

//#define PACK_DISTANCETABLES

namespace qmcplusplus
{
//using namespace particle_info;

#ifdef QMC_CUDA
template<>
int ParticleSet::Walker_t::cuda_DataSize = 0;
#endif

const TimerNameList_t<ParticleSet::PSTimers> ParticleSet::PSTimerNames = {{PS_newpos, "ParticleSet::computeNewPosDT"},
                                                                          {PS_donePbyP, "ParticleSet::donePbyP"},
                                                                          {PS_setActive, "ParticleSet::setActive"},
                                                                          {PS_update, "ParticleSet::update"}};

ParticleSet::ParticleSet()
    : IsGrouped(true),
      ThreadID(0),
      SK(0),
      ParentName("0"),
      quantum_domain(classical),
      TotalNum(0),
      SameMass(true),
      myTwist(0.0),
      activePtcl(-1)
{
  initPropertyList();
  setup_timers(myTimers, PSTimerNames, timer_level_fine);
}

ParticleSet::ParticleSet(const ParticleSet& p)
    : IsGrouped(p.IsGrouped),
      ThreadID(0),
      mySpecies(p.getSpeciesSet()),
      SK(0),
      ParentName(p.parentName()),
      SameMass(true),
      myTwist(0.0),
      activePtcl(-1)
{
  set_quantum_domain(p.quantum_domain);
  assign(p); //only the base is copied, assumes that other properties are not assignable
  //need explicit copy:
  Mass = p.Mass;
  Z    = p.Z;
  //std::ostringstream o;
  //o<<p.getName()<<ObjectTag;
  //this->setName(o.str());
  //app_log() << "  Copying a particle set " << p.getName() << " to " << this->getName() << " groups=" << groups() << std::endl;
  myName              = p.getName();
  PropertyList.Names  = p.PropertyList.Names;
  PropertyList.Values = p.PropertyList.Values;
  PropertyHistory     = p.PropertyHistory;
  Collectables        = p.Collectables;
  //construct the distance tables with the same order
  for (int i = 0; i < p.DistTables.size(); ++i)
  {
    addTable(p.DistTables[i]->origin(), p.DistTables[i]->DTType);
    DistTables[i]->Need_full_table_loadWalker = p.DistTables[i]->Need_full_table_loadWalker;
  }
  if (p.SK)
  {
    LRBox = p.LRBox;               //copy LRBox
    SK    = new StructFact(*p.SK); //safe to use the copy constructor
    //R.InUnit=p.R.InUnit;
    //createSK();
    //SK->DoUpdate=p.SK->DoUpdate;
  }
  setup_timers(myTimers, PSTimerNames, timer_level_fine);
  myTwist = p.myTwist;

  RSoA = p.RSoA;
}

ParticleSet::~ParticleSet()
{
  DEBUG_MEMORY("ParticleSet::~ParticleSet");
  delete_iter(DistTables.begin(), DistTables.end());
  if (SK)
    delete SK;
}

void ParticleSet::create(int numPtcl) { resize(numPtcl); }

void ParticleSet::create(const std::vector<int>& agroup)
{
  SubPtcl.resize(agroup.size() + 1);
  SubPtcl[0] = 0;
  for (int is = 0; is < agroup.size(); is++)
    SubPtcl[is + 1] = SubPtcl[is] + agroup[is];
  size_t nsum = SubPtcl[agroup.size()];
  resize(nsum);
  TotalNum = nsum;
  int loc  = 0;
  for (int i = 0; i < agroup.size(); i++)
  {
    for (int j = 0; j < agroup[i]; j++, loc++)
      GroupID[loc] = i;
  }
}

void ParticleSet::set_quantum_domain(quantum_domains qdomain)
{
  if (quantum_domain_valid(qdomain))
    quantum_domain = qdomain;
  else
    APP_ABORT("ParticleSet::set_quantum_domain\n  input quantum domain is not valid for particles");
}

void ParticleSet::resetGroups()
{
  int nspecies = mySpecies.getTotalNum();
  if (nspecies == 0)
  {
    APP_ABORT("ParticleSet::resetGroups() Failed. No species exisits");
  }
  int natt = mySpecies.numAttributes();
  int qind = mySpecies.addAttribute("charge");
  if (natt == qind)
  {
    app_log() << " Missing charge attribute of the SpeciesSet " << myName << " particleset" << std::endl;
    app_log() << " Assume neutral particles Z=0.0 " << std::endl;
    for (int ig = 0; ig < nspecies; ig++)
      mySpecies(qind, ig) = 0.0;
  }
  for (int iat = 0; iat < Z.size(); iat++)
    Z[iat] = mySpecies(qind, GroupID[iat]);
  natt        = mySpecies.numAttributes();
  int massind = mySpecies.addAttribute("mass");
  if (massind == natt)
  {
    for (int ig = 0; ig < nspecies; ig++)
      mySpecies(massind, ig) = 1.0;
  }
  SameMass  = true;
  double m0 = mySpecies(massind, 0);
  for (int ig = 1; ig < nspecies; ig++)
    SameMass &= (mySpecies(massind, ig) == m0);
  if (SameMass)
    app_log() << "  All the species have the same mass " << m0 << std::endl;
  else
    app_log() << "  Distinctive masses for each species " << std::endl;
  for (int iat = 0; iat < Mass.size(); iat++)
    Mass[iat] = mySpecies(massind, GroupID[iat]);
  std::vector<int> ng(nspecies, 0);
  for (int iat = 0; iat < GroupID.size(); iat++)
  {
    if (GroupID[iat] < nspecies)
      ng[GroupID[iat]]++;
    else
      APP_ABORT("ParticleSet::resetGroups() Failed. GroupID is out of bound.");
  }
  SubPtcl.resize(nspecies + 1);
  SubPtcl[0] = 0;
  for (int i = 0; i < nspecies; ++i)
    SubPtcl[i + 1] = SubPtcl[i] + ng[i];
  int membersize = mySpecies.addAttribute("membersize");
  for (int ig = 0; ig < nspecies; ++ig)
    mySpecies(membersize, ig) = ng[ig];
  //orgID=ID;
  //orgGroupID=GroupID;
  int new_id = 0;
  for (int i = 0; i < nspecies; ++i)
    for (int iat = 0; iat < GroupID.size(); ++iat)
      if (GroupID[iat] == i)
        IndirectID[new_id++] = ID[iat];
  IsGrouped = true;
  for (int iat = 0; iat < ID.size(); ++iat)
    IsGrouped &= (IndirectID[iat] == ID[iat]);
}

void ParticleSet::randomizeFromSource(ParticleSet& src)
{
  SpeciesSet& srcSpSet(src.getSpeciesSet());
  SpeciesSet& spSet(getSpeciesSet());
  int srcChargeIndx = srcSpSet.addAttribute("charge");
  int srcMemberIndx = srcSpSet.addAttribute("membersize");
  int ChargeIndex   = spSet.addAttribute("charge");
  int MemberIndx    = spSet.addAttribute("membersize");
  int Nsrc          = src.getTotalNum();
  int Nptcl         = getTotalNum();
  int NumSpecies    = spSet.TotalNum;
  int NumSrcSpecies = srcSpSet.TotalNum;
  //Store information about charges and number of each species
  std::vector<int> Zat, Zspec, NofSpecies, NofSrcSpecies, CurElec;
  Zat.resize(Nsrc);
  Zspec.resize(NumSrcSpecies);
  NofSpecies.resize(NumSpecies);
  CurElec.resize(NumSpecies);
  NofSrcSpecies.resize(NumSrcSpecies);
  for (int spec = 0; spec < NumSrcSpecies; spec++)
  {
    Zspec[spec]         = (int)round(srcSpSet(srcChargeIndx, spec));
    NofSrcSpecies[spec] = (int)round(srcSpSet(srcMemberIndx, spec));
  }
  for (int spec = 0; spec < NumSpecies; spec++)
  {
    NofSpecies[spec] = (int)round(spSet(MemberIndx, spec));
    CurElec[spec]    = first(spec);
  }
  int totQ = 0;
  for (int iat = 0; iat < Nsrc; iat++)
    totQ += Zat[iat] = Zspec[src.GroupID[iat]];
  app_log() << "  Total ion charge    = " << totQ << std::endl;
  totQ -= Nptcl;
  app_log() << "  Total system charge = " << totQ << std::endl;
  // Now, loop over ions, attaching electrons to them to neutralize
  // charge
  int spToken = 0;
  // This is decremented when we run out of electrons in each species
  int spLeft = NumSpecies;
  std::vector<PosType> gaussRand(Nptcl);
  makeGaussRandom(gaussRand);
  for (int iat = 0; iat < Nsrc; iat++)
  {
    // Loop over electrons to add, selecting round-robin from the
    // electron species
    int z = Zat[iat];
    while (z > 0 && spLeft)
    {
      int sp = spToken++ % NumSpecies;
      if (NofSpecies[sp])
      {
        NofSpecies[sp]--;
        z--;
        int elec = CurElec[sp]++;
        app_log() << "  Assigning " << (sp ? "down" : "up  ") << " electron " << elec << " to ion " << iat
                  << " with charge " << z << std::endl;
        double radius = 0.5 * std::sqrt((double)Zat[iat]);
        R[elec]       = src.R[iat] + radius * gaussRand[elec];
      }
      else
        spLeft--;
    }
  }
  // Assign remaining electrons
  int ion = 0;
  for (int sp = 0; sp < NumSpecies; sp++)
  {
    for (int ie = 0; ie < NofSpecies[sp]; ie++)
    {
      int iat       = ion++ % Nsrc;
      double radius = std::sqrt((double)Zat[iat]);
      int elec      = CurElec[sp]++;
      R[elec]       = src.R[iat] + radius * gaussRand[elec];
    }
  }
}

///write to a std::ostream
bool ParticleSet::get(std::ostream& os) const
{
  os << "  ParticleSet '" << getName() << "' contains " << TotalNum << " particles : ";
  if (SubPtcl.size() > 0)
    for (int i = 0; i < SubPtcl.size() - 1; i++)
      os << " " << mySpecies.speciesName[i] << "(" << SubPtcl[i + 1] - SubPtcl[i] << ")";
  os << std::endl;
  if (!IsGrouped)
    os << "    Particles are not grouped by species in the input file. Algorithms may not be optimal!" << std::endl;
  os << std::endl;

  const int maxParticlesToPrint = 10;
  int numToPrint                = std::min(TotalNum, maxParticlesToPrint);

  for (int i = 0; i < numToPrint; i++)
  {
    os << "    " << mySpecies.speciesName[GroupID[i]] << R[i] << std::endl;
  }
  if (numToPrint < TotalNum)
  {
    os << "    (... and " << (TotalNum - numToPrint) << " more particle positions ...)" << std::endl;
  }
  os << std::endl;

  for (const std::string& description : distTableDescriptions)
    os << description;
  os << std::endl;
  return true;
}

///read from std::istream
bool ParticleSet::put(std::istream& is) { return true; }

///reset member data
void ParticleSet::reset() { app_log() << "<<<< going to set properties >>>> " << std::endl; }

///read the particleset
bool ParticleSet::put(xmlNodePtr cur) { return true; }

int ParticleSet::addTable(const ParticleSet& psrc, int dt_type, bool need_full_table_loadWalker)
{
  if (myName == "none" || psrc.getName() == "none")
    APP_ABORT("ParticleSet::addTable needs proper names for both source and target particle sets.");

  if (DistTables.size() > 0 && dt_type != DT_SOA_PREFERRED && !DistTables[0]->is_same_type(dt_type))
    APP_ABORT("ParticleSet::addTable Cannot mix AoS and SoA distance tables.\n");

  int tid;
  std::map<std::string, int>::iterator tit(myDistTableMap.find(psrc.getName()));
  if (tit == myDistTableMap.end())
  {
    std::ostringstream description;
    tid = DistTables.size();
    int dt_type_in_use = (tid == 0 ? dt_type : DistTables[0]->DTType);
    if (myName == psrc.getName())
      DistTables.push_back(createDistanceTable(*this, dt_type_in_use, description));
    else
      DistTables.push_back(createDistanceTable(psrc, *this, dt_type_in_use, description));
    distTableDescriptions.push_back(description.str());
    myDistTableMap[psrc.getName()] = tid;
    app_debug() << "  ... ParticleSet::addTable Create Table #" << tid << " " << DistTables[tid]->Name << std::endl;
  }
  else
  {
    tid = (*tit).second;
    app_debug() << "  ... ParticleSet::addTable Reuse Table #" << tid << " " << DistTables[tid]->Name << std::endl;
  }
  DistTables[tid]->Need_full_table_loadWalker = (DistTables[tid]->Need_full_table_loadWalker || need_full_table_loadWalker);
  app_log().flush();
  return tid;
}

void ParticleSet::update(bool skipSK)
{
  ScopedTimer update_scope(myTimers[PS_update]);

  RSoA.copyIn(R);
  for (int i = 0; i < DistTables.size(); i++)
    DistTables[i]->evaluate(*this);
  if (!skipSK && SK)
    SK->UpdateAllPart(*this);

  activePtcl = -1;
}

void ParticleSet::setActive(int iat)
{
  ScopedTimer set_active_scope(myTimers[PS_setActive]);

  for (size_t i = 0; i < DistTables.size(); i++)
    if (DistTables[i]->DTType == DT_SOA)
      DistTables[i]->evaluate(*this, iat);
}

void ParticleSet::makeMove(Index_t iat, const SingleParticlePos_t& displ)
{
  activePtcl = iat;
  activePos  = R[iat] + displ;
  computeNewPosDistTablesAndSK(iat, activePos);
}

bool ParticleSet::makeMoveAndCheck(Index_t iat, const SingleParticlePos_t& displ)
{
  activePtcl = iat;
  activePos  = R[iat] + displ;
<<<<<<< HEAD
  //SingleParticlePos_t red_displ(Lattice.toUnit(displ));
  if (Lattice.explicitly_defined)
=======
  bool is_valid = true;
  if (UseBoundBox)
>>>>>>> 7b7ad35b
  {
    if (Lattice.outOfBound(Lattice.toUnit(displ)))
      is_valid = false;
    else
    {
      newRedPos = Lattice.toUnit(activePos);
      if (!Lattice.isValid(newRedPos)) is_valid = false;
    }
  }
  computeNewPosDistTablesAndSK(iat, activePos);
  return is_valid;
}

void ParticleSet::computeNewPosDistTablesAndSK(Index_t iat, const SingleParticlePos_t& newpos)
{
  ScopedTimer compute_newpos_scope(myTimers[PS_newpos]);

  for (int i = 0; i < DistTables.size(); ++i)
    DistTables[i]->move(*this, newpos);
  //Do not change SK: 2007-05-18
  //Change SK only if DoUpdate is true: 2008-09-12
  if (SK && SK->DoUpdate)
    SK->makeMove(iat, newpos);
}

bool ParticleSet::makeMoveAllParticles(const Walker_t& awalker, const ParticlePos_t& deltaR, RealType dt)
{
  activePtcl = -1;
  if (Lattice.explicitly_defined)
  {
    for (int iat = 0; iat < deltaR.size(); ++iat)
    {
      SingleParticlePos_t displ(dt * deltaR[iat]);
      if (Lattice.outOfBound(Lattice.toUnit(displ)))
        return false;
      SingleParticlePos_t newpos(awalker.R[iat] + displ);
      if (!Lattice.isValid(Lattice.toUnit(newpos)))
        return false;
      R[iat] = newpos;
    }
  }
  else
  {
    for (int iat = 0; iat < deltaR.size(); ++iat)
      R[iat] = awalker.R[iat] + dt * deltaR[iat];
  }
#if defined(ENABLE_SOA)
  RSoA.copyIn(R);
#endif
  for (int i = 0; i < DistTables.size(); i++)
    DistTables[i]->evaluate(*this);
  if (SK)
    SK->UpdateAllPart(*this);
  //every move is valid
  return true;
}

bool ParticleSet::makeMoveAllParticles(const Walker_t& awalker, const ParticlePos_t& deltaR, const std::vector<RealType>& dt)
{
  activePtcl = -1;
  if (Lattice.explicitly_defined)
  {
    for (int iat = 0; iat < deltaR.size(); ++iat)
    {
      SingleParticlePos_t displ(dt[iat] * deltaR[iat]);
      if (Lattice.outOfBound(Lattice.toUnit(displ)))
        return false;
      SingleParticlePos_t newpos(awalker.R[iat] + displ);
      if (!Lattice.isValid(Lattice.toUnit(newpos)))
        return false;
      R[iat] = newpos;
    }
  }
  else
  {
    for (int iat = 0; iat < deltaR.size(); ++iat)
      R[iat] = awalker.R[iat] + dt[iat] * deltaR[iat];
  }
#if defined(ENABLE_SOA)
  RSoA.copyIn(R);
#endif
  for (int i = 0; i < DistTables.size(); i++)
    DistTables[i]->evaluate(*this);
  if (SK)
    SK->UpdateAllPart(*this);
  //every move is valid
  return true;
}

/** move a walker by dt*deltaR + drift
 * @param awalker initial walker configuration
 * @param drift drift vector
 * @param deltaR random displacement
 * @param dt timestep
 * @return true, if all the particle moves are legal under the boundary conditions
 */
bool ParticleSet::makeMoveAllParticlesWithDrift(const Walker_t& awalker,
                                    const ParticlePos_t& drift,
                                    const ParticlePos_t& deltaR,
                                    RealType dt)
{
  activePtcl = -1;
  if (Lattice.explicitly_defined)
  {
    for (int iat = 0; iat < deltaR.size(); ++iat)
    {
      SingleParticlePos_t displ(dt * deltaR[iat] + drift[iat]);
      if (Lattice.outOfBound(Lattice.toUnit(displ)))
        return false;
      SingleParticlePos_t newpos(awalker.R[iat] + displ);
      if (!Lattice.isValid(Lattice.toUnit(newpos)))
        return false;
      R[iat] = newpos;
    }
  }
  else
  {
    for (int iat = 0; iat < deltaR.size(); ++iat)
      R[iat] = awalker.R[iat] + dt * deltaR[iat] + drift[iat];
  }
#if defined(ENABLE_SOA)
  RSoA.copyIn(R);
#endif
  for (int i = 0; i < DistTables.size(); i++)
    DistTables[i]->evaluate(*this);
  if (SK)
    SK->UpdateAllPart(*this);
  //every move is valid
  return true;
}

bool ParticleSet::makeMoveAllParticlesWithDrift(const Walker_t& awalker,
                                    const ParticlePos_t& drift,
                                    const ParticlePos_t& deltaR,
                                    const std::vector<RealType>& dt)
{
  activePtcl = -1;
  if (Lattice.explicitly_defined)
  {
    for (int iat = 0; iat < deltaR.size(); ++iat)
    {
      SingleParticlePos_t displ(dt[iat] * deltaR[iat] + drift[iat]);
      if (Lattice.outOfBound(Lattice.toUnit(displ)))
        return false;
      SingleParticlePos_t newpos(awalker.R[iat] + displ);
      if (!Lattice.isValid(Lattice.toUnit(newpos)))
        return false;
      R[iat] = newpos;
    }
  }
  else
  {
    for (int iat = 0; iat < deltaR.size(); ++iat)
      R[iat] = awalker.R[iat] + dt[iat] * deltaR[iat] + drift[iat];
  }

#if defined(ENABLE_SOA)
  RSoA.copyIn(R);
#endif

  for (int i = 0; i < DistTables.size(); i++)
    DistTables[i]->evaluate(*this);
  if (SK)
    SK->UpdateAllPart(*this);
  //every move is valid
  return true;
}

/** update the particle attribute by the proposed move
 *@param iat the particle index
 *
 *When the activePtcl is equal to iat, overwrite the position and update the
 *content of the distance tables.
 */
void ParticleSet::acceptMove(Index_t iat)
{
  if (iat == activePtcl)
  {
    //Update position + distance-table
    for (int i = 0, n = DistTables.size(); i < n; i++)
      DistTables[i]->update(iat);

    //Do not change SK: 2007-05-18
    if (SK && SK->DoUpdate)
      SK->acceptMove(iat, GroupID[iat], R[iat]);

    R[iat]     = activePos;
    RSoA(iat)  = activePos;
    activePtcl = -1;
  }
  else
  {
    std::ostringstream o;
    o << "  Illegal acceptMove " << iat << " != " << activePtcl;
    APP_ABORT(o.str());
  }
}

void ParticleSet::donePbyP()
{
  ScopedTimer donePbyP_scope(myTimers[PS_donePbyP]);
  if (SK && !SK->DoUpdate)
    SK->UpdateAllPart(*this);
  activePtcl = -1;
}

void ParticleSet::makeVirtualMoves(const SingleParticlePos_t& newpos)
{
  activePtcl = -1;
  activePos  = newpos;
  for (size_t i = 0; i < DistTables.size(); ++i)
    DistTables[i]->move(*this, newpos);
}

void ParticleSet::loadWalker(Walker_t& awalker, bool pbyp)
{
  R = awalker.R;
#if defined(ENABLE_SOA)
  RSoA.copyIn(R);
#endif
#if !defined(SOA_MEMORY_OPTIMIZED)
  G = awalker.G;
  L = awalker.L;
#endif
  if (pbyp)
  {
    // in certain cases, full tables must be ready
    for (int i = 0; i < DistTables.size(); i++)
      if (DistTables[i]->DTType == DT_AOS || DistTables[i]->Need_full_table_loadWalker)
        DistTables[i]->evaluate(*this);
    //computed so that other objects can use them, e.g., kSpaceJastrow
    if (SK && SK->DoUpdate)
      SK->UpdateAllPart(*this);
  }

  activePtcl = -1;
}

void ParticleSet::saveWalker(Walker_t& awalker)
{
  awalker.R = R;
#if !defined(SOA_MEMORY_OPTIMIZED)
  awalker.G = G;
  awalker.L = L;
#endif
  //PAOps<RealType,OHMMS_DIM>::copy(G,awalker.Drift);
  //if (SK)
  //  SK->UpdateAllPart(*this);
  //awalker.DataSet.rewind();
}

void ParticleSet::initPropertyList()
{
  PropertyList.clear();
  //Need to add the default Properties according to the enumeration
  PropertyList.add("LogPsi");
  PropertyList.add("SignPsi");
  PropertyList.add("UmbrellaWeight");
  PropertyList.add("R2Accepted");
  PropertyList.add("R2Proposed");
  PropertyList.add("DriftScale");
  PropertyList.add("AltEnergy");
  PropertyList.add("LocalEnergy");
  PropertyList.add("LocalPotential");
  if (PropertyList.size() != NUMPROPERTIES)
  {
    app_error() << "The number of default properties for walkers  is not consistent." << std::endl;
    app_error() << "NUMPROPERTIES " << NUMPROPERTIES << " size of PropertyList " << PropertyList.size() << std::endl;
    APP_ABORT("ParticleSet::initPropertyList");
  }
}

void ParticleSet::clearDistanceTables()
{
  //Physically remove the tables
  delete_iter(DistTables.begin(), DistTables.end());
  DistTables.clear();
  //for(int i=0; i< DistTables.size(); i++) DistanceTable::removeTable(DistTables[i]->getName());
  //DistTables.erase(DistTables.begin(),DistTables.end());
}

int ParticleSet::addPropertyHistory(int leng)
{
  int newL                                     = PropertyHistory.size();
  std::vector<EstimatorRealType> newVecHistory = std::vector<EstimatorRealType>(leng, 0.0);
  PropertyHistory.push_back(newVecHistory);
  PHindex.push_back(0);
  return newL;
}

//      void ParticleSet::resetPropertyHistory( )
//     {
//       for(int i=0;i<PropertyHistory.size();i++)
//       {
//         PHindex[i]=0;
//  for(int k=0;k<PropertyHistory[i].size();k++)
//  {
//    PropertyHistory[i][k]=0.0;
//  }
//       }
//     }

//      void ParticleSet::addPropertyHistoryPoint(int index, RealType data)
//     {
//       PropertyHistory[index][PHindex[index]]=(data);
//       PHindex[index]++;
//       if (PHindex[index]==PropertyHistory[index].size()) PHindex[index]=0;
// //       PropertyHistory[index].pop_back();
//     }

//      void ParticleSet::rejectedMove()
//     {
//       for(int dindex=0;dindex<PropertyHistory.size();dindex++){
//         int lastIndex=PHindex[dindex]-1;
//         if (lastIndex<0) lastIndex+=PropertyHistory[dindex].size();
//         PropertyHistory[dindex][PHindex[dindex]]=PropertyHistory[dindex][lastIndex];
//         PHindex[dindex]++;
//         if (PHindex[dindex]==PropertyHistory[dindex].size()) PHindex[dindex]=0;
// //       PropertyHistory[dindex].push_front(PropertyHistory[dindex].front());
// //       PropertyHistory[dindex].pop_back();
//       }
//     }


} // namespace qmcplusplus<|MERGE_RESOLUTION|>--- conflicted
+++ resolved
@@ -383,13 +383,8 @@
 {
   activePtcl = iat;
   activePos  = R[iat] + displ;
-<<<<<<< HEAD
-  //SingleParticlePos_t red_displ(Lattice.toUnit(displ));
+  bool is_valid = true;
   if (Lattice.explicitly_defined)
-=======
-  bool is_valid = true;
-  if (UseBoundBox)
->>>>>>> 7b7ad35b
   {
     if (Lattice.outOfBound(Lattice.toUnit(displ)))
       is_valid = false;
