//////////////////////////////////////////////////////////////////////////////////////
// This file is distributed under the University of Illinois/NCSA Open Source License.
// See LICENSE file in top directory for details.
//
// Copyright (c) 2016 Jeongnim Kim and QMCPACK developers.
//
// File developed by: Ken Esler, kpesler@gmail.com, University of Illinois at Urbana-Champaign
//                    Luke Shulenburger, lshulen@sandia.gov, Sandia National Laboratories
//                    Jeremy McMinnis, jmcminis@gmail.com, University of Illinois at Urbana-Champaign
//                    Jeongnim Kim, jeongnim.kim@gmail.com, University of Illinois at Urbana-Champaign
//                    Jaron T. Krogel, krogeljt@ornl.gov, Oak Ridge National Laboratory
//                    Ye Luo, yeluo@anl.gov, Argonne National Laboratory
//                    Mark A. Berrill, berrillma@ornl.gov, Oak Ridge National Laboratory
//                    Mark Dewing, markdewing@gmail.com, University of Illinois at Urbana-Champaign
//
// File created by: Jeongnim Kim, jeongnim.kim@gmail.com, University of Illinois at Urbana-Champaign
//////////////////////////////////////////////////////////////////////////////////////
    
    



#include <numeric>
#include <iomanip>
#include "Particle/ParticleSet.h"
#include "Particle/DistanceTableData.h"
#include "Particle/DistanceTable.h"
#include "LongRange/StructFact.h"
#include "Utilities/IteratorUtility.h"
#include "Utilities/RandomGenerator.h"
#include "ParticleBase/RandomSeqGenerator.h"

//#define PACK_DISTANCETABLES

namespace qmcplusplus
{

//using namespace particle_info;

#ifdef QMC_CUDA
template<> int ParticleSet::Walker_t::cuda_DataSize = 0;
#endif

void add_p_timer(std::vector<NewTimer*>& timers)
{
  timers.push_back(TimerManager.createTimer("ParticleSet::makeMove", timer_level_fine)); // timer for moves
  timers.push_back(TimerManager.createTimer("ParticleSet::makeMoveOnSphere", timer_level_fine)); // timer for NLPP moves
  timers.push_back(TimerManager.createTimer("ParticleSet::donePbyP", timer_level_fine)); // timer for donePbyP
  timers.push_back(TimerManager.createTimer("ParticleSet::setActive", timer_level_fine)); // timer for setActive
}

ParticleSet::ParticleSet()
  : UseBoundBox(true), UseSphereUpdate(true), IsGrouped(true)
  , ThreadID(0), SK(0), ParentName("0")
  , quantum_domain(classical), TotalNum(0)
  , SameMass(true), myTwist(0.0), activePtcl(-1)
{
  initPropertyList();
  add_p_timer(myTimers);
}

ParticleSet::ParticleSet(const ParticleSet& p)
  : UseBoundBox(p.UseBoundBox), UseSphereUpdate(p.UseSphereUpdate),IsGrouped(p.IsGrouped)
  , ThreadID(0), mySpecies(p.getSpeciesSet()),SK(0), ParentName(p.parentName())
  , SameMass(true), myTwist(0.0), activePtcl(-1)
{
  set_quantum_domain(p.quantum_domain);
  assign(p); //only the base is copied, assumes that other properties are not assignable
  //need explicit copy:
  Mass=p.Mass;
  Z=p.Z;
  //std::ostringstream o;
  //o<<p.getName()<<ObjectTag;
  //this->setName(o.str());
  //app_log() << "  Copying a particle set " << p.getName() << " to " << this->getName() << " groups=" << groups() << std::endl;
  myName=p.getName();
  PropertyList.Names=p.PropertyList.Names;
  PropertyList.Values=p.PropertyList.Values;
  PropertyHistory=p.PropertyHistory;
  Collectables=p.Collectables;
  //construct the distance tables with the same order
  if(p.DistTables.size())
  {
    app_log() << "  Cloning distance tables. It has " << p.DistTables.size() << std::endl;
    addTable(*this,p.DistTables[0]->DTType); //first is always for this-this pair
    for (int i=1; i<p.DistTables.size(); ++i)
      addTable(p.DistTables[i]->origin(),p.DistTables[i]->DTType);
  }
  for(int i=0; i<p.DistTables.size(); ++i)
  {
    DistTables[i]->Need_full_table_loadWalker = p.DistTables[i]->Need_full_table_loadWalker;
    DistTables[i]->Rmax = p.DistTables[i]->Rmax;
  }
  if(p.SK)
  {
    LRBox=p.LRBox; //copy LRBox
    SK=new StructFact(*p.SK); //safe to use the copy constructor
    //R.InUnit=p.R.InUnit;
    //createSK();
    //SK->DoUpdate=p.SK->DoUpdate;
  }
  if (p.Sphere.size())
    resizeSphere(p.Sphere.size());
  add_p_timer(myTimers);
  myTwist=p.myTwist;

  RSoA=p.RSoA;
}

ParticleSet::~ParticleSet()
{
  DEBUG_MEMORY("ParticleSet::~ParticleSet");
  delete_iter(DistTables.begin(), DistTables.end());
  if (SK)
    delete SK;
  delete_iter(Sphere.begin(), Sphere.end());
}

void ParticleSet::create(int numPtcl)
{
  resize(numPtcl);
}

void ParticleSet::create(const std::vector<int>& agroup)
{
  SubPtcl.resize(agroup.size()+1);
  SubPtcl[0] = 0;
  for(int is=0; is<agroup.size(); is++)
    SubPtcl[is+1] = SubPtcl[is]+agroup[is];
  size_t nsum = SubPtcl[agroup.size()];
  resize(nsum);
  TotalNum = nsum;
  int loc=0;
  for(int i=0; i<agroup.size(); i++)
  {
    for(int j=0; j<agroup[i]; j++,loc++)
      GroupID[loc] = i;
  }
}

void ParticleSet::set_quantum_domain(quantum_domains qdomain)
{
  if(quantum_domain_valid(qdomain))
    quantum_domain = qdomain;
  else
    APP_ABORT("ParticleSet::set_quantum_domain\n  input quantum domain is not valid for particles");
}

void ParticleSet::resetGroups()
{
  int nspecies=mySpecies.getTotalNum();
  if(nspecies==0)
  {
    APP_ABORT("ParticleSet::resetGroups() Failed. No species exisits");
  }
  int natt=mySpecies.numAttributes();
  int qind=mySpecies.addAttribute("charge");
  if(natt==qind)
  {
    app_log() << " Missing charge attribute of the SpeciesSet " << myName << " particleset" << std::endl;
    app_log() << " Assume neutral particles Z=0.0 " << std::endl;
    for(int ig=0; ig<nspecies; ig++)
      mySpecies(qind,ig)=0.0;
  }
  for(int iat=0; iat<Z.size(); iat++)
    Z[iat]=mySpecies(qind,GroupID[iat]);
  natt=mySpecies.numAttributes();
  int massind=mySpecies.addAttribute("mass");
  if(massind==natt)
  {
    for(int ig=0; ig<nspecies; ig++)
      mySpecies(massind,ig)=1.0;
  }
  SameMass=true;
  double m0=mySpecies(massind,0);
  for(int ig=1; ig<nspecies; ig++)
    SameMass &= (mySpecies(massind,ig)== m0);
  if(SameMass)
    app_log() << "  All the species have the same mass " << m0 << std::endl;
  else
    app_log() << "  Distinctive masses for each species " << std::endl;
  for(int iat=0; iat<Mass.size(); iat++)
    Mass[iat]=mySpecies(massind,GroupID[iat]);
  std::vector<int> ng(nspecies,0);
  for(int iat=0; iat<GroupID.size(); iat++)
  {
    if(GroupID[iat]<nspecies)
      ng[GroupID[iat]]++;
    else
      APP_ABORT("ParticleSet::resetGroups() Failed. GroupID is out of bound.");
  }
  SubPtcl.resize(nspecies+1);
  SubPtcl[0]=0;
  for(int i=0; i<nspecies; ++i)
    SubPtcl[i+1]=SubPtcl[i]+ng[i];
  int membersize= mySpecies.addAttribute("membersize");
  for(int ig=0; ig<nspecies; ++ig)
    mySpecies(membersize,ig)=ng[ig];
  //orgID=ID;
  //orgGroupID=GroupID;
  int new_id=0;
  for(int i=0; i<nspecies; ++i)
    for(int iat=0; iat<GroupID.size(); ++iat)
      if(GroupID[iat]==i)
        IndirectID[new_id++]=ID[iat];
  IsGrouped=true;
  for(int iat=0; iat<ID.size(); ++iat)
    IsGrouped &= (IndirectID[iat]==ID[iat]);
  if(!IsGrouped)
    app_warning() << "  Particles are not grouped by species in the input file.  Algorithms may not be optimal. " << std::endl;
}

void
ParticleSet::randomizeFromSource (ParticleSet &src)
{
  SpeciesSet& srcSpSet(src.getSpeciesSet());
  SpeciesSet& spSet(getSpeciesSet());
  int srcChargeIndx = srcSpSet.addAttribute("charge");
  int srcMemberIndx = srcSpSet.addAttribute("membersize");
  int ChargeIndex   = spSet.addAttribute("charge");
  int MemberIndx    = spSet.addAttribute("membersize");
  int Nsrc  = src.getTotalNum();
  int Nptcl = getTotalNum();
  int NumSpecies    = spSet.TotalNum;
  int NumSrcSpecies = srcSpSet.TotalNum;
  //Store information about charges and number of each species
  std::vector<int> Zat, Zspec, NofSpecies, NofSrcSpecies, CurElec;
  Zat.resize(Nsrc);
  Zspec.resize(NumSrcSpecies);
  NofSpecies.resize(NumSpecies);
  CurElec.resize(NumSpecies);
  NofSrcSpecies.resize(NumSrcSpecies);
  for(int spec=0; spec<NumSrcSpecies; spec++)
  {
    Zspec[spec] = (int)round(srcSpSet(srcChargeIndx,spec));
    NofSrcSpecies[spec] = (int)round(srcSpSet(srcMemberIndx,spec));
  }
  for(int spec=0; spec<NumSpecies; spec++)
  {
    NofSpecies[spec] = (int)round(spSet(MemberIndx,spec));
    CurElec[spec] = first(spec);
  }
  int totQ=0;
  for(int iat=0; iat<Nsrc; iat++)
    totQ+=Zat[iat] = Zspec[src.GroupID[iat]];
  app_log() << "  Total ion charge    = " << totQ << std::endl;
  totQ -= Nptcl;
  app_log() << "  Total system charge = " << totQ << std::endl;
  // Now, loop over ions, attaching electrons to them to neutralize
  // charge
  int spToken = 0;
  // This is decremented when we run out of electrons in each species
  int spLeft = NumSpecies;
  std::vector<PosType> gaussRand (Nptcl);
  makeGaussRandom (gaussRand);
  for (int iat=0; iat<Nsrc; iat++)
  {
    // Loop over electrons to add, selecting round-robin from the
    // electron species
    int z = Zat[iat];
    while (z > 0  && spLeft)
    {
      int sp = spToken++ % NumSpecies;
      if (NofSpecies[sp])
      {
        NofSpecies[sp]--;
        z--;
        int elec = CurElec[sp]++;
        app_log() << "  Assigning " << (sp ? "down" : "up  ")
                  << " electron " << elec << " to ion " << iat
                  << " with charge " << z << std::endl;
        double radius = 0.5* std::sqrt((double)Zat[iat]);
        R[elec] = src.R[iat] + radius * gaussRand[elec];
      }
      else
        spLeft--;
    }
  }
  // Assign remaining electrons
  int ion=0;
  for (int sp=0; sp < NumSpecies; sp++)
  {
    for (int ie=0; ie<NofSpecies[sp]; ie++)
    {
      int iat = ion++ % Nsrc;
      double radius = std::sqrt((double)Zat[iat]);
      int elec = CurElec[sp]++;
      R[elec] = src.R[iat] + radius * gaussRand[elec];
    }
  }
}

///write to a std::ostream
bool ParticleSet::get(std::ostream& os) const
{
  os << "  ParticleSet " << getName() << " : ";
  for (int i=0; i<SubPtcl.size(); i++)
    os << SubPtcl[i] << " ";
  os <<"\n\n    " << TotalNum << "\n\n";
  const int maxParticlesToPrint = 10;
  int numToPrint = std::min(TotalNum, maxParticlesToPrint);

  for (int i=0; i<numToPrint; i++)
  {
    os << "    " << mySpecies.speciesName[GroupID[i]]  << R[i] << std::endl;
  }

  if (numToPrint < TotalNum)
  {
    os << "    (... and " << (TotalNum-numToPrint) << " more particle positions ...)" << std::endl;
  }

  return true;
}

///read from std::istream
bool ParticleSet::put( std::istream& is)
{
  return true;
}

///reset member data
void ParticleSet::reset()
{
  app_log() << "<<<< going to set properties >>>> " << std::endl;
}

///read the particleset
bool ParticleSet::put(xmlNodePtr cur)
{
  return true;
}

void ParticleSet::setBoundBox(bool yes)
{
  UseBoundBox=yes;
}

void ParticleSet::checkBoundBox(RealType rb)
{
  if (UseBoundBox && rb>Lattice.SimulationCellRadius)
  {
    app_warning()
        << "ParticleSet::checkBoundBox "
        << rb << "> SimulationCellRadius=" << Lattice.SimulationCellRadius
        << "\n Using SLOW method for the sphere update. " << std::endl;
    UseSphereUpdate=false;
  }
}
//void ParticleSet::setUpdateMode(int updatemode) {
//  if(DistTables.empty()) {
//    DistanceTable::getTables(ObjectTag,DistTables);
//    DistanceTable::create(1);
//    LOGMSG("ParticleSet::setUpdateMode to create distance tables.")
//    LOGMSG("\t the number of distance tables for " << getName() << " " << DistTables.size())
//  }
//}

///** add a distance table to DistTables list
// * @param d_table pointer to a DistanceTableData to be added
// *
// * DistTables is a list of DistanceTables which are updated by MC moves.
// */
//void ParticleSet::addTable(DistanceTableData* d_table) {
//  int oid=d_table->origin().tag();
//  int i=0;
//  int dsize=DistTables.size();
//  while(i<dsize) {
//    if(oid == DistTables[i]->origin().tag()) //table already exists
//      return;
//    ++i;
//  }
//  DistTables.push_back(d_table);
//}
int ParticleSet::addTable(const ParticleSet& psrc, int dt_type)
{
  if(myName=="none") APP_ABORT("ParticleSet::addTable needs a proper name for this particle set.");
  if (DistTables.empty())
  {
    DistTables.reserve(4);
#if defined(ENABLE_SOA)
    DistTables.push_back(createDistanceTable(*this,DT_SOA));
#else
    //if(dt_type==DT_SOA_PREFERRED) dt_type=DT_AOS; //safety
    DistTables.push_back(createDistanceTable(*this,dt_type));
#endif
    //add  this-this pair
    myDistTableMap.clear();
    myDistTableMap[myName]=0;
    app_debug() << "  ParticleSet::addTable create table #0 " << DistTables[0]->Name << std::endl;
    DistTables[0]->ID=0;
    if (psrc.getName() == myName)
      return 0;
  }
  if (psrc.getName() == myName)
  {
    app_debug() << "  ParticleSet::addTable reuse table #" << 0 << " " << DistTables[0]->Name << std::endl;
    //if(!DistTables[0]->is_same_type(dt_type))
    //{//itself is special, cannot mix them: some of the users do not check the index
    //  APP_ABORT("ParticleSet::addTable for itself Cannot mix AoS and SoA distance tables.\n");
    //}
    return 0;
  }
  int tid;
  std::map<std::string,int>::iterator tit(myDistTableMap.find(psrc.getName()));
  if (tit == myDistTableMap.end())
  {
    tid=DistTables.size();
    DistTables.push_back(createDistanceTable(psrc,*this,dt_type));
    myDistTableMap[psrc.getName()]=tid;
    DistTables[tid]->ID=tid;
    app_debug() << "  ... ParticleSet::addTable Create Table #" << tid << " " << DistTables[tid]->Name << std::endl;
  }
  else
  {
    tid = (*tit).second;
    if(dt_type == DT_SOA_PREFERRED || DistTables[tid]->is_same_type(dt_type))  //good to reuse
    {
      app_debug() << "  ... ParticleSet::addTable Reuse Table #" << tid << " " << DistTables[tid]->Name << std::endl;
    }
    else
    {
      APP_ABORT("ParticleSet::addTable Cannot mix AoS and SoA distance tables.\n");
    }
    //if(dt_type == DT_SOA || dt_type == DT_AOS) //not compatible
    //{
    //}
    //for DT_SOA_PREFERRED or DT_AOS_PREFERRED, return the existing table
  }
  app_log().flush();
  return tid;
}

int ParticleSet::getTable(const ParticleSet& psrc)
{
  int tid;
  if (DistTables.empty())
    tid = -1;
  else
    if (psrc.getName() == myName)
      tid = 0;
    else
    {
      std::map<std::string,int>::iterator tit(myDistTableMap.find(psrc.getName()));
      if (tit == myDistTableMap.end())
        tid = -1;
      else
        tid = (*tit).second;
    }
  return tid;
}

void ParticleSet::update(bool skipSK)
{
#if defined(ENABLE_SOA)
  RSoA.copyIn(R); 
#endif
  for (int i=0; i< DistTables.size(); i++)
    DistTables[i]->evaluate(*this);
  if (!skipSK && SK)
    SK->UpdateAllPart(*this);

  Ready4Measure=true;
  activePtcl=-1;
}

void ParticleSet::update(const ParticlePos_t& pos)
{
  R = pos;
#if defined(ENABLE_SOA)
  RSoA.copyIn(R); 
#endif
  for (int i=0; i< DistTables.size(); i++)
    DistTables[i]->evaluate(*this);
  if (SK && !SK->DoUpdate)
    SK->UpdateAllPart(*this);

  Ready4Measure=true;
  activePtcl=-1;
}

/** move a particle iat
 * @param iat the index of the particle to be moved
 * @param displ the displacement of the iath-particle position
 * @return the proposed position
 *
 * Update activePtcl index and activePos position for the proposed move.
 * Evaluate the related distance table data DistanceTableData::Temp.
 */
ParticleSet::SingleParticlePos_t
ParticleSet::makeMove(Index_t iat, const SingleParticlePos_t& displ)
{
  activePtcl=iat;
  activePos=R[iat]+displ;
  for (int i=0; i< DistTables.size(); ++i)
    DistTables[i]->move(*this,activePos);
  //Do not change SK: 2007-05-18
  //Change SK only if DoUpdate is true: 2008-09-12
  if (SK && SK->DoUpdate)
    SK->makeMove(iat,activePos);
  return activePos;
}

void ParticleSet::setActive(int iat)
{
  myTimers[3]->start();
  for (size_t i=0,n=DistTables.size(); i< n; i++)
    DistTables[i]->evaluate(*this,iat);
  myTimers[3]->stop();
}


/** move a particle iat
 * @param iat the index of the particle to be moved
 * @param displ the displacement of the iath-particle position
 * @return the proposed position
 *
 * Update activePtcl index and activePos position for the proposed move.
 * Evaluate the related distance table data DistanceTableData::Temp.
 */
bool
ParticleSet::makeMoveAndCheck(Index_t iat, const SingleParticlePos_t& displ)
{
  myTimers[0]->start();
  activePtcl=iat;
  activePos=R[iat]+displ;
  //SingleParticlePos_t red_displ(Lattice.toUnit(displ));
  if (UseBoundBox)
  {
    if (Lattice.outOfBound(Lattice.toUnit(displ)))
    {
      activePtcl=-1;
      myTimers[0]->stop();
      return false;
    }
    newRedPos=Lattice.toUnit(activePos);
    if (Lattice.isValid(newRedPos))
    {
      for (int i=0; i< DistTables.size(); ++i)
        DistTables[i]->move(*this,activePos);
      if (SK && SK->DoUpdate)
        SK->makeMove(iat,activePos);
      myTimers[0]->stop();
      return true;
    }
    //out of bound
    activePtcl=-1;
    myTimers[0]->stop();
    return false;
  }
  else
  {
    for (int i=0; i< DistTables.size(); ++i)
      DistTables[i]->move(*this,activePos);
    myTimers[0]->stop();
    return true;
  }
}

bool ParticleSet::makeMove(const Walker_t& awalker
                           , const ParticlePos_t& deltaR, RealType dt)
{
  activePtcl=-1;
  if (UseBoundBox)
  {
    for (int iat=0; iat<deltaR.size(); ++iat)
    {
      SingleParticlePos_t displ(dt*deltaR[iat]);
      if (Lattice.outOfBound(Lattice.toUnit(displ)))
        return false;
      SingleParticlePos_t newpos(awalker.R[iat]+displ);
      if (!Lattice.isValid(Lattice.toUnit(newpos)))
        return false;
      R[iat]=newpos;
    }
  }
  else
  {
    for (int iat=0; iat<deltaR.size(); ++iat)
      R[iat]=awalker.R[iat]+dt*deltaR[iat];
  }
#if defined(ENABLE_SOA)
  RSoA.copyIn(R); 
#endif
  for (int i=0; i< DistTables.size(); i++)
    DistTables[i]->evaluate(*this);
  if (SK)
    SK->UpdateAllPart(*this);
  //every move is valid
  return true;
}

bool ParticleSet::makeMove(const Walker_t& awalker
                           , const ParticlePos_t& deltaR, const std::vector<RealType>& dt)
{
  Ready4Measure=false;
  activePtcl=-1;
  if (UseBoundBox)
  {
    for (int iat=0; iat<deltaR.size(); ++iat)
    {
      SingleParticlePos_t displ(dt[iat]*deltaR[iat]);
      if (Lattice.outOfBound(Lattice.toUnit(displ)))
        return false;
      SingleParticlePos_t newpos(awalker.R[iat]+displ);
      if (!Lattice.isValid(Lattice.toUnit(newpos)))
        return false;
      R[iat]=newpos;
    }
  }
  else
  {
    for (int iat=0; iat<deltaR.size(); ++iat)
      R[iat]=awalker.R[iat]+dt[iat]*deltaR[iat];
  }
#if defined(ENABLE_SOA)
  RSoA.copyIn(R); 
#endif
  for (int i=0; i< DistTables.size(); i++)
    DistTables[i]->evaluate(*this);
  if (SK)
    SK->UpdateAllPart(*this);
  //every move is valid
  return true;
}

/** move a walker by dt*deltaR + drift
 * @param awalker initial walker configuration
 * @param drift drift vector
 * @param deltaR random displacement
 * @param dt timestep
 * @return true, if all the particle moves are legal under the boundary conditions
 */
bool ParticleSet::makeMoveWithDrift(const Walker_t& awalker
                                    , const ParticlePos_t& drift , const ParticlePos_t& deltaR
                                    , RealType dt)
{
  Ready4Measure=false;
  activePtcl=-1;
  if (UseBoundBox)
  {
    for (int iat=0; iat<deltaR.size(); ++iat)
    {
      SingleParticlePos_t displ(dt*deltaR[iat]+drift[iat]);
      if (Lattice.outOfBound(Lattice.toUnit(displ)))
        return false;
      SingleParticlePos_t newpos(awalker.R[iat]+displ);
      if (!Lattice.isValid(Lattice.toUnit(newpos)))
        return false;
      R[iat]=newpos;
    }
  }
  else
  {
    for (int iat=0; iat<deltaR.size(); ++iat)
      R[iat]=awalker.R[iat]+dt*deltaR[iat]+drift[iat];
  }
#if defined(ENABLE_SOA)
  RSoA.copyIn(R); 
#endif
  for (int i=0; i< DistTables.size(); i++)
    DistTables[i]->evaluate(*this);
  for (size_t i=0; i<DistTables.size(); i++)
    DistTables[i]->donePbyP();
  if (SK)
    SK->UpdateAllPart(*this);
  //every move is valid
  return true;
}

bool ParticleSet::makeMoveWithDrift(const Walker_t& awalker
                                    , const ParticlePos_t& drift , const ParticlePos_t& deltaR
                                    , const std::vector<RealType>& dt)
{
  Ready4Measure=false;
  activePtcl=-1;
  if (UseBoundBox)
  {
    for (int iat=0; iat<deltaR.size(); ++iat)
    {
      SingleParticlePos_t displ(dt[iat]*deltaR[iat]+drift[iat]);
      if (Lattice.outOfBound(Lattice.toUnit(displ)))
        return false;
      SingleParticlePos_t newpos(awalker.R[iat]+displ);
      if (!Lattice.isValid(Lattice.toUnit(newpos)))
        return false;
      R[iat]=newpos;
    }
  }
  else
  {
    for (int iat=0; iat<deltaR.size(); ++iat)
      R[iat]=awalker.R[iat]+dt[iat]*deltaR[iat]+drift[iat];
  }

#if defined(ENABLE_SOA)
  RSoA.copyIn(R); 
#endif

  for (int i=0; i< DistTables.size(); i++)
    DistTables[i]->evaluate(*this);
  for (size_t i=0; i<DistTables.size(); i++)
    DistTables[i]->donePbyP();
  if (SK)
    SK->UpdateAllPart(*this);
  //every move is valid
  return true;
}


/** move the iat-th particle by displ
 *
 * @param iat the particle that is moved on a sphere
 * @param displ displacement from the current position
 */
void
ParticleSet::makeMoveOnSphere(Index_t iat, const SingleParticlePos_t& displ)
{
  myTimers[1]->start();
  activePtcl=iat;
  activePos=R[iat]+displ;
  for (int i=0; i< DistTables.size(); ++i)
    DistTables[i]->moveOnSphere(*this,activePos);
  if (SK && SK->DoUpdate)
    SK->makeMove(iat,R[iat]);
  myTimers[1]->stop();
}

/** update the particle attribute by the proposed move
 *@param iat the particle index
 *
 *When the activePtcl is equal to iat, overwrite the position and update the
 *content of the distance tables.
 */
void ParticleSet::acceptMove(Index_t iat)
{
  if (iat == activePtcl)
  {
    //Update position + distance-table
    for (int i=0,n=DistTables.size(); i< n; i++)
      DistTables[i]->update(iat);

    //Do not change SK: 2007-05-18
    if (SK && SK->DoUpdate)
<<<<<<< HEAD
      SK->acceptMove(iat,GroupID[iat],activePos);
=======
      SK->acceptMove(iat,GroupID[iat],R[iat]);
>>>>>>> 746c318d

    R[iat]=activePos;
    RSoA(iat)=activePos;
    activePtcl=-1;
  }
  else
  {
    std::ostringstream o;
    o << "  Illegal acceptMove " << iat << " != " << activePtcl;
    APP_ABORT(o.str());
  }
}

void ParticleSet::rejectMove(Index_t iat)
{
  activePtcl=-1;
}

void ParticleSet::donePbyP(bool skipSK)
{
  myTimers[2]->start();
  for (size_t i=0; i<DistTables.size(); i++)
    DistTables[i]->donePbyP();
  if (!skipSK && SK && !SK->DoUpdate)
    SK->UpdateAllPart(*this);
  Ready4Measure=true;
  activePtcl=-1;
  myTimers[2]->stop();
}

void ParticleSet::makeVirtualMoves(const SingleParticlePos_t& newpos)
{
  activePtcl=-1;
  activePos=newpos;
  for (size_t i=0; i< DistTables.size(); ++i)
    DistTables[i]->move(*this,newpos);
}


/** resize Sphere by the TotalNum
 * @param nc number of centers to which Spherical grid will be assigned.
 */
void ParticleSet::resizeSphere(int nc)
{
  int nsadd=nc-Sphere.size();
  while (nsadd>0)
  {
    Sphere.push_back(new ParticlePos_t);
    --nsadd;
  }
}

void ParticleSet::loadWalker(Walker_t& awalker, bool pbyp)
{
  R = awalker.R;
#if defined(ENABLE_SOA)
  RSoA.copyIn(R); 
#endif
#if !defined(SOA_MEMORY_OPTIMIZED)
  G = awalker.G;
  L = awalker.L;
#endif
  if (pbyp)
  {
    // in certain cases, full tables must be ready
    for (int i=0; i< DistTables.size(); i++)
      if(DistTables[i]->Need_full_table_loadWalker) DistTables[i]->evaluate(*this);
    //computed so that other objects can use them, e.g., kSpaceJastrow
    if(SK && SK->DoUpdate)
      SK->UpdateAllPart(*this);
  }

  Ready4Measure=false;
  activePtcl=-1;
}

void ParticleSet::saveWalker(Walker_t& awalker)
{
  awalker.R=R;
#if !defined(SOA_MEMORY_OPTIMIZED)
  awalker.G=G;
  awalker.L=L;
#endif
  //PAOps<RealType,OHMMS_DIM>::copy(G,awalker.Drift);
  //if (SK)
  //  SK->UpdateAllPart(*this);
  //awalker.DataSet.rewind();
}

void ParticleSet::initPropertyList()
{
  PropertyList.clear();
  //Need to add the default Properties according to the enumeration
  PropertyList.add("LogPsi");
  PropertyList.add("SignPsi");
  PropertyList.add("UmbrellaWeight");
  PropertyList.add("R2Accepted");
  PropertyList.add("R2Proposed");
  PropertyList.add("DriftScale");
  PropertyList.add("AltEnergy");
  PropertyList.add("LocalEnergy");
  PropertyList.add("LocalPotential");
  if (PropertyList.size() != NUMPROPERTIES)
  {
    app_error() << "The number of default properties for walkers  is not consistent." << std::endl;
    app_error() << "NUMPROPERTIES " << NUMPROPERTIES << " size of PropertyList " << PropertyList.size() << std::endl;
    APP_ABORT("ParticleSet::initPropertyList");
  }
}

void ParticleSet::clearDistanceTables()
{
  //Physically remove the tables
  delete_iter(DistTables.begin(),DistTables.end());
  DistTables.clear();
  //for(int i=0; i< DistTables.size(); i++) DistanceTable::removeTable(DistTables[i]->getName());
  //DistTables.erase(DistTables.begin(),DistTables.end());
}

int ParticleSet::addPropertyHistory(int leng)
{
  int newL = PropertyHistory.size();
  std::vector<EstimatorRealType> newVecHistory=std::vector<EstimatorRealType>(leng,0.0);
  PropertyHistory.push_back(newVecHistory);
  PHindex.push_back(0);
  return newL;
}

//      void ParticleSet::resetPropertyHistory( )
//     {
//       for(int i=0;i<PropertyHistory.size();i++)
//       {
//         PHindex[i]=0;
//  for(int k=0;k<PropertyHistory[i].size();k++)
//  {
//    PropertyHistory[i][k]=0.0;
//  }
//       }
//     }

//      void ParticleSet::addPropertyHistoryPoint(int index, RealType data)
//     {
//       PropertyHistory[index][PHindex[index]]=(data);
//       PHindex[index]++;
//       if (PHindex[index]==PropertyHistory[index].size()) PHindex[index]=0;
// //       PropertyHistory[index].pop_back();
//     }

//      void ParticleSet::rejectedMove()
//     {
//       for(int dindex=0;dindex<PropertyHistory.size();dindex++){
//         int lastIndex=PHindex[dindex]-1;
//         if (lastIndex<0) lastIndex+=PropertyHistory[dindex].size();
//         PropertyHistory[dindex][PHindex[dindex]]=PropertyHistory[dindex][lastIndex];
//         PHindex[dindex]++;
//         if (PHindex[dindex]==PropertyHistory[dindex].size()) PHindex[dindex]=0;
// //       PropertyHistory[dindex].push_front(PropertyHistory[dindex].front());
// //       PropertyHistory[dindex].pop_back();
//       }
//     }




}
<|MERGE_RESOLUTION|>--- conflicted
+++ resolved
@@ -742,11 +742,7 @@
 
     //Do not change SK: 2007-05-18
     if (SK && SK->DoUpdate)
-<<<<<<< HEAD
-      SK->acceptMove(iat,GroupID[iat],activePos);
-=======
       SK->acceptMove(iat,GroupID[iat],R[iat]);
->>>>>>> 746c318d
 
     R[iat]=activePos;
     RSoA(iat)=activePos;
