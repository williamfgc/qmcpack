//////////////////////////////////////////////////////////////////////////////////////
// This file is distributed under the University of Illinois/NCSA Open Source License.
// See LICENSE file in top directory for details.
//
// Copyright (c) 2016 Jeongnim Kim and QMCPACK developers.
//
// File developed by: Jordan E. Vincent, University of Illinois at Urbana-Champaign
//                    Ken Esler, kpesler@gmail.com, University of Illinois at Urbana-Champaign
//                    Jeremy McMinnis, jmcminis@gmail.com, University of Illinois at Urbana-Champaign
//                    Jeongnim Kim, jeongnim.kim@gmail.com, University of Illinois at Urbana-Champaign
//                    Cynthia Gu, zg1@ornl.gov, Oak Ridge National Laboratory
//                    Raymond Clay III, j.k.rofling@gmail.com, Lawrence Livermore National Laboratory
//                    Ye Luo, yeluo@anl.gov, Argonne National Laboratory
//                    Mark A. Berrill, berrillma@ornl.gov, Oak Ridge National Laboratory
//
// File created by: Jeongnim Kim, jeongnim.kim@gmail.com, University of Illinois at Urbana-Champaign
//////////////////////////////////////////////////////////////////////////////////////
    
    



/** @file MCWalkerConfiguration.h
 * @brief Declaration of a MCWalkerConfiguration
 */
#ifndef QMCPLUSPLUS_MCWALKERCONFIGURATION_H
#define QMCPLUSPLUS_MCWALKERCONFIGURATION_H
#include "Particle/ParticleSet.h"
#include "Particle/Walker.h"
#include "Utilities/IteratorUtility.h"
//#include "Particle/Reptile.h"

#ifdef QMC_CUDA
#include "type_traits/CUDATypes.h"
#endif

namespace qmcplusplus
{

//Forward declaration
class MultiChain;
class MCSample;
class HDFWalkerOutput;
class Reptile;

/** A set of walkers that are to be advanced by Metropolis Monte Carlo.
 *
 *As a derived class from ParticleSet, MCWalkerConfiguration interacts with
 *QMCHamiltonian and TrialWaveFunction as a ParticleSet, while QMCDrivers
 *use it as multiple walkers whose configurations are advanced according
 to MC algorithms.
 *
 Each walker is represented by Walker<PosVector_t> and
 *MCWalkerConfiguration contains a list of
 *the walkers.  This class enables two possible moves:
 *<ul>
 *<li> move the entire active walkers, similarly to molecu. Suitable for
 *small and big systems with a small time step.
 *<li> move a particle for each walker. Suitable for large systems.

 *</ul>
 */
class MCWalkerConfiguration: public ParticleSet
{

public:

  /**enumeration for update*/
  enum {Update_All = 0, ///move all the active walkers
        Update_Walker,  ///move a walker by walker
        Update_Particle ///move a particle by particle
       };

  ///container type of the Properties of a Walker
  typedef Walker_t::PropertyContainer_t  PropertyContainer_t;
  ///container type of Walkers
  typedef std::vector<Walker_t*>         WalkerList_t;
  ///iterator of Walker container
  typedef WalkerList_t::iterator         iterator;
  ///const_iterator of Walker container
  typedef WalkerList_t::const_iterator   const_iterator;
 
  typedef std::vector<Reptile*>          ReptileList_t;
   /** starting index of the walkers in a processor group
   *
   * WalkerOffsets[0]=0 and WalkerOffsets[WalkerOffsets.size()-1]=total number of walkers in a group
   * WalkerOffsets[processorid+1]-WalkerOffsets[processorid] is equal to the number of walkers on a processor,
   * i.e., W.getActiveWalkers().
   * WalkerOffsets is added to handle parallel I/O with hdf5
   */
  std::vector<int> WalkerOffsets;

  // Data for GPU-acceleration via CUDA
  // These hold a list of pointers to the positions, gradients, and
  // laplacians for each walker.  These vectors .data() is often
  // passed to GPU kernels.
#ifdef QMC_CUDA
  using CTS = CUDAGlobalTypes;
  gpu::device_vector<CTS::RealType*>  RList_GPU;
  gpu::device_vector<CTS::ValueType*> GradList_GPU, LapList_GPU;
  // First index is the species.  The second index is the walker
  std::vector<gpu::device_vector<CUDA_PRECISION_FULL*> > RhokLists_GPU;
  gpu::device_vector<CTS::ValueType*>  DataList_GPU;
  gpu::device_vector<CTS::PosType>    Rnew_GPU;
  gpu::host_vector<CTS::PosType>      Rnew_host;
  std::vector<PosType>                    Rnew;
  gpu::device_vector<CTS::RealType*>  NLlist_GPU;
  gpu::host_vector<CTS::RealType*>    NLlist_host;
  gpu::host_vector<CTS::RealType*>    hostlist;
  gpu::host_vector<CTS::ValueType*>   hostlist_valueType;
  gpu::host_vector<CUDA_PRECISION_FULL*> hostlist_AA; 
  gpu::host_vector<CTS::PosType>      R_host;
  gpu::host_vector<CTS::GradType>     Grad_host;
  gpu::device_vector<int> iatList_GPU;
  gpu::host_vector<int> iatList_host;
  gpu::device_vector<int> AcceptList_GPU;
  gpu::host_vector<int> AcceptList_host;

  GPU_XRAY_TRACE void allocateGPU(size_t buffersize);
  GPU_XRAY_TRACE void copyWalkersToGPU(bool copyGrad=false);
  GPU_XRAY_TRACE void copyWalkerGradToGPU();
  GPU_XRAY_TRACE void updateLists_GPU();
  int CurrentParticle;
<<<<<<< HEAD
  void proposeMove_GPU
  (std::vector<PosType> &newPos, int iat, int nat);
  void proposeMove_GPU
  (std::vector<PosType> &newPos, int iat){ proposeMove_GPU(newPos, iat, 0); }
  void acceptMove_GPU
  (std::vector<bool> &toAccept, int k);
  void acceptMove_GPU
  (std::vector<bool> &toAccept){ acceptMove_GPU(toAccept,0); }
  void NLMove_GPU (std::vector<Walker_t*> &walkers,
                   std::vector<PosType> &Rnew,
                   std::vector<int> &iat);
=======
  GPU_XRAY_TRACE void proposeMove_GPU
  (std::vector<PosType> &newPos, int iat);
  GPU_XRAY_TRACE void acceptMove_GPU(std::vector<bool> &toAccept);
  GPU_XRAY_TRACE void NLMove_GPU (std::vector<Walker_t*> &walkers,
				  std::vector<PosType> &Rnew,
				  std::vector<int> &iat);
>>>>>>> c4193faa
#endif

  ///default constructor
  MCWalkerConfiguration();

  ///default constructor: copy only ParticleSet
  MCWalkerConfiguration(const MCWalkerConfiguration& mcw);

  ///default destructor
  ~MCWalkerConfiguration();

  /** create numWalkers Walkers
   *
   * Append Walkers to WalkerList.
   */
  GPU_XRAY_TRACE void createWalkers(int numWalkers);
  /** create walkers
   * @param first walker iterator
   * @param last walker iterator
   */
  GPU_XRAY_TRACE void createWalkers(iterator first, iterator last);
  /** copy walkers
   * @param first input walker iterator
   * @param last input walker iterator
   * @param start first target iterator
   *
   * No memory allocation is allowed.
   */
  GPU_XRAY_TRACE void copyWalkers(iterator first, iterator last, iterator start);

  /** destroy Walkers from itstart to itend
   *@param first starting iterator of the walkers
   *@param last ending iterator of the walkers
   */
  iterator destroyWalkers(iterator first, iterator last);

  /** destroy Walkers
   *@param nw number of walkers to be destroyed
   */
  void destroyWalkers(int nw);

  /** copy the pointers to the Walkers to WalkerList
   * @param head pointer to the head walker
   * @param tail pointer to the tail walker
   *
   * Special function introduced to work with Reptation method.
   * Clear the current WalkerList and add two walkers, head and tail.
   * OwnWalkers are set to false.
   */
  GPU_XRAY_TRACE void copyWalkerRefs(Walker_t* head, Walker_t* tail);

  ///clean up the walker list and make a new list
  GPU_XRAY_TRACE void resize(int numWalkers, int numPtcls);

  ///make random moves for all the walkers
  //void sample(iterator first, iterator last, value_type tauinv);
  ///make a random move for a walker
  GPU_XRAY_TRACE void sample(iterator it, RealType tauinv);

  ///return the number of active walkers
  inline int getActiveWalkers() const
  {
    return WalkerList.size();
  }
  ///return the total number of active walkers among a MPI group
  inline int getGlobalNumWalkers() const
  {
    return GlobalNumWalkers;
  }
  ///return the total number of active walkers among a MPI group
  inline void setGlobalNumWalkers(int nw)
  {
    GlobalNumWalkers=nw;
    EnsembleProperty.NumSamples=nw;
    EnsembleProperty.Weight=nw;
  }

  inline void setWalkerOffsets(const std::vector<int>& o)
  {
    WalkerOffsets=o;
  }

  ///return the number of particles per walker
  inline int getParticleNum() const
  {
    return R.size();
  }

  /// return the first iterator
  inline iterator begin()
  {
    return WalkerList.begin();
  }
  /// return the last iterator, [begin(), end())
  inline iterator end()
  {
    return WalkerList.end();
  }

  /// return the first const_iterator
  inline const_iterator begin() const
  {
    return WalkerList.begin();
  }

  /// return the last const_iterator  [begin(), end())
  inline const_iterator end() const
  {
    return WalkerList.end();
  }
  /**@}*/

  /** clear the WalkerList without destroying them
   *
   * Provide std::vector::clear interface
   */
  inline void clear()
  {
    WalkerList.clear();
  }

  /** insert elements
   * @param it locator where the inserting begins
   * @param first starting iterator
   * @param last ending iterator
   *
   * Provide std::vector::insert interface
   */
  template<class INPUT_ITER>
  inline void insert(iterator it, INPUT_ITER first, INPUT_ITER last)
  {
    WalkerList.insert(it,first,last);
  }

  /** add Walker_t* at the end
   * @param awalker pointer to a walker
   *
   * Provide std::vector::push_back interface
   */
  inline void push_back(Walker_t* awalker)
  {
    WalkerList.push_back(awalker);
  }

  ///resize Walker::PropertyHistory and Walker::PHindex:
  void resizeWalkerHistories();

  /** delete the last Walker_t*
   *
   * Provide std::vector::pop_back interface
   */
  inline void pop_back()
  {
    delete WalkerList.back();
    WalkerList.pop_back();
  }

  inline Walker_t* operator[](int i)
  {
    return WalkerList[i];
  }

  inline const Walker_t* operator[](int i) const
  {
    return WalkerList[i];
  }

  /** set LocalEnergy
   * @param e current average Local Energy
   */
  inline void setLocalEnergy(RealType e)
  {
    LocalEnergy = e;
  }

  /** return LocalEnergy
   */
  inline RealType getLocalEnergy() const
  {
    return LocalEnergy;
  }

  inline MultiChain* getPolymer()
  {
    return Polymer;
  }

  inline void setPolymer(MultiChain *chain)
  {
    Polymer=chain;
  }

  /** reset the Walkers
   */
  void reset();

  void resetWalkerProperty(int ncopy=1);

  inline bool updatePbyP() const
  {
    return ReadyForPbyP;
  }

  //@{save/load/clear function for optimization
  inline int numSamples() const
  {
    return CurSampleCount;
  }
  ///set the number of max samples
  void setNumSamples(int n);
  ///save the position of current walkers to SampleStack
  GPU_XRAY_TRACE void saveEnsemble();
  ///save the position of current walkers
  GPU_XRAY_TRACE void saveEnsemble(iterator first, iterator last);
  /// load a single sample from SampleStack
  GPU_XRAY_TRACE void loadSample(ParticleSet::ParticlePos_t &Pos, size_t iw) const;
  /** load SampleStack data to current walkers
   */
  GPU_XRAY_TRACE void loadEnsemble();
  //void loadEnsemble(const Walker_t& wcopy);
  /** load SampleStack from others
    */
  GPU_XRAY_TRACE void loadEnsemble(std::vector<MCWalkerConfiguration*>& others, bool doclean=true);
  /** dump Samples to a file
   * @param others MCWalkerConfigurations whose samples will be collected
   * @param out engine to write the samples to state_0/walkers
   * @param np number of processors
   * @return true with non-zero samples
   */
  GPU_XRAY_TRACE bool dumpEnsemble(std::vector<MCWalkerConfiguration*>& others, HDFWalkerOutput* out, int np, int nBlock);
  ///clear the ensemble
  void clearEnsemble();
  //@}

  template<typename ForwardIter>
  inline void putConfigurations(ForwardIter target)
  {
    int ds=OHMMS_DIM*TotalNum;
    for(iterator it=WalkerList.begin(); it!= WalkerList.end(); ++it,target+=ds)
    {
      copy(get_first_address((*it)->R),get_last_address((*it)->R),target);
    }
  }

  inline void resetWalkerParents( )
  {
    for(iterator it=WalkerList.begin(); it!= WalkerList.end(); ++it )
    {
      (*it)->ParentID = (*it)->ID;
    }
  }

<<<<<<< HEAD
  inline void setklinear()
  {
    klinear=true;
  }

  inline bool getklinear()
  {
    return klinear;
  }

  inline void setkDelay(int k)
  {
    klinear=false;
    kDelay=k;
    if (kDelay<0)
    {
      app_log() << "  Warning: Specified negative delayed updates k = " << k << ", setting to zero." << std::endl;
      kDelay=0;
    }
    kblocksize=1;
    kblock=0;
    kcurr=0;
    kstart=0;
    kupdate=1;
    if(kDelay)
    {
      app_log() << "  Using delayed updates (k = " << kDelay << ") for all walkers" << std::endl;
      kblocksize=kDelay;
    }
  }

  inline int getkDelay()
  {
    return kDelay;
  }

  inline int getkblock()
  {
    return kblock;
  }

  inline int getkblocksize()
  {
    return kblocksize;
  }

  // this function is a bit dangerous but needed to pass the current k of the determinant look-ahead to the Jastrow calculation
  inline void setkcurr(int k)
  {
    kcurr=k;
  }

  inline int getkcurr()
  {
    return kcurr;
  }

  inline int getkstart()
  {
    return kstart;
  }

  inline int getkupdate()
  {
    return kupdate;
  }

  inline bool update_now(int nat)
  {
    // in case that we finished the current k-block (kcurr=0) *or* (<- This case also takes care of no delayed updates as kcurr will always be zero then)
    // if we run out of electrons (nat) but still have some k's in the current k-block, an update needs to happen now
    bool update=((!kcurr) || (kcurr+kblock*kblocksize>=nat/2));
    if(update)
    {
      if(kblock>0)
      {
         kstart=kblock*kblocksize;
         if(kcurr==0) kstart-=kblocksize;
         kupdate=kcurr+kblock*kblocksize-kstart;
         kcurr=0;
         if(!klinear) CurrentParticle-=kupdate-1;
      }
    }
    // reset kblock if we're out of matrix blocks
    if(kblock*kblocksize>=nat/2) // TODO: Make sure we do *not* divide by two if there is no spin up/down matrix savings
      kblock=0;
    return update;
  }

  ///overwrite make_clones function
  void make_clones(int n);

=======
>>>>>>> c4193faa
protected:

  ///boolean for cleanup
  bool OwnWalkers;
  ///true if the buffer is ready for particle-by-particle updates
  bool ReadyForPbyP;
  ///number of walkers on a node
  int LocalNumWalkers;
  ///number of walkers shared by a MPI group
  int GlobalNumWalkers;
  ///update-mode index
  int UpdateMode;
  ///delayed update streak parameter k
  int kDelay;
  ///block dimension (usually k) in case delayed updates are used (there are nat/kblocksize blocks available)
  int kblocksize;
  ///current block
  int kblock;
  ///current k within current block
  int kcurr;
  ///current k to start from update
  int kstart;
  ///number of columns to update
  int kupdate;
  ///klinear switch to indicate if values are calculated sequentially for algorithms using drift
  bool klinear;

  RealType LocalEnergy;

public:
  ///a collection of walkers
  WalkerList_t WalkerList;
  ///a collection of reptiles contained in MCWalkerConfiguration.
  ReptileList_t ReptileList;
  Reptile* reptile;

private:

  MultiChain *Polymer;

  int MaxSamples;
  int CurSampleCount;
  //add samples
  std::vector<MCSample*> SampleStack;

  /** initialize the PropertyList
   *
   * Add the named values of the default properties
  void initPropertyList();
   */
};
}
#endif<|MERGE_RESOLUTION|>--- conflicted
+++ resolved
@@ -121,26 +121,17 @@
   GPU_XRAY_TRACE void copyWalkerGradToGPU();
   GPU_XRAY_TRACE void updateLists_GPU();
   int CurrentParticle;
-<<<<<<< HEAD
-  void proposeMove_GPU
+  GPU_XRAY_TRACE void proposeMove_GPU
   (std::vector<PosType> &newPos, int iat, int nat);
-  void proposeMove_GPU
+  GPU_XRAY_TRACE void proposeMove_GPU
   (std::vector<PosType> &newPos, int iat){ proposeMove_GPU(newPos, iat, 0); }
-  void acceptMove_GPU
+  GPU_XRAY_TRACE void acceptMove_GPU
   (std::vector<bool> &toAccept, int k);
-  void acceptMove_GPU
+  GPU_XRAY_TRACE void acceptMove_GPU
   (std::vector<bool> &toAccept){ acceptMove_GPU(toAccept,0); }
-  void NLMove_GPU (std::vector<Walker_t*> &walkers,
-                   std::vector<PosType> &Rnew,
-                   std::vector<int> &iat);
-=======
-  GPU_XRAY_TRACE void proposeMove_GPU
-  (std::vector<PosType> &newPos, int iat);
-  GPU_XRAY_TRACE void acceptMove_GPU(std::vector<bool> &toAccept);
   GPU_XRAY_TRACE void NLMove_GPU (std::vector<Walker_t*> &walkers,
-				  std::vector<PosType> &Rnew,
-				  std::vector<int> &iat);
->>>>>>> c4193faa
+                                  std::vector<PosType> &Rnew,
+                                  std::vector<int> &iat);
 #endif
 
   ///default constructor
@@ -393,7 +384,6 @@
     }
   }
 
-<<<<<<< HEAD
   inline void setklinear()
   {
     klinear=true;
@@ -486,8 +476,6 @@
   ///overwrite make_clones function
   void make_clones(int n);
 
-=======
->>>>>>> c4193faa
 protected:
 
   ///boolean for cleanup
