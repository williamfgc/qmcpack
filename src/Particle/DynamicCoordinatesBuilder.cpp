--- conflicted
+++ resolved
@@ -23,13 +23,8 @@
   if (kind == DynamicCoordinateKind::DC_POS)
     return std::make_unique<RealSpacePositions>();
 #if defined(ENABLE_OFFLOAD)
-<<<<<<< HEAD
-  else if (kind == DynamicCoordinateKind::QV_POS_OFFLOAD)
+  else if (kind == DynamicCoordinateKind::DC_POS_OFFLOAD)
     return std::make_unique<RealSpacePositionsOMP>();
-=======
-  else if(kind==DynamicCoordinateKind::DC_POS_OFFLOAD)
-    return std::make_unique<RealSpacePositionsOffload>();
->>>>>>> 674dde0a
 #endif
   else
     APP_ABORT("DynamicCoordinatesBuilder::createDynamicCoordinates unknown DynamicCoordinateKind");
