--- conflicted
+++ resolved
@@ -13,33 +13,6 @@
 # create libqmcparticle
 ####################################
 set(PARTICLE
-<<<<<<< HEAD
-    InitMolecularSystem.cpp
-    SimulationCell.cpp
-    SimulationCellT.cpp
-    ParticleSetPool.cpp
-    ParticleSet.cpp
-    ParticleSetT.cpp
-    PSdispatcher.cpp
-    VirtualParticleSet.cpp
-    VirtualParticleSetT.cpp
-    ParticleSet.BC.cpp
-    DynamicCoordinatesBuilder.cpp
-    DynamicCoordinatesT.cpp
-    MCCoords.cpp
-    MCCoordsT.cpp
-    MCWalkerConfiguration.cpp
-    WalkerConfigurations.cpp
-    SpeciesSet.cpp
-    SampleStack.cpp
-    createDistanceTableAA.cpp
-    createDistanceTableAB.cpp
-    createDistanceTableT.cpp
-    HDFWalkerInputManager.cpp
-    LongRange/KContainer.cpp
-    LongRange/KContainerT.cpp
-    LongRange/StructFact.cpp
-=======
     InitMolecularSystemT.cpp
     SimulationCellT.cpp
     ParticleSetPoolT.cpp
@@ -56,7 +29,6 @@
     createDistanceTableT.cpp
     HDFWalkerInputManager.cpp
     LongRange/KContainerT.cpp
->>>>>>> c3298e81
     LongRange/StructFactT.cpp
     LongRange/LPQHIBasis.cpp
     LongRange/LPQHISRCoulombBasis.cpp
@@ -78,13 +50,7 @@
 target_link_libraries(qmcparticle PRIVATE platform_cpu_LA)
 target_link_libraries(qmcparticle PUBLIC qmcnumerics qmcutil platform_runtime)
 set(PARTICLE_OMPTARGET_SRCS
-<<<<<<< HEAD
-    createDistanceTableTOMPTarget.cpp
-    createDistanceTableAAOMPTarget.cpp
-    createDistanceTableABOMPTarget.cpp)
-=======
     createDistanceTableTOMPTarget.cpp)
->>>>>>> c3298e81
 
 add_library(qmcparticle_omptarget OBJECT ${PARTICLE_OMPTARGET_SRCS})
 
