#//////////////////////////////////////////////////////////////////////////////////////
#// This file is distributed under the University of Illinois/NCSA Open Source License.
#// See LICENSE file in top directory for details.
#//
#// Copyright (c) 2016 Jeongnim Kim and QMCPACK developers.
#//
#// File developed by: Jeongnim Kim, jeongnim.kim@gmail.com, University of Illinois at Urbana-Champaign
#//                    Jeremy McMinnis, jmcminis@gmail.com, University of Illinois at Urbana-Champaign
#//                    Ken Esler, kpesler@gmail.com, University of Illinois at Urbana-Champaign
#//                    Cynthia Gu, zg1@ornl.gov, Oak Ridge National Laboratory
#//                    Norbert Podhorszki, pnorbert@ornl.gov, Oak Ridge National Laboratory
#//                    Raymond Clay III, j.k.rofling@gmail.com, Lawrence Livermore National Laboratory
#//                    Ying Wai Li, yingwaili@ornl.gov, Oak Ridge National Laboratory
#//                    Marl Dewing, markdewing@gmail.com, University of Illinois at Urbana-Champaign
#//		       Ye Luo, yeluo@anl.gov, Argonne National Laboratory
#//
#// File created by: Jeongnim Kim, jeongnim.kim@gmail.com, University of Illinois at Urbana-Champaign
#//////////////////////////////////////////////////////////////////////////////////////

CONFIGURE_FILE(${qmcpack_SOURCE_DIR}/src/config.h.cmake.in
  ${qmcpack_BINARY_DIR}/src/config.h)

SET(GITREV_BARE_FILE git-rev.h)
SET(GITREV_BARE_TMP git-rev-tmp.h)
SET(GITREV_FILE ${CMAKE_BINARY_DIR}/src/${GITREV_BARE_FILE})
SET(GITREV_TMP ${CMAKE_BINARY_DIR}/src/${GITREV_BARE_TMP})

# Always clean up git-rev-tmp.h file when cmake is run
EXECUTE_PROCESS(
  COMMAND ${CMAKE_COMMAND} -E remove ${GITREV_TMP}
)

IF (IS_GIT_PROJECT)
  # The following custom command picks up changes to the git revision information
  # every time the project is rebuilt. Even if the repository is updated (git pull)
  # without re-running cmake. It also appends '-dirty' to the commit hash if there are
  # unsaved changes to the repository.
  #
  # To avoid triggering a relink every time, the repository info is saved to
  # a temporary file, and the temporary file is copied over the actual file
  # only if the contents changed (using 'copy_if_different').
  # The temporary file is deleted to force the custom command to run on
  # the next build.
  #
  # Apparently custom commands need to be defined where the output is used.
  # If this in the main CMakeLists.txt it does not work.

  # Sed flags were once an issue and some HPC have old sed's
  set(SED_FLAG "-E")
  EXECUTE_PROCESS(COMMAND "sed" ${SED_FLAG} "s/\"/\\\\\"/g" "<${CMAKE_CURRENT_SOURCE_DIR}/CMakeLists.txt"
    OUTPUT_QUIET
    ERROR_VARIABLE SED_ERROR)
  if ( SED_ERROR MATCHES ".*invalid.*" )
    set(SED_FLAG "-r")
    EXECUTE_PROCESS(COMMAND "sed" ${SED_FLAG} "s/\"/\\\\\"/g" "<${CMAKE_CURRENT_SOURCE_DIR}/CMakeLists.txt"
      OUTPUT_QUIET ERROR_QUIET
      ERROR_VARIABLE SED_ERROR)
    if ( SED_ERROR MATCHES ".*invalid.*" )
      MESSAGE(WARNING "Your system supports neither the sed -E or -r flag, git revision information will not be included in output")
    else ( SED_ERROR MATCHES ".*invalid.*" )
      MESSAGE("sed supports -r")
    endif ( SED_ERROR MATCHES ".*invalid.*" )
  else ( SED_ERROR MATCHES ".*invalid.*" )
    MESSAGE("sed supports -E")
  endif ( SED_ERROR MATCHES ".*invalid.*" )

  ADD_CUSTOM_COMMAND(
    OUTPUT ${GITREV_TMP}
    COMMAND ${CMAKE_COMMAND} -E echo_append "#define GIT_BRANCH_RAW " > ${GITREV_TMP}
    COMMAND ${GIT_EXECUTABLE} rev-parse --abbrev-ref HEAD >> ${GITREV_TMP}
    COMMAND ${CMAKE_COMMAND} -E echo >> ${GITREV_TMP}
    COMMAND ${CMAKE_COMMAND} -E echo_append "#define GIT_HASH_RAW " >> ${GITREV_TMP}
    COMMAND ${GIT_EXECUTABLE} describe --always --dirty --abbrev=40 --match="NoTagWithThisName" >> ${GITREV_TMP}
    COMMAND ${CMAKE_COMMAND} -E echo >> ${GITREV_TMP}
    COMMAND ${CMAKE_COMMAND} -E echo_append "#define GIT_COMMIT_LAST_CHANGED_RAW " >> ${GITREV_TMP}
    COMMAND ${GIT_EXECUTABLE} log -1 --format=%ad >> ${GITREV_TMP}
    COMMAND ${CMAKE_COMMAND} -E echo >> ${GITREV_TMP}
    COMMAND ${CMAKE_COMMAND} -E echo_append "#define GIT_COMMIT_SUBJECT_RAW \"" >> ${GITREV_TMP}
    COMMAND ${GIT_EXECUTABLE} log -1 --format=%s | sed ${SED_FLAG} "s/\"/\\\\\"/g" | tr -d '\\n' >> ${GITREV_TMP}
    COMMAND ${CMAKE_COMMAND} -E echo_append "\"" >> ${GITREV_TMP}
    COMMAND ${CMAKE_COMMAND} -E echo >> ${GITREV_TMP}
    COMMAND ${CMAKE_COMMAND} -E copy_if_different ${GITREV_TMP} ${GITREV_FILE}
    COMMAND ${CMAKE_COMMAND} -E remove ${GITREV_TMP}
    WORKING_DIRECTORY ${CMAKE_SOURCE_DIR}
    VERBATIM
  )

  # Print some configure-time git info (useful for understanding what commits
  # are in particular build for the nightly CDash reports)

  EXECUTE_PROCESS(
    COMMAND ${GIT_EXECUTABLE} rev-parse --abbrev-ref HEAD
    OUTPUT_VARIABLE GIT_CONFIG_BRANCH
    WORKING_DIRECTORY ${CMAKE_SOURCE_DIR}
    OUTPUT_STRIP_TRAILING_WHITESPACE
  )

  # Breaking down the arguments to 'git describe'
  #  --abbrev=40     Size of hash to print.  This should print the entire hash.
  #  --dirty         Append hash with '-dirty' if there are uncommitted changes.
  # The behavior of describe looks for a tag in the parents first, and then falls
  # back to the commit hash (if --always is specified)
  #  --always        Show the commit hash as fallback
  #  --match="NoTagWithThisName"
  #     If a tag is found, the output looks like:
  #       second_annotated_tag-29-g1fd38cccc0fd2f683ec223ca0783bb671bfedd4e
  #     In order to always get just the commit hash, specify a tag pattern
  #     that should never match.
  EXECUTE_PROCESS(
    COMMAND ${GIT_EXECUTABLE} describe --always --dirty --abbrev=40 --match="NoTagWithThisName"
    OUTPUT_VARIABLE GIT_CONFIG_COMMIT_HASH
    WORKING_DIRECTORY ${CMAKE_SOURCE_DIR}
    OUTPUT_STRIP_TRAILING_WHITESPACE
  )
  MESSAGE("Git branch: ${GIT_CONFIG_BRANCH}")
  MESSAGE("Git commit hash: ${GIT_CONFIG_COMMIT_HASH}")
ENDIF()

if (HAVE_MPI)
  INCLUDE_DIRECTORIES("${qmcpack_SOURCE_DIR}/external_codes/mpi_wrapper")
endif()

if (HAVE_LIBBOOST)
    INCLUDE_DIRECTORIES("${qmcpack_SOURCE_DIR}/external_codes/boost_multi")
endif()


  ####################################
  # create libqmcutil
  ####################################
  SET(UTILITIES
    qmc_common.cpp
    Utilities/RandomGenerator.cpp
    Utilities/OhmmsObject.cpp
    Utilities/SpeciesSet.cpp
    Utilities/SimpleParser.cpp
    Utilities/InfoStream.cpp
    Utilities/OutputManager.cpp
    Utilities/NewTimer.cpp
    Utilities/RunTimeManager.cpp
    Utilities/ProgressReportEngine.cpp
    Utilities/unit_conversion.cpp
    OhmmsData/Libxml2Doc.cpp
    OhmmsApp/ProjectData.cpp
    OhmmsApp/RandomNumberControl.cpp
    Numerics/OhmmsBlas.cpp
    Numerics/OptimizableFunctorBase.cpp
    Numerics/SmoothFunctions.cpp
    Platforms/sysutil.cpp
    Platforms/accelerators.cpp
    QMCFactory/OneDimGridFactory.cpp
    Message/Communicate.cpp
    Message/MPIObjectBase.cpp
    Optimize/VariableSet.cpp
    io/hdf_archive.cpp
    )
IF (IS_GIT_PROJECT)
  SET(UTILITIES "${UTILITIES};${GITREV_TMP}")
ENDIF()

  IF(QMC_CUDA)
    SET(UTILITIES ${UTILITIES}
      Numerics/CUDA/cuda_inverse.cu
      CUDA/gpu_vector.cpp
      CUDA/gpu_misc.cpp
      Particle/accept_kernel.cu)
  ENDIF(QMC_CUDA)

  IF(QMC_CUDA)
    CUDA_ADD_LIBRARY(qmcutil ${UTILITIES})
    CUDA_ADD_CUBLAS_TO_TARGET(qmcutil)
  ELSE(QMC_CUDA)
    ADD_LIBRARY(qmcutil ${UTILITIES})
  ENDIF(QMC_CUDA)

  IF(HAVE_CUDA)
    TARGET_LINK_LIBRARIES(qmcutil PRIVATE ${CUDA_LIBRARIES})
  ENDIF(HAVE_CUDA)

<<<<<<< HEAD
  IF(HAVE_MPI)
    TARGET_LINK_LIBRARIES(qmcutil PUBLIC MPI::MPI_CXX)
  ENDIF()
=======
  TARGET_LINK_LIBRARIES(qmcutil PUBLIC ${QMC_UTIL_LIBS})
>>>>>>> 23578fc7

  # For unit tests, enable use for the fake RNG
  FUNCTION( USE_FAKE_RNG TARGET )
    TARGET_COMPILE_DEFINITIONS(${TARGET} PRIVATE "USE_FAKE_RNG")
  ENDFUNCTION()

  # Put the fake RNG in a separate library so production code doesn't
  # accidentally link to it
  SET(UNIT_TEST_UTILITIES
    Utilities/FakeRandom.cpp
  )
  ADD_LIBRARY(qmcfakerng ${UNIT_TEST_UTILITIES})

  #IF(QMC_BUILD_STATIC)
  #  ADD_LIBRARY(qmcutil STATIC ${UTILITIES})
  #ELSE(QMC_BUILD_STATIC)
  #  ADD_LIBRARY(qmcutil SHARED ${UTILITIES})
  #ENDIF(QMC_BUILD_STATIC)

  ####################################
  # create libqmcbase
  ####################################
  SET(PARTICLE ${PARTICLE}
    Particle/InitMolecularSystem.cpp
    Particle/ParticleSetPool.cpp
    Particle/ParticleSet.cpp
    Particle/VirtualParticleSet.cpp
    Particle/ParticleSet.BC.cpp
    Particle/MCWalkerConfiguration.cpp
    Particle/createDistanceTableAA.cpp
    Particle/createDistanceTableAB.cpp
    Particle/HDFWalkerInputManager.cpp
    LongRange/KContainer.cpp
    LongRange/StructFact.cpp
    LongRange/LPQHIBasis.cpp
    LongRange/LPQHISRCoulombBasis.cpp
    LongRange/EwaldHandler.cpp
    LongRange/EwaldHandler3D.cpp
    LongRange/LRCoulombSingleton.cpp
    )

  IF(OHMMS_DIM MATCHES 2)
    SET(PARTICLE ${PARTICLE} LongRange/TwoDEwaldHandler.cpp)
  ENDIF(OHMMS_DIM MATCHES 2)


  SET(PARTICLEIO
    ParticleTags.cpp
    ParticleIO/ParticleLayoutIO.cpp
    ParticleIO/XMLParticleIO.cpp
    ParticleIO/ParticleIOUtility.cpp
    )

  IF(HAVE_LIBHDF5)
    SET(PARTICLEIO ${PARTICLEIO}
      Particle/HDFWalkerOutput.cpp
      Particle/HDFWalkerInput_0_0.cpp
      Particle/HDFWalkerInput_0_4.cpp
      )

    IF(OHMMS_DIM  MATCHES 3)
      SET(PARTICLEIO ${PARTICLEIO} ParticleIO/ESHDFParticleParser.cpp)
    ENDIF(OHMMS_DIM  MATCHES 3)

  ENDIF(HAVE_LIBHDF5)

  #Need to add this if nothing else but miniapps is compiled
  if(QMC_BUILD_SANDBOX_ONLY)
    set(PARTICLE  ${PARTICLE} QMCWaveFunctions/WaveFunctionComponent.cpp)
  endif()

  ADD_LIBRARY(qmcbase ${PARTICLE} ${PARTICLEIO})

  TARGET_LINK_LIBRARIES(qmcbase PRIVATE qmcminimalcontainers)

  TARGET_LINK_LIBRARIES(qmcbase PUBLIC qmcutil)

  SUBDIRS(einspline)
  SUBDIRS(MinimalContainers)

  if(QMC_BUILD_SANDBOX_ONLY)

    MESSAGE(STATUS "Minimal build: only Sandbox")
    SUBDIRS(Sandbox)

  else() #{{{

  SUBDIRS(QMCWaveFunctions)
  SUBDIRS(QMCHamiltonians)
  SUBDIRS(QMCDrivers)

  IF(BUILD_LMYENGINE_INTERFACE)
    SET(FORMIC_BINARY_DIR ${qmcpack_BINARY_DIR})
    SUBDIRS(formic/utils)
  ENDIF(BUILD_LMYENGINE_INTERFACE)

  IF(BUILD_AFQMC)
   SUBDIRS(AFQMC)
  ENDIF(BUILD_AFQMC)

  IF(BUILD_FCIQMC)
   SUBDIRS(FCIQMC)
  ENDIF(BUILD_FCIQMC)

  SUBDIRS(QMCApp)

  #IF(BUILD_QMCTOOLS)
  SUBDIRS(QMCTools)
  #ENDIF(BUILD_QMCTOOLS)

  if (BUILD_UNIT_TESTS) #{
    #Unit test directories
    INCLUDE_DIRECTORIES(${PROJECT_SOURCE_DIR}/external_codes/catch)
    INCLUDE(${PROJECT_SOURCE_DIR}/CMake/unit_test.cmake)
    SUBDIRS(OhmmsPETE/tests)
    SUBDIRS(OhmmsSoA/tests)
    SUBDIRS(Numerics/tests)
    SUBDIRS(Utilities/tests)
    SUBDIRS(einspline/tests)
    SUBDIRS(spline2/tests)
    SUBDIRS(Concurrency/tests)
    SUBDIRS(OhmmsData/tests)
    SUBDIRS(io/tests)
    SUBDIRS(Lattice/tests)
    SUBDIRS(LongRange/tests)
    SUBDIRS(Particle/tests)
    SUBDIRS(ParticleIO/tests)
    SUBDIRS(QMCWaveFunctions/tests)
    SUBDIRS(QMCHamiltonians/tests)
    SUBDIRS(type_traits/tests)
    SUBDIRS(ParticleBase/tests)
    SUBDIRS(Estimators/tests)
    SUBDIRS(QMCDrivers/tests)
    SUBDIRS(QMCApp/tests)
    SUBDIRS(Message/tests)
    SUBDIRS(CUDA/tests)
    SUBDIRS(OpenMP/tests)
    SUBDIRS(Optimize/tests)
    SUBDIRS(MinimalContainers/tests)
  endif() #}

endif() #}}}<|MERGE_RESOLUTION|>--- conflicted
+++ resolved
@@ -177,13 +177,10 @@
     TARGET_LINK_LIBRARIES(qmcutil PRIVATE ${CUDA_LIBRARIES})
   ENDIF(HAVE_CUDA)
 
-<<<<<<< HEAD
+  TARGET_LINK_LIBRARIES(qmcutil PUBLIC ${QMC_UTIL_LIBS})
   IF(HAVE_MPI)
     TARGET_LINK_LIBRARIES(qmcutil PUBLIC MPI::MPI_CXX)
   ENDIF()
-=======
-  TARGET_LINK_LIBRARIES(qmcutil PUBLIC ${QMC_UTIL_LIBS})
->>>>>>> 23578fc7
 
   # For unit tests, enable use for the fake RNG
   FUNCTION( USE_FAKE_RNG TARGET )
