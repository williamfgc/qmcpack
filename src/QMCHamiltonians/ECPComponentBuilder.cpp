--- conflicted
+++ resolved
@@ -17,7 +17,6 @@
 #include "Numerics/GaussianTimesRN.h"
 #include "Numerics/Quadrature.h"
 #include "Numerics/Transform2GridFunctor.h"
-#include "Numerics/Ylm.h"
 #include "QMCHamiltonians/FSAtomPseudoPot.h"
 #include "Utilities/IteratorUtility.h"
 #include "Utilities/SimpleParser.h"
@@ -149,11 +148,7 @@
   }
   if(pp_nonloc)
   {
-    bool quad_okay = SetQuadratureRule(Nrule);
-    if (!quad_okay)
-    {
-      APP_ABORT("Setting up spherical quadrature for non-local pseudopotential failed");
-    }
+    SetQuadratureRule(Nrule);
     app_log() << "    Non-local pseudopotential parameters" << std::endl;
     pp_nonloc->print(app_log());
     app_log() << "    Maximum cutoff radius " << pp_nonloc->Rmax << std::endl;
@@ -199,340 +194,13 @@
   }
 }
 
-bool ECPComponentBuilder::SetQuadratureRule(int rule)
-{
-<<<<<<< HEAD
+void ECPComponentBuilder::SetQuadratureRule(int rule)
+{
   Quadrature3D<RealType> myRule(rule);
   pp_nonloc->sgridxyz_m=myRule.xyz_m;
   pp_nonloc->sgridweight_m=myRule.weight_m;
   // Allocate storage for wave function ratios
   pp_nonloc->resize_warrays(myRule.nk,NumNonLocal,Lmax);
-=======
-    int nk;
-  RealType w;
-  typedef enum {SINGLE, TETRA, OCTA, ICOSA} SymmType;
-  SymmType symmetry;
-  int lexact;
-  RealType A, B, C, D;
-  A = B = C = D = 0.0;
-  switch (rule)
-  {
-  case 1:
-    nk = 1;
-    symmetry = SINGLE;
-    lexact = 0;
-    A = 1.0;
-    break;
-  case 2:
-    nk = 4;
-    symmetry = TETRA;
-    lexact = 2;
-    A=0.25;
-    break;
-  case 3:
-    nk = 6;
-    symmetry = OCTA;
-    lexact = 3;
-    A=1.0/6.0;
-    break;
-  case 4:
-    nk = 12;
-    symmetry = ICOSA;
-    lexact = 5;
-    A = 1.0/12.0;
-    B = 1.0/12.0;
-    break;
-  case 5:
-    nk = 18;
-    symmetry = OCTA;
-    lexact = 5;
-    A = 1.0/30.0;
-    B = 1.0/15.0;
-    break;
-  case 6:
-    nk = 26;
-    symmetry = OCTA;
-    lexact = 7;
-    A = 1.0  / 21.0;
-    B = 4.0  / 105.0;
-    C = 27.0 / 840.0;
-    break;
-  case 7:
-    nk = 50;
-    symmetry = OCTA;
-    lexact = 11;
-    A = 4.0/315.0;
-    B = 64.0/2835.0;
-    C = 27.0/1280.0;
-    D = 14641.0/725760.0;
-    break;
-  default:
-    ERRORMSG("Unrecognized spherical quadrature rule " << rule << ".");
-    return false;
-  }
-  // First, build a_i, b_i, and c_i points
-  std::vector<PosType> a, b, c, d;
-  RealType p = 1.0/std::sqrt(2.0);
-  RealType q = 1.0/std::sqrt(3.0);
-  RealType r = 1.0/std::sqrt(11.0);
-  RealType s = 3.0/std::sqrt(11.0);
-  if (symmetry == SINGLE)
-  {
-    a.push_back (PosType(1.0, 0.0, 0.0));
-  }
-  else
-    if (symmetry == TETRA)
-    {
-      a.push_back(PosType( q, q, q));
-      a.push_back(PosType( q,-q,-q));
-      a.push_back(PosType(-q, q,-q));
-      a.push_back(PosType(-q,-q, q));
-    }
-    else
-      if (symmetry == OCTA)
-      {
-        a.push_back(PosType( 1.0, 0.0, 0.0));
-        a.push_back(PosType(-1.0, 0.0, 0.0));
-        a.push_back(PosType( 0.0, 1.0, 0.0));
-        a.push_back(PosType( 0.0,-1.0, 0.0));
-        a.push_back(PosType( 0.0, 0.0, 1.0));
-        a.push_back(PosType( 0.0, 0.0,-1.0));
-        b.push_back(PosType(   p,   p, 0.0));
-        b.push_back(PosType(   p,  -p, 0.0));
-        b.push_back(PosType(  -p,   p, 0.0));
-        b.push_back(PosType(  -p,  -p, 0.0));
-        b.push_back(PosType(   p, 0.0,   p));
-        b.push_back(PosType(   p, 0.0,  -p));
-        b.push_back(PosType(  -p, 0.0,   p));
-        b.push_back(PosType(  -p, 0.0,  -p));
-        b.push_back(PosType( 0.0,   p,   p));
-        b.push_back(PosType( 0.0,   p,  -p));
-        b.push_back(PosType( 0.0,  -p,   p));
-        b.push_back(PosType( 0.0,  -p,  -p));
-        c.push_back(PosType(   q,   q,   q));
-        c.push_back(PosType(   q,   q,  -q));
-        c.push_back(PosType(   q,  -q,   q));
-        c.push_back(PosType(   q,  -q,  -q));
-        c.push_back(PosType(  -q,   q,   q));
-        c.push_back(PosType(  -q,   q,  -q));
-        c.push_back(PosType(  -q,  -q,   q));
-        c.push_back(PosType(  -q,  -q,  -q));
-        d.push_back(PosType(   r,   r,   s));
-        d.push_back(PosType(   r,   r,  -s));
-        d.push_back(PosType(   r,  -r,   s));
-        d.push_back(PosType(   r,  -r,  -s));
-        d.push_back(PosType(  -r,   r,   s));
-        d.push_back(PosType(  -r,   r,  -s));
-        d.push_back(PosType(  -r,  -r,   s));
-        d.push_back(PosType(  -r,  -r,  -s));
-        d.push_back(PosType(   r,   s,   r));
-        d.push_back(PosType(   r,   s,  -r));
-        d.push_back(PosType(   r,  -s,   r));
-        d.push_back(PosType(   r,  -s,  -r));
-        d.push_back(PosType(  -r,   s,   r));
-        d.push_back(PosType(  -r,   s,  -r));
-        d.push_back(PosType(  -r,  -s,   r));
-        d.push_back(PosType(  -r,  -s,  -r));
-        d.push_back(PosType(   s,   r,   r));
-        d.push_back(PosType(   s,   r,  -r));
-        d.push_back(PosType(   s,  -r,   r));
-        d.push_back(PosType(   s,  -r,  -r));
-        d.push_back(PosType(  -s,   r,   r));
-        d.push_back(PosType(  -s,   r,  -r));
-        d.push_back(PosType(  -s,  -r,   r));
-        d.push_back(PosType(  -s,  -r,  -r));
-      }
-      else
-        if (symmetry == ICOSA)
-        {
-          double t, p;  // theta and phi
-          // a points
-          t = 0.0;
-          p=0.0;
-          a.push_back(PosType(std::cos(t),std::sin(t)*std::cos(p),std::sin(t)*std::sin(p)));
-          t = M_PI;
-          p=0.0;
-          a.push_back(PosType (std::cos(t),std::sin(t)*std::cos(p),std::sin(t)*std::sin(p)));
-          // b points
-          for (int k=0; k<5; k++)
-          {
-            t = std::atan(2.0);
-            p = (double)(2*k+0)*M_PI/5.0;
-            b.push_back(PosType (std::cos(t), std::sin(t)*std::cos(p), std::sin(t)*std::sin(p)));
-            t = M_PI-std::atan(2.0);
-            p = (double)(2*k+1)*M_PI/5.0;
-            b.push_back(PosType (std::cos(t), std::sin(t)*std::cos(p), std::sin(t)*std::sin(p)));
-          }
-          // c points
-#if defined(BGP_BUG)
-          double t1 = 0.6523581397843682;
-          double t2 = 1.382085796011334;
-#else
-          double t1 = std::acos ((2.0+std::sqrt(5.0)) / std::sqrt(15.0+6.0*std::sqrt(5.0)));
-          double t2 = std::acos (      1.0            / std::sqrt(15.0+6.0*std::sqrt(5.0)));
-#endif
-          for (int k=0; k<5; k++)
-          {
-            t = t1;
-            p = (double)(2*k+1)*M_PI/5.0;
-            c.push_back(PosType (std::cos(t), std::sin(t)*std::cos(p), std::sin(t)*std::sin(p)));
-            t = t2;
-            p = (double)(2*k+1)*M_PI/5.0;
-            c.push_back(PosType (std::cos(t), std::sin(t)*std::cos(p), std::sin(t)*std::sin(p)));
-            t = M_PI - t1;
-            p = (double)(2*k+0)*M_PI/5.0;
-            c.push_back(PosType (std::cos(t), std::sin(t)*std::cos(p), std::sin(t)*std::sin(p)));
-            t = M_PI - t2;
-            p = (double)(2*k+0)*M_PI/5.0;
-            c.push_back(PosType (std::cos(t), std::sin(t)*std::cos(p), std::sin(t)*std::sin(p)));
-          }
-        }
-  // Now, construct rule
-  if (std::abs(A) > 1.0e-10)
-    for (int i=0; i<a.size(); i++)
-      pp_nonloc->addknot(a[i], A);
-  if (std::abs(B) > 1.0e-10)
-    for (int i=0; i<b.size(); i++)
-      pp_nonloc->addknot(b[i], B);
-  if (std::abs(C) > 1.0e-10)
-    for (int i=0; i<c.size(); i++)
-      pp_nonloc->addknot(c[i], C);
-  if (std::abs(D) > 1.0e-10)
-    for (int i=0; i<d.size(); i++)
-      pp_nonloc->addknot(d[i], D);
-  // Allocate storage for wave function ratios
-  pp_nonloc->resize_warrays(nk,NumNonLocal,Lmax);
-  // Finally, check the rule for correctness
-  assert (pp_nonloc->sgridxyz_m.size() == nk);
-  assert (pp_nonloc->sgridweight_m.size() == nk);
-  double wSum = 0.0;
-  const RealType delta=2*std::numeric_limits<float>::epsilon();
-  for (int k=0; k < nk; k++)
-  {
-    PosType r = pp_nonloc->sgridxyz_m[k];
-    double nrm = dot(r,r);
-    assert (std::abs(nrm-1.0) < delta);
-    wSum += pp_nonloc->sgridweight_m[k];
-    //cout << pp_nonloc->sgridxyz_m[k] << " " << pp_nonloc->sgridweight_m[k] << std::endl;
-  }
-  assert (std::abs(wSum - 1.0) < delta);
-  // Check the quadrature rule
-  return CheckQuadratureRule(lexact);
-}
-
-//   double ECPComponentBuilder::AssociatedLegendre(int l, int m, double x)
-//   {
-//     int am = std::abs(m);
-//     // Value for positive m
-//     double posVal;
-//     if (l == 0)
-//       return 1.0;
-//     else if (l == 1) {
-//       if (am == 0)
-// 	return x;
-//       else
-// 	posVal = -std::sqrt(1.0-x*x);
-//     }
-//     else if (l == am) {
-//       double sign = ((l%2)==1) ? -1.0 : 1.0;
-//       double dfact = 1.0;
-//       for (int i=(2*l-1); i>0; i-=2)
-// 	dfact *= (double)i;
-//       double sqt = std::sqrt(1-x*x);
-//       double powval = 1.0;
-//       for (int i=0; i<l; i++)
-// 	powval *= sqt;
-//       posVal = sign*dfact*pval;
-//     }
-//     else if (l == (am+1)) {
-//       posVal = x*(2.0*l+1.0)*AssociatedLegendre(l, l-1, x);
-//     }
-//     else {
-//       // Start with values for am=l and am=l-1
-//       double Plm2=AssociatedLegendre(l,
-
-//     }
-
-//     if (m < 0) {
-//       double sign = ((m%2)==1) ? -1.0 : 1.0;
-//       double mfact = 1.0;
-//       double pfact = 1.0;
-//       for (int i=(l-am); i>0; i--)
-// 	mfact *= (double)i;
-//       for (int i=(l+am); i>0; i--)
-// 	pfact *= (double)i;
-//     }
-
-//   }
-
-//   std::complex<double> ECPComponentBuilder::Ylm (int l, int m, PosType r)
-//   {
-//     double costheta, phi;
-//     costheta = r[0];
-//     phi   = std::atan2(r[2],r[1]);
-//     int lmm = l - m;
-//     int lpm = l + m;
-//     double mfact = 1.0;
-//     double pfact = 1.0;
-//     for (int i=lmm; i>0; i--)
-//       mfact *= (double)i;
-//     for (int i=lpm; i>0; i--)
-//       pfact *= (double)i;
-//     double prefactor = std::sqrt ((double)(2*l+1)*mfact/(4.0*M_PI*pfact));
-
-
-//     double Pl;
-//     if (l == 0)
-//       Pl = 1.0;
-//     else if (l == 1)
-//       Pl = costheta;
-//     else {
-//       double Plm2 = 1.0;
-//       double Plm1;
-//       if (= costheta;
-//       for (int i=2; i<=l; i++) {
-// 	double dl = (double)i;
-// 	double dm = (double)m;
-// 	Pl = (1.0/(dl-m))*((2.0*dl-1.0)*costheta*Plm1 - (dl+dm-1.0)*Plm2);
-// 	Plm2 = Plm1;
-// 	Plm1 = Pl;
-//       }
-//     }
-//     std::complex<double> e2imphi (std::cos(m*phi), std::sin(m*phi));
-//     return prefactor * Pl * e2imphi;
-//   }
-
-bool ECPComponentBuilder::CheckQuadratureRule(int lexact)
-{
-  std::vector<PosType> &grid = pp_nonloc->sgridxyz_m;
-  std::vector<RealType> &w = pp_nonloc->sgridweight_m;
-  for (int l1=0; l1<=lexact; l1++)
-    for (int l2=0; l2 <= (lexact-l1); l2++)
-      for (int m1=-l1; m1<=l1; m1++)
-        for (int m2=-l2; m2<=l2; m2++)
-        {
-          std::complex<double> sum(0.0, 0.0);
-          for (int k=0; k<grid.size(); k++)
-          {
-            std::complex<double> v1 = Ylm(l1, m1, grid[k]);
-            std::complex<double> v2 = Ylm(l2, m2, grid[k]);
-            sum += 4.0*M_PI*w[k] * qmcplusplus::conj(v1)*v2;
-          }
-          double re = real (sum);
-          double im = imag (sum);
-          if ((l1==l2) && (m1==m2))
-            re -= 1.0;
-          if ((std::abs(im) > 7*std::numeric_limits<RealType>::epsilon()) || (std::abs(re) > 7*std::numeric_limits<RealType>::epsilon()))
-          {
-            app_error() << "Broken spherical quadrature for " << grid.size() << "-point rule.\n" << std::endl;
-            app_error() << "  Should be zero:  Real part = " << re << " Imaginary part = " << im << std::endl;
-            return false;
-          }
-// 	    fprintf (stderr, "(l1,m1,l2m,m2) = (%2d,%2d,%2d,%2d)  sum = (%20.16f %20.16f)\n",
-// 	     l1, m1, l2, m2, real(sum), imag(sum));
-        }
-  return true;
->>>>>>> 63946786
 }
 
 } // namespace qmcPlusPlus