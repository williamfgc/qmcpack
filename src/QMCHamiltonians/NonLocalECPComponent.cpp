//////////////////////////////////////////////////////////////////////////////////////
// This file is distributed under the University of Illinois/NCSA Open Source License.
// See LICENSE file in top directory for details.
//
// Copyright (c) 2016 Jeongnim Kim and QMCPACK developers.
//
// File developed by: Ken Esler, kpesler@gmail.com, University of Illinois at Urbana-Champaign
//                    Jeremy McMinnis, jmcminis@gmail.com, University of Illinois at Urbana-Champaign
//                    Jeongnim Kim, jeongnim.kim@gmail.com, University of Illinois at Urbana-Champaign
//                    Jaron T. Krogel, krogeljt@ornl.gov, Oak Ridge National Laboratory
//                    Mark A. Berrill, berrillma@ornl.gov, Oak Ridge National Laboratory
//
// File created by: Jeongnim Kim, jeongnim.kim@gmail.com, University of Illinois at Urbana-Champaign
//////////////////////////////////////////////////////////////////////////////////////


#include "Particle/DistanceTableData.h"
#include "QMCHamiltonians/NonLocalECPComponent.h"

namespace qmcplusplus
{
NonLocalECPComponent::NonLocalECPComponent()
    : lmax(0), nchannel(0), nknot(0), Rmax(-1), VP(nullptr), use_DLA(false)
{
#if !defined(REMOVE_TRACEMANAGER)
  streaming_particles = false;
#endif
}

NonLocalECPComponent::~NonLocalECPComponent()
{
  for (int ip = 0; ip < nlpp_m.size(); ip++)
    delete nlpp_m[ip];
  if (VP)
    delete VP;
}

NonLocalECPComponent* NonLocalECPComponent::makeClone(const ParticleSet& qp)
{
  NonLocalECPComponent* myclone = new NonLocalECPComponent(*this);
  for (int i = 0; i < nlpp_m.size(); ++i)
    myclone->nlpp_m[i] = nlpp_m[i]->makeClone();
  if (VP)
    myclone->VP = new VirtualParticleSet(qp, nknot);
  return myclone;
}

void NonLocalECPComponent::initVirtualParticle(const ParticleSet& qp)
{
  assert(VP == 0);
  outputManager.pause();
  VP = new VirtualParticleSet(qp, nknot);
  outputManager.resume();
}

void NonLocalECPComponent::add(int l, RadialPotentialType* pp)
{
  angpp_m.push_back(l);
  wgt_angpp_m.push_back(static_cast<RealType>(2 * l + 1));
  nlpp_m.push_back(pp);
}

void NonLocalECPComponent::resize_warrays(int n, int m, int l)
{
  psiratio.resize(n);
  gradpsiratio.resize(n);
  deltaV.resize(n);
  cosgrad.resize(n);
  wfngrad.resize(n);
  vrad.resize(m);
  dvrad.resize(m);
  vgrad.resize(m);
  wvec.resize(m);
  Amat.resize(n * m);
  dAmat.resize(n * m);
  lpol.resize(l + 1, 1.0);
  dlpol.resize(l + 1, 0.0);
  rrotsgrid_m.resize(n);
  nchannel = nlpp_m.size();
  nknot    = sgridxyz_m.size();
  //This is just to check
  //for(int nl=1; nl<nlpp_m.size(); nl++) nlpp_m[nl]->setGridManager(false);
  if (lmax)
  {
    if (lmax > 7)
    {
      APP_ABORT("Increase the maximum angular momentum implemented.");
    }
    //Lfactor1.resize(lmax);
    //Lfactor2.resize(lmax);
    for (int nl = 0; nl < lmax; nl++)
    {
      Lfactor1[nl] = static_cast<RealType>(2 * nl + 1);
      Lfactor2[nl] = 1.0e0 / static_cast<RealType>(nl + 1);
    }
  }
}

void NonLocalECPComponent::print(std::ostream& os)
{
  os << "    Maximum angular mementum = " << lmax << std::endl;
  os << "    Number of non-local channels = " << nchannel << std::endl;
  for (int l = 0; l < nchannel; l++)
    os << "       l(" << l << ")=" << angpp_m[l] << std::endl;
  os << "    Cutoff radius = " << Rmax << std::endl;
  os << "    Spherical grids and weights: " << std::endl;
  for (int ik = 0; ik < nknot; ik++)
    os << "       " << sgridxyz_m[ik] << std::setw(20) << sgridweight_m[ik] << std::endl;
}

NonLocalECPComponent::RealType NonLocalECPComponent::evaluateOne(ParticleSet& W,
                                                                 int iat,
                                                                 TrialWaveFunction& psi,
                                                                 int iel,
                                                                 RealType r,
                                                                 const PosType& dr,
                                                                 bool Tmove,
                                                                 std::vector<NonLocalData>& Txy)
{
  constexpr RealType czero(0);
  constexpr RealType cone(1);

  if (VP)
  {
    // Compute ratios with VP
    ParticleSet::ParticlePos_t VPos(nknot);
    for (int j = 0; j < nknot; j++)
    {
      deltaV[j] = r * rrotsgrid_m[j] - dr;
      VPos[j]   = deltaV[j] + W.R[iel];
    }
    VP->makeMoves(iel, VPos, true, iat);
    psi.evaluateRatios(*VP, psiratio);
    for (int j = 0; j < nknot; j++)
      psiratio[j] *= sgridweight_m[j];
  }
  else
  {
    // Compute ratio of wave functions
    for (int j = 0; j < nknot; j++)
    {
      deltaV[j] = r * rrotsgrid_m[j] - dr;
      W.makeMove(iel, deltaV[j]);
<<<<<<< HEAD
      psiratio[j] = psi.calcRatio(W, iel) * sgridweight_m[j];
=======
      if(use_DLA)
        psiratio[j] = psi.calcRatio(W, iel, TrialWaveFunction::ComputeType::FERMIONIC) * sgridweight_m[j];
      else
        psiratio[j] = psi.ratio(W, iel) * sgridweight_m[j];
#if defined(QMC_COMPLEX)
      psiratio[j] *= std::cos(psi.getPhaseDiff());
#endif
>>>>>>> b7dc7acb
      W.rejectMove(iel);
      psi.resetPhaseDiff();
      //psi.rejectMove(iel);
    }
  }

  // Compute radial potential, multiplied by (2l+1) factor.
  for (int ip = 0; ip < nchannel; ip++)
    vrad[ip] = nlpp_m[ip]->splint(r) * wgt_angpp_m[ip];

  const RealType rinv = cone / r;
  RealType pairpot    = 0;
  // Compute spherical harmonics on grid
  for (int j = 0; j < nknot; j++)
  {
    RealType zz = dot(dr, rrotsgrid_m[j]) * rinv;
    // Forming the Legendre polynomials
    lpol[0]           = cone;
    RealType lpolprev = czero;
    for (int l = 0; l < lmax; l++)
    {
      //Not a big difference
      //lpol[l+1]=(2*l+1)*zz*lpol[l]-l*lpolprev;
      //lpol[l+1]/=(l+1);
      lpol[l + 1] = Lfactor1[l] * zz * lpol[l] - l * lpolprev;
      lpol[l + 1] *= Lfactor2[l];
      lpolprev = lpol[l];
    }

    ValueType lsum = 0.0;
    for (int l = 0; l < nchannel; l++)
      lsum += vrad[l] * lpol[angpp_m[l]];
    lsum *= psiratio[j];
    if (Tmove)
      Txy.push_back(NonLocalData(iel, std::real(lsum), deltaV[j]));
    pairpot += std::real(lsum);
  }

#if !defined(REMOVE_TRACEMANAGER)
  if (streaming_particles)
  {
    (*Vi_sample)(iat) += .5 * pairpot;
    (*Ve_sample)(iel) += .5 * pairpot;
  }
#endif
  return pairpot;
}

NonLocalECPComponent::RealType NonLocalECPComponent::evaluateOneWithForces(ParticleSet& W,
                                                                           int iat,
                                                                           TrialWaveFunction& psi,
                                                                           int iel,
                                                                           RealType r,
                                                                           const PosType& dr,
                                                                           PosType& force_iat,
                                                                           bool Tmove,
                                                                           std::vector<NonLocalData>& Txy)
{
  constexpr RealType czero(0);
  constexpr RealType cone(1);

  GradType gradtmp_(0);
  PosType realgradtmp_(0);

  //Pseudopotential derivative w.r.t. ions can be split up into 3 contributions:
  // term coming from the gradient of the radial potential
  PosType gradpotterm_(0);
  // term coming from gradient of legendre polynomial
  PosType gradlpolyterm_(0);
  // term coming from dependence of quadrature grid on ion position.
  PosType gradwfnterm_(0);

  if (VP)
  {
    APP_ABORT("NonLocalECPComponent::evaluateOneWithForces(...): Forces not implemented with virtual particle moves\n");
    // Compute ratios with VP
    ParticleSet::ParticlePos_t VPos(nknot);
    for (int j = 0; j < nknot; j++)
    {
      deltaV[j] = r * rrotsgrid_m[j] - dr;
      VPos[j]   = deltaV[j] + W.R[iel];
    }
    VP->makeMoves(iel, VPos, true, iat);
    psi.evaluateRatios(*VP, psiratio);
    for (int j = 0; j < nknot; j++)
      psiratio[j] *= sgridweight_m[j];
  }
  else
  {
    ValueType ratio(0);
    // Compute ratio of wave functions
    for (int j = 0; j < nknot; j++)
    {
      deltaV[j] = r * rrotsgrid_m[j] - dr;
      W.makeMove(iel, deltaV[j]);
#if defined(QMC_COMPLEX)
      gradtmp_ = 0;

      RealType ratio_mag = psi.ratioGrad(W, iel, gradtmp_);
      RealType ratio_r   = ratio_mag * std::cos(psi.getPhaseDiff());
      RealType ratio_i   = ratio_mag * std::sin(psi.getPhaseDiff());

      ratio = ValueType(ratio_r, ratio_i);

      //Only need the real part.
      psiratio[j] = ratio_r * sgridweight_m[j];

      //QMCPACK spits out $\nabla\Psi(q)/\Psi(q)$.
      //Multiply times $\Psi(q)/\Psi(r)$ to get
      // $\nabla\Psi(q)/\Psi(r)
      gradtmp_ *= ratio;

      //And now we take the real part and save it.
      convert(gradtmp_, gradpsiratio[j]);


#else
      //Real nonlocalpp forces seem to differ from those in the complex build.  Since
      //complex build has been validated against QE, that indicates there's a bug for the real build.

      //      APP_ABORT("NonLocalECPComponent::evaluateOneWithForces(...): Forces not implemented for real wavefunctions yet.");

      gradtmp_ = 0;
      ratio    = psi.ratioGrad(W, iel, gradtmp_);

      gradtmp_ *= ratio;
      psiratio[j] = ratio * sgridweight_m[j];

      gradpsiratio[j] = gradtmp_;
#endif
      W.rejectMove(iel);
      psi.resetPhaseDiff();
      //psi.rejectMove(iel);
    }
  }

  // This is just a temporary variable to dump d2/dr2 into for spline evaluation.
  RealType secondderiv(0);

  const RealType rinv = cone / r;

  // Compute radial potential and its derivative times (2l+1)
  for (int ip = 0; ip < nchannel; ip++)
  {
    //fun fact.  NLPComponent stores v(r) as v(r), and not as r*v(r) like in other places.
    vrad[ip]  = nlpp_m[ip]->splint(r, dvrad[ip], secondderiv) * wgt_angpp_m[ip];
    vgrad[ip] = dvrad[ip] * dr * wgt_angpp_m[ip] * rinv;
  }

  RealType pairpot = 0;
  // Compute spherical harmonics on grid
  for (int j = 0; j < nknot; j++)
  {
    RealType zz        = dot(dr, rrotsgrid_m[j]) * rinv;
    PosType uminusrvec = rrotsgrid_m[j] - zz * dr * rinv;

    cosgrad[j] = rinv * uminusrvec;

    RealType udotgradpsi = dot(gradpsiratio[j], rrotsgrid_m[j]);
    wfngrad[j]           = gradpsiratio[j] - dr * (udotgradpsi * rinv);
    wfngrad[j] *= sgridweight_m[j];

    // Forming the Legendre polynomials
    //P_0(x)=1; P'_0(x)=0.
    lpol[0]  = cone;
    dlpol[0] = czero;

    RealType lpolprev  = czero;
    RealType dlpolprev = czero;

    for (int l = 0; l < lmax; l++)
    {
      //Legendre polynomial recursion formula.
      lpol[l + 1] = Lfactor1[l] * zz * lpol[l] - l * lpolprev;
      lpol[l + 1] *= Lfactor2[l];

      //and for the derivative...
      dlpol[l + 1] = Lfactor1[l] * (zz * dlpol[l] + lpol[l]) - l * dlpolprev;
      dlpol[l + 1] *= Lfactor2[l];

      lpolprev  = lpol[l];
      dlpolprev = dlpol[l];
    }

    RealType lsum = czero;
    // Now to compute the forces:
    gradpotterm_   = 0;
    gradlpolyterm_ = 0;
    gradwfnterm_   = 0;

    for (int l = 0; l < nchannel; l++)
    {
      lsum           += std::real(vrad[l]) * lpol[angpp_m[l]] * std::real(psiratio[j]);
      gradpotterm_   += vgrad[l] * lpol[angpp_m[l]] * std::real(psiratio[j]);
      gradlpolyterm_ += std::real(vrad[l]) * dlpol[angpp_m[l]] * cosgrad[j] * std::real(psiratio[j]);
      gradwfnterm_   += std::real(vrad[l]) * lpol[angpp_m[l]] * wfngrad[j];
    }

    if (Tmove)
      Txy.push_back(NonLocalData(iel, lsum, deltaV[j]));
    pairpot += lsum;
    force_iat += gradpotterm_ + gradlpolyterm_ - gradwfnterm_;
  }

#if !defined(REMOVE_TRACEMANAGER)
  if (streaming_particles)
  {
    (*Vi_sample)(iat) += .5 * pairpot;
    (*Ve_sample)(iel) += .5 * pairpot;
  }
#endif
  return pairpot;
}

NonLocalECPComponent::RealType NonLocalECPComponent::evaluateOneWithForces(ParticleSet& W,
                                                                           ParticleSet& ions,
                                                                           int iat,
                                                                           TrialWaveFunction& psi,
                                                                           int iel,
                                                                           RealType r,
                                                                           const PosType& dr,
                                                                           PosType& force_iat,
                                                                           ParticleSet::ParticlePos_t& pulay_terms,
                                                                           bool Tmove,
                                                                           std::vector<NonLocalData>& Txy)
{
  constexpr RealType czero(0);
  constexpr RealType cone(1);

  GradType gradtmp_(0);
  PosType realgradtmp_(0);

  //Pseudopotential derivative w.r.t. ions can be split up into 3 contributions:
  // term coming from the gradient of the radial potential
  PosType gradpotterm_(0);
  // term coming from gradient of legendre polynomial
  PosType gradlpolyterm_(0);
  // term coming from dependence of quadrature grid on ion position.
  PosType gradwfnterm_(0);

  //Now for the Pulay specific stuff...
  //Full (potentiall complex) $\Psi(...q...)/\Psi(...r...)$ for all quadrature points q.
  std::vector<ValueType> psiratiofull_(nknot);
  // $\nabla_I \Psi(...r...)/\Psi(...r...)$
  ParticleSet::ParticlePos_t pulay_ref;
  ParticleSet::ParticlePos_t pulaytmp_;
  // $\nabla_I \Psi(...q...)/\Psi(...r...)$ for each quadrature point.
  std::vector<ParticleSet::ParticlePos_t> pulay_quad(nknot);

  //A working array for pulay stuff.
  GradType iongradtmp_(0);
  //resize everything.
  pulay_ref.resize(ions.getTotalNum());
  pulaytmp_.resize(ions.getTotalNum());
  for (unsigned int j = 0; j < nknot; j++)
    pulay_quad[j].resize(ions.getTotalNum());

  if (VP)
  {
    APP_ABORT("NonLocalECPComponent::evaluateOneWithForces(...): Forces not implemented with virtual particle moves\n");
    // Compute ratios with VP
    ParticleSet::ParticlePos_t VPos(nknot);
    for (int j = 0; j < nknot; j++)
    {
      deltaV[j] = r * rrotsgrid_m[j] - dr;
      VPos[j]   = deltaV[j] + W.R[iel];
    }
    VP->makeMoves(iel, VPos, true, iat);
    psi.evaluateRatios(*VP, psiratio);
    for (int j = 0; j < nknot; j++)
      psiratio[j] *= sgridweight_m[j];
  }
  else
  {
    ValueType ratio(0);
    // Compute ratio of wave functions
    for (int j = 0; j < nknot; j++)
    {
      deltaV[j] = r * rrotsgrid_m[j] - dr;
      W.makeMove(iel, deltaV[j]);
#if defined(QMC_COMPLEX)
      gradtmp_ = 0;

      RealType ratio_mag = psi.ratioGrad(W, iel, gradtmp_);
      RealType ratio_r   = ratio_mag * std::cos(psi.getPhaseDiff());
      RealType ratio_i   = ratio_mag * std::sin(psi.getPhaseDiff());

      ratio            = ValueType(ratio_r, ratio_i);
      psiratiofull_[j] = ratio;
      //Only need the real part.
      psiratio[j] = ratio_r * sgridweight_m[j];

      //QMCPACK spits out $\nabla\Psi(q)/\Psi(q)$.
      //Multiply times $\Psi(q)/\Psi(r)$ to get
      // $\nabla\Psi(q)/\Psi(r)
      gradtmp_ *= ratio;

      //And now we take the real part and save it.
      convert(gradtmp_, gradpsiratio[j]);


#else
      //Real nonlocalpp forces seem to differ from those in the complex build.  Since
      //complex build has been validated against QE, that indicates there's a bug for the real build.

      gradtmp_ = 0;
      ratio    = psi.ratioGrad(W, iel, gradtmp_);

      psiratiofull_[j] = ratio;
      gradtmp_ *= ratio;
      psiratio[j] = ratio * sgridweight_m[j];

      gradpsiratio[j] = gradtmp_;
#endif
      W.rejectMove(iel);
      psi.resetPhaseDiff();
      //psi.rejectMove(iel);
    }
  }

  // This is just a temporary variable to dump d2/dr2 into for spline evaluation.
  RealType secondderiv(0);

  const RealType rinv = cone / r;

  // Compute radial potential and its derivative times (2l+1)
  for (int ip = 0; ip < nchannel; ip++)
  {
    //fun fact.  NLPComponent stores v(r) as v(r), and not as r*v(r) like in other places.
    vrad[ip]  = nlpp_m[ip]->splint(r, dvrad[ip], secondderiv) * wgt_angpp_m[ip];
    vgrad[ip] = dvrad[ip] * dr * wgt_angpp_m[ip] * rinv;
  }

  //Now to construct the 3N dimensional ionic wfn derivatives for pulay terms.
  //This is going to be slow an painful for now.
  for (unsigned int jat = 0; jat < ions.getTotalNum(); jat++)
  {
    pulay_ref[jat] = psi.evalGradSource(W, ions, jat);
    gradpotterm_   = 0;
    for (unsigned int j = 0; j < nknot; j++)
    {
      deltaV[j] = r * rrotsgrid_m[j] - dr;
      W.makeMove(iel, deltaV[j]);
      //"Accepting" moves is necessary because evalGradSource needs full distance tables
      //for now.
      W.acceptMove(iel);
      iongradtmp_ = psi.evalGradSource(W, ions, jat);
      iongradtmp_ *= psiratiofull_[j] * sgridweight_m[j];
#ifdef QMC_COMPLEX
      convert(iongradtmp_, pulay_quad[j][jat]);
#endif
      pulay_quad[j][jat] = iongradtmp_;
      //And move the particle back.
      deltaV[j] = dr - r * rrotsgrid_m[j];
      W.makeMove(iel, deltaV[j]);
      W.acceptMove(iel);
    }
  }

  RealType pairpot = 0;
  // Compute spherical harmonics on grid
  for (int j = 0; j < nknot; j++)
  {
    RealType zz        = dot(dr, rrotsgrid_m[j]) * rinv;
    PosType uminusrvec = rrotsgrid_m[j] - zz * dr * rinv;

    cosgrad[j] = rinv * uminusrvec;

    RealType udotgradpsi = dot(gradpsiratio[j], rrotsgrid_m[j]);
    wfngrad[j]           = gradpsiratio[j] - dr * (udotgradpsi * rinv);
    wfngrad[j] *= sgridweight_m[j];

    // Forming the Legendre polynomials
    //P_0(x)=1; P'_0(x)=0.
    lpol[0]  = cone;
    dlpol[0] = czero;

    RealType lpolprev  = czero;
    RealType dlpolprev = czero;

    for (int l = 0; l < lmax; l++)
    {
      //Legendre polynomial recursion formula.
      lpol[l + 1] = Lfactor1[l] * zz * lpol[l] - l * lpolprev;
      lpol[l + 1] *= Lfactor2[l];

      //and for the derivative...
      dlpol[l + 1] = Lfactor1[l] * (zz * dlpol[l] + lpol[l]) - l * dlpolprev;
      dlpol[l + 1] *= Lfactor2[l];

      lpolprev  = lpol[l];
      dlpolprev = dlpol[l];
    }

    RealType lsum = czero;
    // Now to compute the forces:
    gradpotterm_   = 0;
    gradlpolyterm_ = 0;
    gradwfnterm_   = 0;
    pulaytmp_      = 0;

    for (int l = 0; l < nchannel; l++)
    {
      //Note.  Because we are computing "forces", there's a -1 difference between this and
      //direct finite difference calculations.
      lsum           += std::real(vrad[l]) * lpol[angpp_m[l]] * std::real(psiratio[j]);
      gradpotterm_   += vgrad[l] * lpol[angpp_m[l]] * std::real(psiratio[j]);
      gradlpolyterm_ += std::real(vrad[l]) * dlpol[angpp_m[l]] * cosgrad[j] * std::real(psiratio[j]);
      gradwfnterm_   += std::real(vrad[l]) * lpol[angpp_m[l]] * wfngrad[j];
      pulaytmp_ -= std::real(vrad[l]) * lpol[angpp_m[l]] * pulay_quad[j];
    }
    pulaytmp_ += lsum * pulay_ref;
    if (Tmove)
      Txy.push_back(NonLocalData(iel, lsum, deltaV[j]));
    pairpot += lsum;
    force_iat += gradpotterm_ + gradlpolyterm_ - gradwfnterm_;
    pulay_terms += pulaytmp_;
  }

#if !defined(REMOVE_TRACEMANAGER)
  if (streaming_particles)
  {
    (*Vi_sample)(iat) += .5 * pairpot;
    (*Ve_sample)(iel) += .5 * pairpot;
  }
#endif
  return pairpot;
}
///Randomly rotate sgrid_m
void NonLocalECPComponent::randomize_grid(RandomGenerator_t& myRNG)
{
  RealType phi(TWOPI * myRNG()), psi(TWOPI * myRNG()), cth(myRNG() - 0.5);
  RealType sph(std::sin(phi)), cph(std::cos(phi)), sth(std::sqrt(1.0 - cth * cth)), sps(std::sin(psi)),
      cps(std::cos(psi));
  TensorType rmat(cph * cth * cps - sph * sps, sph * cth * cps + cph * sps, -sth * cps, -cph * cth * sps - sph * cps,
                  -sph * cth * sps + cph * cps, sth * sps, cph * sth, sph * sth, cth);
  for (int i = 0; i < sgridxyz_m.size(); i++)
    rrotsgrid_m[i] = dot(rmat, sgridxyz_m[i]);
}

template<typename T>
void NonLocalECPComponent::randomize_grid(std::vector<T>& sphere, RandomGenerator_t& myRNG)
{
  RealType phi(TWOPI * myRNG()), psi(TWOPI * myRNG()), cth(myRNG() - 0.5);
  RealType sph(std::sin(phi)), cph(std::cos(phi)), sth(std::sqrt(1.0 - cth * cth)), sps(std::sin(psi)),
      cps(std::cos(psi));
  TensorType rmat(cph * cth * cps - sph * sps, sph * cth * cps + cph * sps, -sth * cps, -cph * cth * sps - sph * cps,
                  -sph * cth * sps + cph * cps, sth * sps, cph * sth, sph * sth, cth);
  SpherGridType::iterator it(sgridxyz_m.begin());
  SpherGridType::iterator it_end(sgridxyz_m.end());
  SpherGridType::iterator jt(rrotsgrid_m.begin());
  while (it != it_end)
  {
    *jt = dot(rmat, *it);
    ++it;
    ++jt;
  }
  //copy the randomized grid to sphere
  for (int i = 0; i < rrotsgrid_m.size(); i++)
    for (int j = 0; j < OHMMS_DIM; j++)
      sphere[OHMMS_DIM * i + j] = rrotsgrid_m[i][j];
}

template void NonLocalECPComponent::randomize_grid(std::vector<float>& sphere, RandomGenerator_t& myRNG);
template void NonLocalECPComponent::randomize_grid(std::vector<double>& sphere, RandomGenerator_t& myRNG);


} // namespace qmcplusplus<|MERGE_RESOLUTION|>--- conflicted
+++ resolved
@@ -141,20 +141,12 @@
     {
       deltaV[j] = r * rrotsgrid_m[j] - dr;
       W.makeMove(iel, deltaV[j]);
-<<<<<<< HEAD
-      psiratio[j] = psi.calcRatio(W, iel) * sgridweight_m[j];
-=======
       if(use_DLA)
         psiratio[j] = psi.calcRatio(W, iel, TrialWaveFunction::ComputeType::FERMIONIC) * sgridweight_m[j];
       else
-        psiratio[j] = psi.ratio(W, iel) * sgridweight_m[j];
-#if defined(QMC_COMPLEX)
-      psiratio[j] *= std::cos(psi.getPhaseDiff());
-#endif
->>>>>>> b7dc7acb
+        psiratio[j] = psi.calcRatio(W, iel) * sgridweight_m[j];
       W.rejectMove(iel);
       psi.resetPhaseDiff();
-      //psi.rejectMove(iel);
     }
   }
 
