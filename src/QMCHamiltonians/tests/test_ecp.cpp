//////////////////////////////////////////////////////////////////////////////////////
// This file is distributed under the University of Illinois/NCSA Open Source License.
// See LICENSE file in top directory for details.
//
// Copyright (c) 2017 Jeongnim Kim and QMCPACK developers.
//
// File developed by: Mark Dewing, markdewing@gmail.com, University of Illinois at Urbana-Champaign
//                    Ye Luo, yeluo@anl.gov, Argonne National Laboratory
//
// File created by: Mark Dewing, markdewing@gmail.com, University of Illinois at Urbana-Champaign
//////////////////////////////////////////////////////////////////////////////////////


#include "catch.hpp"

#include "Configuration.h"
#include "Numerics/Quadrature.h"
#include "QMCHamiltonians/ECPComponentBuilder.h"

namespace qmcplusplus
{

TEST_CASE("CheckSphericalIntegration", "[hamiltonian]")
{
  // Use the built-in quadrature rule check
  for (int quadrature_index = 1; quadrature_index < 8; quadrature_index++)
  {
    Quadrature3D<QMCTraits::RealType> myRule(quadrature_index,false);
    REQUIRE(myRule.quad_ok);
  }
}

TEST_CASE("ReadFileBuffer_no_file","[hamiltonian]")
{
  ReadFileBuffer buf(NULL);
  bool open_okay = buf.open_file("does_not_exist");
  REQUIRE(open_okay == false);
}

TEST_CASE("ReadFileBuffer_simple_serial","[hamiltonian]")
{
  // Initializing with no Communicate pointer under MPI,
  //   this will read the file on every node.  Should be okay
  //   for testing purposes.
  ReadFileBuffer buf(NULL);
  bool open_okay = buf.open_file("simple.txt");
  REQUIRE(open_okay == true);

  bool read_okay = buf.read_contents();
  REQUIRE(read_okay);
  REQUIRE(buf.length == 14);
  REQUIRE(std::string("File contents\n") == buf.contents());
}

TEST_CASE("ReadFileBuffer_simple_mpi","[hamiltonian]")
{
  OHMMS::Controller->initialize(0, NULL);
  Communicate *c = OHMMS::Controller;
  OhmmsInfo("testlogfile");

  ReadFileBuffer buf(c);
  bool open_okay = buf.open_file("simple.txt");
  REQUIRE(open_okay == true);

  bool read_okay = buf.read_contents();
  REQUIRE(read_okay);
  REQUIRE(buf.length == 14);
  REQUIRE(std::string("File contents\n") == buf.contents());
}

TEST_CASE("ReadFileBuffer_ecp","[hamiltonian]")
{
  OHMMS::Controller->initialize(0, NULL);
  Communicate *c = OHMMS::Controller;
  OhmmsInfo("testlogfile");

  ECPComponentBuilder ecp("test_read_ecp",c);

  bool okay = ecp.read_pp_file("C.BFD.xml");
  REQUIRE(okay);

  REQUIRE(ecp.Zeff == 4);

  // TODO: add more checks that pseudopotential file was read correctly
}

<<<<<<< HEAD
}
=======
TEST_CASE("ReadFileBuffer_reopen","[hamiltonian]")
{
  // Initializing with no Communicate pointer under MPI,
  //   this will read the file on every node.  Should be okay
  //   for testing purposes.
  ReadFileBuffer buf(NULL);
  bool open_okay = buf.open_file("simple.txt");
  REQUIRE(open_okay == true);

  bool read_okay = buf.read_contents();
  REQUIRE(read_okay);
  REQUIRE(buf.length == 14);

  open_okay = buf.open_file("C.BFD.xml");
  REQUIRE(open_okay == true);

  read_okay = buf.read_contents();
  REQUIRE(read_okay);
  REQUIRE(buf.length > 14);
}

}
>>>>>>> 19302f9b
<|MERGE_RESOLUTION|>--- conflicted
+++ resolved
@@ -84,9 +84,6 @@
   // TODO: add more checks that pseudopotential file was read correctly
 }
 
-<<<<<<< HEAD
-}
-=======
 TEST_CASE("ReadFileBuffer_reopen","[hamiltonian]")
 {
   // Initializing with no Communicate pointer under MPI,
@@ -108,5 +105,4 @@
   REQUIRE(buf.length > 14);
 }
 
-}
->>>>>>> 19302f9b
+}