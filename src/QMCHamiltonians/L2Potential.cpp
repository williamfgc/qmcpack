//////////////////////////////////////////////////////////////////////////////////////
// This file is distributed under the University of Illinois/NCSA Open Source License.
// See LICENSE file in top directory for details.
//
// Copyright (c) 2016 Jeongnim Kim and QMCPACK developers.
//
// File developed by: Jaron T. Krogel, krogeljt@ornl.gov, Oak Ridge National Laboratory
//
// File created by: Jaron T. Krogel, krogeljt@ornl.gov, Oak Ridge National Laboratory
//////////////////////////////////////////////////////////////////////////////////////


#include "Particle/ParticleSet.h"
#include "L2Potential.h"
#include "Utilities/IteratorUtility.h"

namespace qmcplusplus
{
L2Potential::L2Potential(const ParticleSet& ions, ParticleSet& els, TrialWaveFunction& psi) : IonConfig(ions)
{
  set_energy_domain(potential);
  two_body_quantum_domain(ions, els);
  NumIons      = ions.getTotalNum();
  myTableIndex = els.addTable(ions);
  size_t ns    = ions.getSpeciesSet().getTotalNum();
  PPset.resize(ns, 0);
  PP.resize(NumIons, nullptr);
  psi_ref = &psi;
}


///destructor
L2Potential::~L2Potential() { delete_iter(PPset.begin(), PPset.end()); }


void L2Potential::resetTargetParticleSet(ParticleSet& P)
{
  int tid = P.addTable(IonConfig);
  if (tid != myTableIndex)
  {
    APP_ABORT("  L2Potential::resetTargetParticleSet found a different distance table index.");
  }
}


void L2Potential::add(int groupID, L2RadialPotential* ppot)
{
  PPset[groupID] = ppot;
  for (int iat = 0; iat < PP.size(); iat++)
    if (IonConfig.GroupID[iat] == groupID)
      PP[iat] = ppot;
}


L2Potential::Return_t L2Potential::evaluate(ParticleSet& P)
{
  // compute the Hessian
  TrialWaveFunction::HessVector_t D2;
  // evaluateHessian gives the Hessian(log(Psi))
  psi_ref->evaluateHessian(P, D2);
  // add gradient terms to get (Hessian(Psi))/Psi instead
  const size_t N = P.getTotalNum();
  for (size_t n = 0; n < N; n++)
    for (size_t i = 0; i < DIM; i++)
      for (size_t j = 0; j < DIM; j++)
        D2[n](i, j) += P.G[n][i] * P.G[n][j];

  // compute v_L2(r)*L^2 for all electron-ion pairs
  const DistanceTableData& d_table(P.getDistTable(myTableIndex));
  Value              = 0.0;
  const size_t Nelec = P.getTotalNum();
  for (size_t iel = 0; iel < Nelec; ++iel)
  {
    const auto Le    = P.L[iel];
    const auto& ge   = P.G[iel];
    const auto& D2e  = D2[iel];
    const auto& dist = d_table.getDistRow(iel);
    const auto& disp = d_table.getDisplRow(iel);
    Return_t esum    = 0.0;
    for (size_t iat = 0; iat < NumIons; ++iat)
    {
      RealType r = dist[iat];
      if (PP[iat] != nullptr && r < PP[iat]->rcut)
      {
        PosType rv = disp[iat]; //SoA rv is r_I-r_e
        RealType v = -r * r * std::real(Le);
        for (int i = 0; i < DIM; ++i)
          v += -r * r * std::real(ge[i] * ge[i]) - 2 * rv[i] * std::real(ge[i]);
        for (int i = 0; i < DIM; ++i)
          for (int j = 0; j < DIM; ++j)
            v += rv[i] * std::real(D2e(i, j)) * rv[j];
        esum += v * PP[iat]->evaluate(dist[iat]);
      }
    }
    Value += esum;
  }
  return Value;
}


<<<<<<< HEAD
void L2Potential::evaluateDK(ParticleSet& P, int iel, TensorType& D, PosType& K)
{
  K = 0.0;
  D = 0.0;
  D.diagonal(1.0);

  const DistanceTableData& d_table(*P.DistTables[myTableIndex]);

  if (d_table.DTType == DT_SOA)
  {
    for (int iat = 0; iat < NumIons; iat++)
    {
      L2RadialPotential* ppot = PP[iat];
      if (ppot == nullptr)
        continue;
      RealType r  = d_table.Temp_r[iat];
      if (r < ppot->rcut)
      {
        PosType  rv = d_table.Temp_dr[iat];
        RealType vL2 = ppot->evaluate(r);
        K += 2*rv*vL2;
        for (int i = 0; i < DIM; ++i)
          D(i,i) += 2*vL2*r*r;
        for (int i = 0; i < DIM; ++i)
          for (int j = 0; j < DIM; ++j)
            D(i,j) -= 2*vL2*rv[i]*rv[j];
      }
    }
  }
  else
  {
    for (int iat = 0; iat < NumIons; iat++)
    {
      L2RadialPotential* ppot = PP[iat];
      if (ppot == nullptr)
        continue;
      RealType r  = d_table.Temp[iat].r1;
      if (r < ppot->rcut)
      {
        PosType  rv = d_table.Temp[iat].dr1;
        RealType vL2 = ppot->evaluate(r);
        K += 2*rv*vL2;
        for (int i = 0; i < DIM; ++i)
          D(i,i) += 2*vL2*r*r;
        for (int i = 0; i < DIM; ++i)
          for (int j = 0; j < DIM; ++j)
            D(i,j) -= 2*vL2*rv[i]*rv[j];
      }
    }
  }
}


void L2Potential::evaluateD(ParticleSet& P, int iel, TensorType& D)
{
  D = 0.0;
  D.diagonal(1.0);

  const DistanceTableData& d_table(*P.DistTables[myTableIndex]);

  if (d_table.DTType == DT_SOA)
  {
    for (int iat = 0; iat < NumIons; iat++)
    {
      L2RadialPotential* ppot = PP[iat];
      if (ppot == nullptr)
        continue;
      RealType r  = d_table.Temp_r[iat];
      if (r < ppot->rcut)
      {
        PosType  rv = d_table.Temp_dr[iat];
        RealType vL2 = ppot->evaluate(r);
        for (int i = 0; i < DIM; ++i)
          D(i,i) += 2*vL2*r*r;
        for (int i = 0; i < DIM; ++i)
          for (int j = 0; j < DIM; ++j)
            D(i,j) -= 2*vL2*rv[i]*rv[j];
      }
    }
  }
  else
  {
    for (int iat = 0; iat < NumIons; iat++)
    {
      L2RadialPotential* ppot = PP[iat];
      if (ppot == nullptr)
        continue;
      RealType r  = d_table.Temp[iat].r1;
      if (r < ppot->rcut)
      {
        PosType  rv = d_table.Temp[iat].dr1;
        RealType vL2 = ppot->evaluate(r);
        for (int i = 0; i < DIM; ++i)
          D(i,i) += 2*vL2*r*r;
        for (int i = 0; i < DIM; ++i)
          for (int j = 0; j < DIM; ++j)
            D(i,j) -= 2*vL2*rv[i]*rv[j];
      }
    }
  }
}


QMCHamiltonianBase* L2Potential::makeClone(ParticleSet& qp, TrialWaveFunction& psi)
=======
OperatorBase* L2Potential::makeClone(ParticleSet& qp, TrialWaveFunction& psi)
>>>>>>> fbfb7057
{
  L2Potential* myclone = new L2Potential(IonConfig, qp, psi);
  for (int ig = 0; ig < PPset.size(); ++ig)
    if (PPset[ig])
    {
      L2RadialPotential* ppot = PPset[ig]->makeClone();
      myclone->add(ig, ppot);
    }
  return myclone;
}

} // namespace qmcplusplus<|MERGE_RESOLUTION|>--- conflicted
+++ resolved
@@ -98,7 +98,6 @@
 }
 
 
-<<<<<<< HEAD
 void L2Potential::evaluateDK(ParticleSet& P, int iel, TensorType& D, PosType& K)
 {
   K = 0.0;
@@ -202,10 +201,7 @@
 }
 
 
-QMCHamiltonianBase* L2Potential::makeClone(ParticleSet& qp, TrialWaveFunction& psi)
-=======
 OperatorBase* L2Potential::makeClone(ParticleSet& qp, TrialWaveFunction& psi)
->>>>>>> fbfb7057
 {
   L2Potential* myclone = new L2Potential(IonConfig, qp, psi);
   for (int ig = 0; ig < PPset.size(); ++ig)
