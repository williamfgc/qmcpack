--- conflicted
+++ resolved
@@ -188,19 +188,6 @@
         return first + n;
 }
 
-template<class Alloc, typename T, typename Size, typename TT>
-shm_ptr_with_raw_ptr_dispatch<T> uninitialized_fill_n(Alloc &a, shm_ptr_with_raw_ptr_dispatch<T> first, Size n, TT const& val){
-        if(n == 0) {
-            a.comm_.barrier();
-            return first;
-        }
-        if(mpi3::group(*first.wSP_).root()) std::uninitialized_fill_n(to_address(first), n, val); // change to to_pointer
-        first.wSP_->fence();
-        first.wSP_->fence();
-        a.comm_.barrier();
-        return first + n;
-}
-
 template<typename T, typename Size>
 shm_ptr_with_raw_ptr_dispatch<T> destroy_n(shm_ptr_with_raw_ptr_dispatch<T> first, Size n){
         first.wSP_->fence();
@@ -280,29 +267,6 @@
         return d + distance(f, l);
 }
 
-template<class Alloc, class It1, class Size, typename T>
-shm_ptr_with_raw_ptr_dispatch<T> uninitialized_copy_n(Alloc &a, It1 f, Size n, shm_ptr_with_raw_ptr_dispatch<T> d){
-        if(n == 0) return d;
-        f.wSP_->fence();
-        using std::uninitialized_copy_n;
-        if(mpi3::group(*d.wSP_).root()) uninitialized_copy_n(f, n, to_address(d));
-        f.wSP_->fence();
-        a.comm_.barrier();
-        return d + n;
-}
-
-template<class Alloc, class It1, typename T>
-shm_ptr_with_raw_ptr_dispatch<T> uninitialized_copy(Alloc &a, It1 f, It1 l, shm_ptr_with_raw_ptr_dispatch<T> d){
-        if(f == l) return d;
-        f.wSP_->fence();
-        using std::uninitialized_copy;
-        if(mpi3::group(*d.wSP_).root()) uninitialized_copy(f, l, to_address(d));
-        f.wSP_->fence();
-        a.comm_.barrier();
-        using std::distance;
-        return d + distance(f, l);
-}
-
 template<class T, class Size>
 shm_ptr_with_raw_ptr_dispatch<T> uninitialized_default_construct_n(shm_ptr_with_raw_ptr_dispatch<T> f, Size n){
         f.wSP_->fence();
@@ -361,47 +325,6 @@
         return f + n;
 }
 
-template<class Alloc, class T, class Size>
-shm_ptr_with_raw_ptr_dispatch<T> uninitialized_default_construct_n(Alloc &a, shm_ptr_with_raw_ptr_dispatch<T> f, Size n){
-        if(n == 0) {
-            a.comm_.barrier();
-            return f;
-        }
-        f.wSP_->fence();
-        if(mpi3::group(*f.wSP_).root()) {
-            T* current(to_address(f));
-            try{
-                for(; n > 0; ++current, --n) (::new((void*)current) T());
-            }catch(...) {throw;} // leak!
-        }
-        f.wSP_->fence();
-        a.comm_.barrier();
-        return f + n;
-}
-
-<<<<<<< HEAD
-namespace boost{
-namespace multi{
-=======
-template<class Alloc, class T, class Size>
-shm_ptr_with_raw_ptr_dispatch<T> uninitialized_value_construct_n(Alloc &a, shm_ptr_with_raw_ptr_dispatch<T> f, Size n){
-        if(n == 0) {
-            a.comm_.barrier();
-            return f;
-        }
-        f.wSP_->fence();
-        if(mpi3::group(*f.wSP_).root()) {
-            T* current(to_address(f));
-            try{
-                for(; n > 0; ++current, --n) (::new((void*)current) T());
-            }catch(...){throw;} // leak !!
-        }
-        f.wSP_->fence();
-        a.comm_.barrier();
-        return f + n;
-}
->>>>>>> e13dbc63
-
 }
 
 namespace boost{
@@ -410,9 +333,8 @@
 template<class Alloc, typename T, typename Size>
 multi::array_iterator<T, 1, shm::shm_ptr_with_raw_ptr_dispatch<T>> uninitialized_fill_n(
                     Alloc &a,
-                    multi::array_iterator<T, 1, shm::shm_ptr_with_raw_ptr_dispatch<T>> f, 
+                    multi::array_iterator<T, 1, shm::shm_ptr_with_raw_ptr_dispatch<T>> first, 
                     Size n, T const& val){
-<<<<<<< HEAD
   base(first).wSP_->fence();
   if(mpi3::group(*first.wSP_).root()) {
     auto current = first;
@@ -426,22 +348,6 @@
   base(first).wSP_->fence();
   (*base(first).wSP_).comm_.barrier();
   return first + n;
-=======
-  if(n == 0) {
-    a.comm_.barrier();
-    return f;
-  }
-  base(f).wSP_->fence();
-  if(mpi3::group(*base(f).wSP_).root()) {
-      auto current(f);
-      try{
-          for(; n > 0; ++current, --n) (::new((void*) std::addressof(*current)) T(val));
-      }catch(...) {throw;} // leak!
-  }
-  base(f).wSP_->fence();
-  a.comm_.barrier();
-  return f + n;
->>>>>>> e13dbc63
 }
 
 template<class Alloc, typename T, typename Size>
@@ -454,7 +360,6 @@
 }
 
 template<class T, class Q1, class Q2, typename Size>
-<<<<<<< HEAD
 multi::array_iterator<T, 1, shm::shm_ptr_with_raw_ptr_dispatch<T>> copy_n(
              multi::array_iterator<Q1, 1, shm::shm_ptr_with_raw_ptr_dispatch<Q2>> first,
              Size n,
@@ -474,26 +379,10 @@
   base(dest).wSP_->fence();
   (*base(dest).wSP_).comm_.barrier();
   return dest + n;
-=======
-multi::array_iterator<T, 1, shm::shm_ptr_with_raw_ptr_dispatch<T>> copy_n( 
-             multi::array_iterator<Q1, 1, shm::shm_ptr_with_raw_ptr_dispatch<Q2>> f,
-             Size n,
-             multi::array_iterator<T, 1, shm::shm_ptr_with_raw_ptr_dispatch<T>> d ){
-  static_assert(std::is_same<typename std::decay<Q1>::type,T>::value,"Wrong dispatch.\n");
-  static_assert(std::is_same<typename std::decay<Q2>::type,T>::value,"Wrong dispatch.\n");
-  base(f).wSP_->fence();
-  base(d).wSP_->fence();
-  if(mpi3::group(*base(d).wSP_).root()) {
-    for(; n > 0; ++f, ++d, --n) *d = *f; 
-  }
-  base(d).wSP_->fence();
-  return d + n;
->>>>>>> e13dbc63
 }
 
 template<class T, class ForwardIt, typename Size>
 multi::array_iterator<T, 1, shm::shm_ptr_with_raw_ptr_dispatch<T>> copy_n(
-<<<<<<< HEAD
                          ForwardIt first,
                          Size n,
                          multi::array_iterator<T, 1, shm::shm_ptr_with_raw_ptr_dispatch<T>> dest ){
@@ -509,22 +398,10 @@
   base(dest).wSP_->fence();
   (*base(dest).wSP_).comm_.barrier();
   return dest + n;
-=======
-                         ForwardIt f,
-                         Size n,
-                         multi::array_iterator<T, 1, shm::shm_ptr_with_raw_ptr_dispatch<T>> d ){
-  base(d).wSP_->fence();
-  if(mpi3::group(*base(d).wSP_).root()) {
-    for(; n > 0; ++f, ++d, --n) *d = *f;
-  }
-  base(d).wSP_->fence();
-  return d + n;
->>>>>>> e13dbc63
 }
 
 template<class T, class Q1, class Q2, typename Size>
 multi::array_iterator<T, 1, T*> copy_n(
-<<<<<<< HEAD
                          multi::array_iterator<Q1, 1, shm::shm_ptr_with_raw_ptr_dispatch<Q2>> first,
                          Size n,
                          multi::array_iterator<T, 1, T*> dest ){
@@ -539,17 +416,6 @@
       *d = *f;       
   }
   return dest + n;
-=======
-                         multi::array_iterator<Q1, 1, shm::shm_ptr_with_raw_ptr_dispatch<Q2>> f,
-                         Size n,
-                         multi::array_iterator<T, 1, T*> d ){
-  static_assert(std::is_same<typename std::decay<Q1>::type,T>::value,"Wrong dispatch.\n");
-  static_assert(std::is_same<typename std::decay<Q2>::type,T>::value,"Wrong dispatch.\n");
-  base(f).wSP_->fence();
-// all processes copy
-  for(; n > 0; ++f, ++d, --n) *d = *f;
-  return d + n;
->>>>>>> e13dbc63
 }
 
 template<class T, class Q1, class Q2>
@@ -560,11 +426,7 @@
   static_assert(std::is_same<typename std::decay<Q1>::type,T>::value,"Wrong dispatch.\n");
   static_assert(std::is_same<typename std::decay<Q2>::type,T>::value,"Wrong dispatch.\n");
   assert( stride(first) == stride(last) );
-<<<<<<< HEAD
   return copy_n(first,std::distance(first,last),dest);
-=======
-  return copy_n(first,std::distance(first,last),dest); 
->>>>>>> e13dbc63
 }
 
 template<class T, class ForwardIt>
@@ -573,11 +435,7 @@
                          ForwardIt last,
                          multi::array_iterator<T, 1, shm::shm_ptr_with_raw_ptr_dispatch<T>> dest ){
   assert( stride(first) == stride(last) );
-<<<<<<< HEAD
   return copy_n(first,std::distance(first,last),dest);
-=======
-  return copy_n(first,std::distance(first,last),dest); 
->>>>>>> e13dbc63
 }
 
 template<class T, class Q1, class Q2>
@@ -588,7 +446,6 @@
   static_assert(std::is_same<typename std::decay<Q1>::type,T>::value,"Wrong dispatch.\n");
   static_assert(std::is_same<typename std::decay<Q2>::type,T>::value,"Wrong dispatch.\n");
   assert( stride(first) == stride(last) );
-<<<<<<< HEAD
   return copy_n(first,std::distance(first,last),dest);
 }
 
@@ -614,34 +471,6 @@
   base(dest).wSP_->fence();
   (*base(dest).wSP_).comm_.barrier();
   return dest + n;
-=======
-  return copy_n(first,std::distance(first,last),dest); 
-}
-
-template<class Alloc, class T, class Q, typename Size>
-multi::array_iterator<T, 1, shm::shm_ptr_with_raw_ptr_dispatch<T>> uninitialized_copy_n( 
-                           Alloc &a,
-                           multi::array_iterator<Q, 1, shm::shm_ptr_with_raw_ptr_dispatch<Q>> f,
-                           Size n,
-                           multi::array_iterator<T, 1, shm::shm_ptr_with_raw_ptr_dispatch<T>> d ){
-  static_assert(std::is_same<typename std::decay<Q>::type,T>::value,"Wrong dispatch.\n");
-  if(n == 0) {
-    a.comm_.barrier();
-    return d;
-  }
-  base(f).wSP_->fence();
-  base(d).wSP_->fence();
-  if(mpi3::group(*base(d).wSP_).root()) {
-      auto current(d);
-      auto val(f);
-      try{
-          for(; n > 0; ++current, ++val, --n) (::new((void*) std::addressof(*current)) T(*val));
-      }catch(...) {throw;} // leak!
-  }
-  f.wSP_->fence();
-  a.comm_.barrier();
-  return f + n;
->>>>>>> e13dbc63
 }
 
 template<class Alloc, class T, class ForwardIt>
@@ -651,11 +480,7 @@
                          ForwardIt last,
                          multi::array_iterator<T, 1, shm::shm_ptr_with_raw_ptr_dispatch<T>> dest ){
   assert( stride(first) == stride(last) );
-<<<<<<< HEAD
   return uninitialized_copy_n(a,first,std::distance(first,last),dest);
-=======
-  return uninitialized_copy_n(a,first,std::distance(first,last),dest); 
->>>>>>> e13dbc63
 }
 
 template<class Alloc, class T, class Q1, class Q2>
@@ -667,7 +492,6 @@
   static_assert(std::is_same<typename std::decay<Q1>::type,T>::value,"Wrong dispatch.\n");
   static_assert(std::is_same<typename std::decay<Q2>::type,T>::value,"Wrong dispatch.\n");
   assert( stride(first) == stride(last) );
-<<<<<<< HEAD
   base(first).wSP_->fence();
   {
     auto d = dest;
@@ -695,32 +519,10 @@
       }catch(...){throw;}
   }
   base(f).wSP_->fence();
-=======
-  return uninitialized_copy_n(a,first,std::distance(first,last),dest); 
+  return f + n;
 }
 
 template<class Alloc, class T, class Size>
-multi::array_iterator<T, 1, shm::shm_ptr_with_raw_ptr_dispatch<T>> uninitialized_default_construct_n(Alloc& a, 
-                                    multi::array_iterator<T, 1, shm::shm_ptr_with_raw_ptr_dispatch<T>> f, Size n){
-  if(n == 0) {
-    a.comm_.barrier();
-    return f;
-  }  
-  f.wSP_->fence();
-  if(mpi3::group(*f.wSP_).root()) {
-      auto current(f);
-      try{
-          for(; n > 0; ++current, --n) (::new((void*) std::addressof(*current)) T());
-      }catch(...) {throw;} // leak!
-  }
-  f.wSP_->fence();
-  a.comm_.barrier();
->>>>>>> e13dbc63
-  return f + n;
-}
-
-template<class Alloc, class T, class Size>
-<<<<<<< HEAD
 multi::array_iterator<T, 1, shm::shm_ptr_with_raw_ptr_dispatch<T>> uninitialized_value_construct_n(
                             Alloc& a, 
                             multi::array_iterator<T, 1, shm::shm_ptr_with_raw_ptr_dispatch<T>> f, 
@@ -735,11 +537,6 @@
   }     
   base(f).wSP_->fence();
   return f + n;
-=======
-multi::array_iterator<T, 1, shm::shm_ptr_with_raw_ptr_dispatch<T>> uninitialized_value_construct_n(Alloc& a, 
-                                    multi::array_iterator<T, 1, shm::shm_ptr_with_raw_ptr_dispatch<T>> f, Size n){
-  return uninitialized_default_construct_n(a,f,n);
->>>>>>> e13dbc63
 }
 
 } // multi
