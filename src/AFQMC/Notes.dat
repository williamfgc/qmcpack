--- conflicted
+++ resolved
@@ -1,6 +1,4 @@
 
-<<<<<<< HEAD
-=======
 -- Keeping H1 in host memory in HamOps and Propagator
 
 -- make sure you can initialize arrays (by copy or move) from arrays using different allocators.
@@ -9,7 +7,6 @@
 
 -- when more of the cuda code is complete, guard cpu only code with ifndef ENABLE_CUDA
 
->>>>>>> 67c4591a
 
 -- right now the use of csr_matrix in cuda code is unsafe and generally difficult.
    To solve this, make a new csr_matrix-like class that looks like csr_matrix but that doesn't
