--- conflicted
+++ resolved
@@ -373,15 +373,10 @@
         {
           if (TG.TG_heads().rank() == 0)
           {
-<<<<<<< HEAD
             //            Timer.start("M1");
             MPI_Isend(Cbuff.data(), 2 * Cbuff.size(), MPI_DOUBLE, 1, 999, TG.TG_heads().get(), &req);
-=======
-            //            Timer.get().start("M1");
-            MPI_Isend(Cbuff.data(), 2 * Cbuff.size(), MPI_DOUBLE, 1, 999, &(TG.TG_heads()), &req);
->>>>>>> 1abc3d69
             MPI_Wait(&req, &st);
-            //            Timer.get().stop("M1");
+            //            Timer.stop("M1");
           }
           else
           {
