--- conflicted
+++ resolved
@@ -147,12 +147,9 @@
     MPI_Request req_X2send, req_X2recv;
     MPI_Request req_bpvsend, req_bpvrecv;
 
-<<<<<<< HEAD
     std::vector<int> bpx_counts, bpx_displ;
     mpi3CVector bpX;
 
-=======
->>>>>>> e2dfc021
     template<class WlkSet>
     void step(int steps, WlkSet& wset, RealType E1, RealType dt);
 
