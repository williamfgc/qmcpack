--- conflicted
+++ resolved
@@ -44,7 +44,6 @@
     explicit SlaterDetOperations(SlaterDetOperations_shared<ComplexType> const& other) = delete;
     explicit SlaterDetOperations(SlaterDetOperations_serial<std::allocator<ComplexType>> const& other) = delete;
 
-<<<<<<< HEAD
 #ifdef QMC_CUDA
     explicit SlaterDetOperations(SlaterDetOperations_serial<device_allocator<ComplexType>> const& other) = delete;
     explicit SlaterDetOperations(SlaterDetOperations_serial<device_allocator<ComplexType>>&& other) : variant(std::move(other)) {}
@@ -55,7 +54,6 @@
 
     SlaterDetOperations& operator=(SlaterDetOperations const& other) = delete;
     SlaterDetOperations& operator=(SlaterDetOperations && other) = default;
-
 
     // member functions visible outside the variant
     template<class... Args>
@@ -128,231 +126,6 @@
             [&](auto&& a){a.Orthogonalize(std::forward<Args>(args)...);},
             *this
         );
-=======
-    template<class MatA, class MatB, class MatC>
-    T MixedDensityMatrix(const MatA& hermA, const MatB& B, MatC&& C, bool compact=false) {
-      int NMO = hermA.size(1);
-      int NAEA = hermA.size(0);
-      assert(TMat_NN.num_elements() >= NAEA*NAEA);
-      boost::multi::array_ref<T,2> TNN(TMat_NN.data(), {NAEA,NAEA});
-      assert(TMat_NM.num_elements() >= NAEA*NMO);
-      boost::multi::array_ref<T,2> TNM(TMat_NM.data(), {NAEA,NMO});
-      return SlaterDeterminantOperations::base::MixedDensityMatrix<T>(hermA,B,std::forward<MatC>(C),TNN,TNM,IWORK,WORK,compact);
-    }
-
-    template<class MatA, class MatC>
-    T MixedDensityMatrix(const MatA& A, MatC&& C, bool compact=false) {
-      int NMO = A.size(0);
-      int NAEA = A.size(1);
-      assert(TMat_NN.num_elements() >= NAEA*NAEA);
-      boost::multi::array_ref<T,2> TNN(TMat_NN.data(), {NAEA,NAEA});
-      assert(TMat_NM.num_elements() >= NAEA*NMO);
-      boost::multi::array_ref<T,2> TNM(TMat_NM.data(), {NAEA,NMO});
-      return SlaterDeterminantOperations::base::MixedDensityMatrix_noHerm<T>(A,A,std::forward<MatC>(C),TNN,TNM,IWORK,WORK,compact);
-    }
-
-    template<class MatA, class MatB, class MatC>
-    T MixedDensityMatrix_noHerm(const MatA& A, const MatB& B, MatC&& C, bool compact=false) {
-      int NMO = A.size(0);
-      int NAEA = A.size(1);
-      assert(TMat_NN.num_elements() >= NAEA*NAEA);
-      boost::multi::array_ref<T,2> TNN(TMat_NN.data(), {NAEA,NAEA});
-      assert(TMat_NM.num_elements() >= NAEA*NMO);
-      boost::multi::array_ref<T,2> TNM(TMat_NM.data(), {NAEA,NMO});
-      return SlaterDeterminantOperations::base::MixedDensityMatrix_noHerm<T>(A,B,std::forward<MatC>(C),TNN,TNM,IWORK,WORK,compact);
-    }
-
-    // C must live in shared memory for this routine to work as expected
-    template<class MatA, class MatB, class MatC>
-    T MixedDensityMatrix(const MatA& hermA, const MatB& B, MatC&& C, communicator& comm, bool compact=false) {
-      int NMO = hermA.size(1);
-      int NAEA = hermA.size(0);
-      set_shm_buffer(comm,NAEA*(NAEA+NMO));
-      assert(SM_TMats->num_elements() >= NAEA*(NAEA+NMO));
-      boost::multi::array_ref<T,2> TNN(std::addressof(*SM_TMats->origin()), {NAEA,NAEA});
-      boost::multi::array_ref<T,2> TNM(std::addressof(*SM_TMats->origin())+NAEA*NAEA, {NAEA,NMO});  
-      return SlaterDeterminantOperations::shm::MixedDensityMatrix<T>(hermA,B,std::forward<MatC>(C),TNN,TNM,IWORK,WORK,comm,compact);
-    }
-
-    template<class integer, class MatA, class MatB, class MatC, class MatQ>
-    T MixedDensityMatrixForWoodbury(const MatA& hermA, const MatB& B, MatC&& C, 
-                                    integer* ref, MatQ&& QQ0, bool compact=false) {
-      int Nact = hermA.size(0);
-      int NEL = B.size(1);
-      int NMO = B.size(0);
-      assert(hermA.size(1)==B.size(0));
-      assert(QQ0.size(0)==Nact);
-      assert(QQ0.size(1)==NEL);
-      assert(TMat_NN.num_elements() >= NEL*NEL);
-      boost::multi::array_ref<T,2> TNN(TMat_NN.data(), {NEL,NEL});
-      assert(TMat_NM.num_elements() >= Nact*NEL);
-      boost::multi::array_ref<T,2> TAB(TMat_NM.data(), {Nact,NEL});
-      assert(TMat_MM.num_elements() >= NMO*NEL);
-      boost::multi::array_ref<T,2> TNM(TMat_MM.data(), {NEL,NMO});
-      return SlaterDeterminantOperations::base::MixedDensityMatrixForWoodbury<T>(hermA,B,std::forward<MatC>(C),std::forward<MatQ>(QQ0),ref,TNN,TAB,TNM,IWORK,WORK,compact);
-    }
-
-    template<class integer, class MatA, class MatB, class MatC, class MatQ>
-    T MixedDensityMatrixForWoodbury(const MatA& hermA, const MatB& B, MatC&& C,
-                                    integer* ref, MatQ&& QQ0, communicator& comm, bool compact=false) {
-      int Nact = hermA.size(0);
-      int NEL = B.size(1);
-      int NMO = B.size(0);
-      assert(hermA.size(1)==B.size(0));
-      assert(QQ0.size(0)==Nact);
-      assert(QQ0.size(1)==NEL);
-
-      set_shm_buffer(comm,NEL*(NEL+Nact+NMO));
-      assert(SM_TMats->num_elements() >= NEL*(NEL+Nact+NMO));
-      size_t cnt=0;
-      boost::multi::array_ref<T,2> TNN(std::addressof(*SM_TMats->origin()), {NEL,NEL});
-      cnt+=TNN.num_elements();
-      boost::multi::array_ref<T,2> TAB(std::addressof(*SM_TMats->origin())+cnt, {Nact,NEL});
-      cnt+=TAB.num_elements();
-      boost::multi::array_ref<T,2> TNM(std::addressof(*SM_TMats->origin())+cnt, {NEL,NMO});
-      return SlaterDeterminantOperations::shm::MixedDensityMatrixForWoodbury<T>(hermA,B,std::forward<MatC>(C),std::forward<MatQ>(QQ0),ref,TNN,TAB,TNM,IWORK,WORK,comm,compact);
-    }
-
-    template<class integer, class MatA, class MatB, class MatC>
-    T MixedDensityMatrixFromConfiguration(const MatA& hermA, const MatB& B, MatC&& C,
-                                    integer* ref, bool compact=false) {
-      int Nact = hermA.size(0);
-      int NEL = B.size(1);
-      int NMO = B.size(0);
-      assert(hermA.size(1)==B.size(0));
-      assert(TMat_NN.num_elements() >= NEL*NEL);
-      boost::multi::array_ref<T,2> TNN(TMat_NN.data(), {NEL,NEL});
-      assert(TMat_NM.num_elements() >= Nact*NEL);
-      boost::multi::array_ref<T,2> TAB(TMat_NM.data(), {Nact,NEL});
-      assert(TMat_MM.num_elements() >= NMO*NEL);
-      boost::multi::array_ref<T,2> TNM(TMat_MM.data(), {NEL,NMO});
-      return SlaterDeterminantOperations::base::MixedDensityMatrixFromConfiguration<T>(hermA,B,std::forward<MatC>(C),ref,TNN,TAB,TNM,IWORK,WORK,compact);
-    }
-
-    template<class MatA>
-    T Overlap(const MatA& A) {
-      int NAEA = A.size(1);
-      assert(TMat_NN.num_elements() >= NAEA*NAEA);
-      boost::multi::array_ref<T,2> TNN(TMat_NN.data(), {NAEA,NAEA});
-      assert(TMat_NM.num_elements() >= NAEA*NAEA);
-      boost::multi::array_ref<T,2> TNN2(TMat_NM.data(), {NAEA,NAEA});
-      return SlaterDeterminantOperations::base::Overlap_noHerm<T>(A,A,TNN,IWORK,TNN2);
-    }
-
-    template<class MatA, class MatB>
-    T Overlap(const MatA& hermA, const MatB& B) {
-      int NAEA = hermA.size(0);
-      assert(TMat_NN.num_elements() >= NAEA*NAEA);
-      boost::multi::array_ref<T,2> TNN(TMat_NN.data(), {NAEA,NAEA});
-      assert(TMat_NM.num_elements() >= NAEA*NAEA);
-      boost::multi::array_ref<T,2> TNN2(TMat_NM.data(), {NAEA,NAEA});
-      return SlaterDeterminantOperations::base::Overlap<T>(hermA,B,TNN,IWORK,TNN2);
-    } 
-
-    template<class MatA, class MatB>
-    T Overlap_noHerm(const MatA& A, const MatB& B) {
-      int NAEA = A.size(1);
-      assert(TMat_NN.num_elements() >= NAEA*NAEA);
-      boost::multi::array_ref<T,2> TNN(TMat_NN.data(), {NAEA,NAEA});
-      assert(TMat_NM.num_elements() >= NAEA*NAEA);
-      boost::multi::array_ref<T,2> TNN2(TMat_NM.data(), {NAEA,NAEA});
-      return SlaterDeterminantOperations::base::Overlap_noHerm<T>(A,B,TNN,IWORK,TNN2);
-    }
-
-    template<class MatA, class MatB>
-    T Overlap(const MatA& hermA, const MatB& B, communicator& comm) { 
-      int NAEA = hermA.size(0);
-      set_shm_buffer(comm,2*NAEA*NAEA);
-      assert(SM_TMats->num_elements() >= 2*NAEA*NAEA);
-      boost::multi::array_ref<T,2> TNN(std::addressof(*SM_TMats->origin()), {NAEA,NAEA});
-      boost::multi::array_ref<T,2> TNN2(std::addressof(*SM_TMats->origin())+NAEA*NAEA, {NAEA,NAEA});
-      return SlaterDeterminantOperations::shm::Overlap<T>(hermA,B,TNN,IWORK,TNN2,comm);
-    }
-
-    // routines for PHMSD
-    template<typename integer, class MatA, class MatB, class MatC>
-    T OverlapForWoodbury(const MatA& hermA, const MatB& B, integer* ref, MatC&& QQ0) {
-      int Nact = hermA.size(0);
-      int NEL = B.size(1);
-      assert(hermA.size(1)==B.size(0));
-      assert(QQ0.size(0)==Nact);  
-      assert(QQ0.size(1)==NEL);  
-      assert(TMat_NN.num_elements() >= NEL*NEL);
-      assert(TMat_MM.num_elements() >= Nact*NEL);
-      boost::multi::array_ref<T,2> TNN(TMat_NN.data(), {NEL,NEL});
-      boost::multi::array_ref<T,2> TMN(TMat_MM.data(), {Nact,NEL});
-      return SlaterDeterminantOperations::base::OverlapForWoodbury<T>(hermA,B,std::forward<MatC>(QQ0),ref,TNN,TMN,IWORK,WORK);
-    }    
-
-    template<typename integer, class MatA, class MatB, class MatC>
-    T OverlapForWoodbury(const MatA& hermA, const MatB& B, integer* ref, MatC&& QQ0, communicator& comm) {
-      int Nact = hermA.size(0);
-      int NEL = B.size(1);
-      assert(hermA.size(1)==B.size(0));
-      assert(QQ0.size(0)==Nact);
-      assert(QQ0.size(1)==NEL);
-      assert(TMat_NN.num_elements() >= NEL*NEL);
-      assert(TMat_MM.num_elements() >= Nact*NEL);
-      set_shm_buffer(comm,NEL*(Nact+NEL));
-      assert(SM_TMats->num_elements() >= NEL*(Nact+NEL));
-      boost::multi::array_ref<T,2> TNN(std::addressof(*std::addressof(*SM_TMats->origin())), {NEL,NEL});
-      boost::multi::array_ref<T,2> TMN(std::addressof(*(std::addressof(*SM_TMats->origin())+NEL*NEL)), {Nact,NEL});
-      return SlaterDeterminantOperations::shm::OverlapForWoodbury<T>(hermA,B,std::forward<MatC>(QQ0),ref,TNN,TMN,IWORK,WORK,comm);
-    }
-
-    template<class Mat, class MatP1, class MatV>
-    void Propagate(Mat&& A, const MatP1& P1, const MatV& V, int order=6) {
-      int NMO = A.size(0);
-      int NAEA = A.size(1);
-      if(TMat_MN.num_elements() < NMO*NAEA)
-        TMat_MN.reextent({NMO,NAEA});
-      if(TMat_NM.num_elements() < NMO*NAEA)
-        TMat_NM.reextent({NAEA,NMO});
-      boost::multi::array_ref<T,2> TMN(TMat_MN.data(), {NMO,NAEA});
-      boost::multi::array_ref<T,2> T1(TMat_NM.data(), {NMO,NAEA});
-      boost::multi::array_ref<T,2> T2(TMat_MM.data(), {NMO,NAEA});
-      ma::product(P1,std::forward<Mat>(A),TMN);
-      SlaterDeterminantOperations::base::apply_expM(V,TMN,T1,T2,order);
-      ma::product(P1,TMN,std::forward<Mat>(A));
-    }
-
-    template<class Mat, class MatP1, class MatV>
-    void Propagate(Mat&& A, const MatP1& P1, const MatV& V, communicator& comm, int order=6) {
-      int NMO = A.size(0);
-      int NAEA = A.size(1);
-      set_shm_buffer(comm,3*NAEA*NMO);
-      assert(SM_TMats->num_elements() >= 3*NAEA*NAEA);
-      boost::multi::array_ref<T,2> T0(std::addressof(*SM_TMats->origin()), {NMO,NAEA});
-      boost::multi::array_ref<T,2> T1(std::addressof(*SM_TMats->origin())+NMO*NAEA, {NMO,NAEA});
-      boost::multi::array_ref<T,2> T2(std::addressof(*SM_TMats->origin())+2*NMO*NAEA, {NMO,NAEA});
-      if(comm.root()) 
-        ma::product(P1,std::forward<Mat>(A),T0);
-      comm.barrier();
-      SlaterDeterminantOperations::shm::apply_expM(V,T0,T1,T2,comm,order);
-      comm.barrier();
-      if(comm.root()) 
-        ma::product(P1,T0,std::forward<Mat>(A));
-      comm.barrier();
-    }
-
-    // need to check if this is equivalent to QR!!!
-    template<class Mat>
-    T Orthogonalize(Mat&& A) {
-      T detR = T(1.0);
-      ma::gelqf(std::forward<Mat>(A),TAU,WORK);
-      for (int i = 0; i < A.size(1); i++) { 
-        if (real(A[i][i]) < 0) 
-          IWORK[i]=-1; 
-        else 
-          IWORK[i]=1; 
-        detR *= T(IWORK[i])*A[i][i];
-      }
-      ma::glq(std::forward<Mat>(A),TAU,WORK);
-      for(int i=0; i<A.size(0); ++i)
-        for(int j=0; j<A.size(1); ++j)
-          A[i][j] *= T(IWORK[j]);
-      return detR;
->>>>>>> 06d20e76
     }
 
 };
