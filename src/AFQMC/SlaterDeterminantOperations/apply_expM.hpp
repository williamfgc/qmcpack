--- conflicted
+++ resolved
@@ -94,15 +94,9 @@
   using ComplexType = typename std::decay<MatB>::type::element;
 
   const ComplexType zero(0.);
-<<<<<<< HEAD
-  const ComplexType im{0.0,1.0};
-  MatC* pT1 = &T1;
-  MatC* pT2 = &T2;
-=======
   const ComplexType im(0.0,1.0);
   auto pT1(std::addressof(T1));
   auto pT2(std::addressof(T2));
->>>>>>> 06d20e76
 
   int M0,Mn;
   std::tie(M0,Mn) = FairDivideBoundary(comm.rank(),int(S.size(0)),comm.size());
