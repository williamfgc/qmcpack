////////////////////////////////////////////////////////////////////////
// This file is distributed under the University of Illinois/NCSA Open Source
// License.  See LICENSE file in top directory for details.
//
// Copyright (c) 2016 Jeongnim Kim and QMCPACK developers.
//
// File developed by:
// Miguel A. Morales, moralessilva2@llnl.gov 
//    Lawrence Livermore National Laboratory 
// Alfredo Correa, correaa@llnl.gov 
//    Lawrence Livermore National Laboratory 
//
// File created by:
// Miguel A. Morales, moralessilva2@llnl.gov 
//    Lawrence Livermore National Laboratory 
////////////////////////////////////////////////////////////////////////////////


#ifndef  AFQMC_DENSITY_MATRIX_HPP 
#define  AFQMC_DENSITY_MATRIX_HPP 

#include "AFQMC/config.h"
#include "AFQMC/Numerics/ma_operations.hpp"
#include "AFQMC/Numerics/tensor_operations.hpp"
#include <Utilities/FairDivide.h>

namespace qmcplusplus
{

namespace afqmc 
{

namespace SlaterDeterminantOperations
{

namespace base 
{

/*
 * Calculates the 1-body mixed density matrix:
 *   < A | c+i cj | B > / <A|B> = conj(A) * ( T(B) * conj(A) )^-1 * T(B) 
 *   If compact == True, returns [NEL x M] matrix:
 *   < A | c+i cj | B > / <A|B> = ( T(B) * conj(A) )^-1 * T(B) 
 * Parameters:
 *  - hermA = conjugateTranspose(A)
 *  - B
 *  - C = < A | c+i cj | B > / <A|B>
 *  - T1: [ NEL x NEL ] work matrix   
 *  - T2: (only used if compact = False) [ NEL x M ] work matrix   
 *  - IWORK: [ N ] integer biffer for invert. Dimensions must be at least NEL. 
 *  - WORK: [ >=NEL ] Work space for invert. Dimensions must be at least NEL.   
 *  - compact (default = True)
 *  returns:
 *  - <A|B> = det[ T(conj(A)) * B ]  
 */
// Serial Implementation
template< class Tp,
          class MatA,
          class MatB,
          class MatC,
          class Mat1,
          class Mat2,
          class IBuffer,
          class TBuffer 
        >
Tp MixedDensityMatrix(const MatA& hermA, const MatB& B, MatC&& C, Tp LogOverlapFactor, Mat1&& T1, Mat2&& T2, IBuffer& IWORK, TBuffer& WORK, bool compact=true, bool herm=true)
{
  // check dimensions are consistent
  int NMO = (herm?hermA.size(1):hermA.size(0));
  int NEL = (herm?hermA.size(0):hermA.size(1));
  assert( NMO == B.size(0) );
  assert( NEL == B.size(1) );
  assert( NEL == T1.size(0) );
  assert( B.size(1) == T1.size(1) );
  if(compact) {
    assert( C.size(0) == T1.size(1) );
    assert( C.size(1) == B.size(0) );
  } else {
    assert( T2.size(1) == B.size(0) );
    assert( T2.size(0) == T1.size(1) );
    assert( C.size(0) == NMO );
    assert( C.size(1) == T2.size(1) );
  }

  using ma::T;
  using ma::H;

  // H(A) * B 
  if(herm)
    ma::product(hermA,B,std::forward<Mat1>(T1));  
  else
    ma::product(H(hermA),B,std::forward<Mat1>(T1));  

  // NOTE: Using C as temporary 
  // T1 = T1^(-1)
  Tp ovlp = ma::invert(std::forward<Mat1>(T1),IWORK,WORK,LogOverlapFactor);
  if(std::abs(ovlp) == Tp(0.0)) {
    using element = typename std::decay<MatC>::type::element;
    ma::fill(C,element(0.0));
    return ovlp;
  }

  if(compact) {

    // C = T(T1) * T(B)
    ma::product(T(T1),T(B),std::forward<MatC>(C)); 

  } else {

    if(herm) {
      // T2 = T(T1) * T(B)
      ma::product(T(T1),T(B),std::forward<Mat2>(T2)); 

      // C = conj(A) * T2
      ma::product(T(hermA),T2,std::forward<MatC>(C));
    } else {

      // T2 = T1 * H(A) 
      ma::product(T1,H(hermA),std::forward<Mat2>(T2));

      // C = T( B * T2) = T(T2) * T(B)
      ma::product(T(T2),T(B),std::forward<MatC>(C));

    }
  }
  return ovlp;
}

template< class Tp,
          class integer,
          class MatA,
          class MatB,
          class MatC,
          class MatD,
          class Mat1,
          class Mat2,
          class Mat3,
          class IBuffer,
          class TBuffer 
        >
Tp MixedDensityMatrixForWoodbury(const MatA& hermA, const MatB& B, MatC&& C, Tp LogOverlapFactor, MatD&& QQ0, integer *ref, Mat1&& TNN, Mat2&& TAB, Mat3&& TNM, IBuffer& IWORK, TBuffer& WORK, bool compact=true)
{
  // check dimensions are consistent
  int NEL = B.size(1);
  assert( hermA.size(1) == B.size(0) );
  assert( hermA.size(0) == TAB.size(0) );
  assert( B.size(1) == TAB.size(1) );
  assert( B.size(1) == TNN.size(0) );
  assert( B.size(1) == TNN.size(1) );
  assert( hermA.size(0) == QQ0.size(0) );
  assert( B.size(1) == QQ0.size(1) );
  if(compact) {
    assert( C.size(0) == TNN.size(1) );
    assert( C.size(1) == B.size(0) );
  } else {
    assert( TNM.size(1) == B.size(0) );
    assert( TNM.size(0) == TNN.size(1) );
    assert( C.size(0) == hermA.size(1) );
    assert( C.size(1) == TNM.size(1) );
  }

  using ma::T;

  // TAB = herm(A)*B
  ma::product(hermA,B,std::forward<Mat2>(TAB));  

  // TNN = TAB[ref,:] 
  for(int i=0; i<NEL; i++)
    std::copy_n(to_address(TAB[*(ref+i)].origin()),NEL,to_address(TNN[i].origin()));

  // TNN = TNN^(-1)
  Tp ovlp = ma::invert(std::forward<Mat1>(TNN),IWORK,WORK,LogOverlapFactor);
  if(std::abs(ovlp) == Tp(0.0)) {
    using element = typename std::decay<MatC>::type::element;
    ma::fill(C,element(0.0));
    return ovlp;
  }

  // QQ0 = TAB * inv(TNN) 
  ma::product(TAB,TNN,std::forward<MatD>(QQ0));

  if(compact) {

    // C = T(TNN) * T(B)
    ma::product(T(TNN),T(B),std::forward<MatC>(C)); 

  } else {

    // TNM = T(TNN) * T(B)
    ma::product(T(TNN),T(B),std::forward<Mat3>(TNM)); 

    // C = conj(A) * TNM
    ma::product(T(hermA),TNM,std::forward<MatC>(C));

  }
  return ovlp;
}

template< class Tp,
          class integer,
          class MatA,
          class MatB,
          class MatC,
          class Mat1,
          class Mat2,
          class Mat3,
          class IBuffer,
          class TBuffer 
        >
Tp MixedDensityMatrixFromConfiguration(const MatA& hermA, const MatB& B, MatC&& C, Tp LogOverlapFactor, integer *ref, Mat1&& TNN, Mat2&& TAB, Mat3&& TNM, IBuffer& IWORK, TBuffer& WORK, bool compact=true)
{
  // check dimensions are consistent
  int NEL = B.size(1);
  assert( hermA.size(1) == B.size(0) );
  assert( hermA.size(0) == TAB.size(0) );
  assert( B.size(1) == TAB.size(1) );
  assert( B.size(1) == TNN.size(0) );
  assert( B.size(1) == TNN.size(1) );
  if(compact) {
    assert( C.size(0) == TNN.size(1) );
    assert( C.size(1) == B.size(0) );
  } else {
    assert( TNM.size(1) == B.size(0) );
    assert( TNM.size(0) == TNN.size(1) );
    assert( C.size(0) == hermA.size(1) );
    assert( C.size(1) == TNM.size(1) );
  }

  using ma::T;

  // TAB = herm(A)*B
  ma::product(hermA,B,std::forward<Mat2>(TAB));  

  // TNN = TAB[ref,:] 
  for(int i=0; i<NEL; i++)
    std::copy_n(to_address(TAB[*(ref+i)].origin()),NEL,to_address(TNN[i].origin()));

  // TNN = TNN^(-1)
  Tp ovlp = ma::invert(std::forward<Mat1>(TNN),IWORK,WORK,LogOverlapFactor);
  if(std::abs(ovlp) == Tp(0.0)) {
    using element = typename std::decay<MatC>::type::element;
    ma::fill(C,element(0.0));
    return ovlp;
  }

  if(compact) {

    // C = T(TNN) * T(B)
    ma::product(T(TNN),T(B),std::forward<MatC>(C)); 

  } else {

    // TNM = T(TNN) * T(B)
    ma::product(T(TNN),T(B),std::forward<Mat3>(TNM)); 

    // C = conj(A) * TNM
    ma::product(T(hermA),TNM,std::forward<MatC>(C));

  }
  return ovlp;
}

/*
 * Calculates the 1-body mixed density matrix:
 *   < A | c+i cj | B > / <A|B> = conj(A) * ( T(B) * conj(A) )^-1 * T(B) 
 *   If compact == True, returns [NEL x M] matrix:
 *   < A | c+i cj | B > / <A|B> = ( T(B) * conj(A) )^-1 * T(B) 
 * Parameters:
 *  - A = A
 *  - B
 *  - C = < A | c+i cj | B > / <A|B>
 *  - T1: [ NEL x NEL ] work matrix   
 *  - T2: (only used if compact = False) [ NEL x M ] work matrix   
 *  - IWORK: [ N ] integer biffer for invert. Dimensions must be at least NEL. 
 *  - WORK: [ >=NEL ] Work space for invert. Dimensions must be at least NEL.   
 *  - compact (default = True)
 *  returns:
 *  - <A|B> = det[ T(conj(A)) * B ]  
 */
// Serial Implementation
template< class Tp,
          class MatA,
          class MatB,
          class MatC,
          class Mat1,
          class Mat2,
          class IBuffer,
          class TBuffer 
        >
Tp MixedDensityMatrix_noHerm(const MatA& A, const MatB& B, MatC&& C, Tp LogOverlapFactor, Mat1&& T1, Mat2&& T2, IBuffer& IWORK, TBuffer& WORK, bool compact=true)
{
  // check dimensions are consistent
  assert( A.size(0) == B.size(0) );
  assert( A.size(1) == B.size(1) );
  assert( A.size(1) == T1.size(0) );
  assert( B.size(1) == T1.size(1) );
  if(compact) {
    assert( C.size(0) == T1.size(1) );
    assert( C.size(1) == B.size(0) );
  } else {
    assert( T2.size(1) == B.size(0) );
    assert( T2.size(0) == T1.size(1) );
    assert( C.size(0) == A.size(0) );
    assert( C.size(1) == T2.size(1) );
  }

  using ma::T;
  using ma::H;

  // T1 = H(A)*B
  ma::product(H(A),B,std::forward<Mat1>(T1));  

  // NOTE: Using C as temporary 
  // T1 = T1^(-1)
  Tp ovlp = ma::invert(std::forward<Mat1>(T1),IWORK,WORK,LogOverlapFactor);
  if(std::abs(ovlp) == Tp(0.0)) {
    using element = typename std::decay<MatC>::type::element;
    ma::fill(C,element(0.0));
    return ovlp;
  }

  if(compact) {

    // C = T(T1) * T(B)
    ma::product(T(T1),T(B),std::forward<MatC>(C)); 

  } else {

    // T2 = T1 * H(A) 
    ma::product(T1,H(A),std::forward<Mat2>(T2)); 

    // C = T( B * T2) = T(T2) * T(B)
    ma::product(T(T2),T(B),std::forward<MatC>(C));

  }
  return ovlp;
}

template< class Tp,
          class MatA,
          class MatB,
          class MatC,
          class Mat1,
          class RVec,
          class IBuffer, 
          class TBuffer 
        >
Tp MixedDensityMatrix_noHerm_wSVD(const MatA& A, const MatB& B, MatC&& C, Tp LogOverlapFactor, RVec&& S, Mat1&& U, Mat1&& VT, Mat1&& BV, Mat1&& UA, IBuffer& IWORK, TBuffer& WORK, bool compact=true)
{
  // check dimensions are consistent
  assert( A.size(0) == B.size(0) );
  assert( A.size(1) == B.size(1) );
  assert( A.size(1) == U.size(0) );   // [U] = [NxN]
  assert( A.size(1) == U.size(1) );
  assert( A.size(1) == VT.size(0) );  // [V] = [NxN]
  assert( A.size(1) == VT.size(1) );
  assert( A.size(1) <= (6*S.size(0)+1) );   // [S] = [N+1]
  assert( A.size(1) == UA.size(0) );  // [UA] = [NxM]
  assert( A.size(0) == UA.size(1) );
  if(compact) {
    assert( C.size(0) == B.size(1) );
    assert( C.size(1) == B.size(0) );
  } else {
    assert( A.size(0) == BV.size(0) );  // [BV] = [MxN]
    assert( A.size(1) == BV.size(1) );
    assert( C.size(0) == A.size(0) );
    assert( C.size(1) == A.size(0) );
  }

  using ma::T;
  using ma::H;
  using ma::term_by_term_matrix_vector;
  using ma::determinant_from_geqrf;
  using ma::real;

  int N(U.size(0));

  // T1 = H(A)*B
  ma::product(H(A),B,U);  

  // keep a copy of U in UA temporarily
  using std::copy_n; 
  copy_n(U.origin(),U.num_elements(),UA.origin());  

  // get determinant, since you can't get the phase trivially from SVD
  Tp ovlp = ma::determinant(U,IWORK,WORK,LogOverlapFactor);
//  ma::geqrf(U,VT[0],WORK);
//  determinant_from_geqrf(N,U.origin(),U.stride(0),VT[1].origin(),LogOverlapFactor,ovlp);
//  if you want the correct phase of the determinant
//  ma::gqr(U,S.sliced(0,N),WORK);
//  ComplexType ovQ = ma::determinant(U,IWORK,WORK,0.0);  
//  *ovlp *= ovQ;

  // restore U
  copy_n(UA.origin(),U.num_elements(),U.origin());  

  // H(A)*B = AtB = U * S * VT
  // inv(H(A)*B) = inv(AtB) = H(VT) * inv(S) * H(U)
  ma::gesvd('O','A',U,S.sliced(0,N),U,VT,WORK,S.sliced(N,6*N));

  // testing
  boost::multi::array<double,1> Sh(S.sliced(0,N));
  double ov_(0.0);
  for(int i=0; i<N; i++)
    ov_ += std::log(Sh[i]);
  ov_ = std::exp(ov_ - real(LogOverlapFactor));
//  std::cout<<" SVD: " <<ov0 <<" " <<ov_ <<" " <<ov0/ov_ <<" " <<Sh[0] <<" " <<Sh[N-1] <<" " <<Sh[0]/Sh[N-1] <<std::endl;

  // mod Sh
  // S = Sh;

  if(compact) {

    // G = T( B * inv(AtB) )
    //   = T( B * H(VT) * inv(S) * H(U) )   
    //   = T(H(VT) * inv(S) * H(U)) * T(B)


    // VT = VT * inv(S), which works since S is diagonal and real
    term_by_term_matrix_vector(ma::TOp_DIV,0,VT.size(0),VT.size(1),ma::pointer_dispatch(VT.origin()),
                VT.stride(0),ma::pointer_dispatch(S.origin()),1);

    // BV = H(VT) * H(U)
    ma::product(H(VT),H(U),BV.sliced(0,N));

    // G = T(BV) * T(B) 
    product(T(BV.sliced(0,N)),T(B),C);

  } else {

    // G = T( B * inv(AtB) * H(A) )
    //   = T( B * H(VT) * inv(S) * H(U) * H(A) )   
    //   = T( BV * inv(S) * UA )
    //   = T(UA) * T(BV * inv(S))
  
    // BV = B * H(VT)
    ma::product(B,H(VT),BV);

    // BV = BV * inv(S), which works since S is diagonal and real
    term_by_term_matrix_vector(ma::TOp_DIV,1,BV.size(0),BV.size(1),ma::pointer_dispatch(BV.origin()),
                BV.stride(0),ma::pointer_dispatch(S.origin()),1);

    // UA = H(U) * H(A)
    ma::product(H(U),H(A),UA);
    
    // G = T(UA) * T(BV * inv(S))
    product(T(UA),T(BV),C);

  }
  return ovlp;
}

/*
 * Returns the overlap of 2 Slater determinants:  <A|B> = det[ T(B) * conj(A) ]  
 * Parameters:
 *  - hermA = conjugateTranspose(A)
 *  - B
 *  - IWORK: [ M ] integer work matrix   
 *  - T1: [ NEL x NEL ] work matrix   
 *  returns:
 *  - <A|B> = det[ T(conj(A)) * B ]  
 */
// Serial Implementation
template< class Tp,
          class MatA,
          class MatB,
          class Mat,
          class Buffer,
          class IBuffer
        >
Tp Overlap(const MatA& hermA, const MatB& B, Tp LogOverlapFactor, Mat&& T1, IBuffer& IWORK, Buffer& WORK, bool herm=true)
{
  int NMO = (herm?hermA.size(1):hermA.size(0));
  int NEL = (herm?hermA.size(0):hermA.size(1));
  // check dimensions are consistent
  assert( NMO == B.size(0) );
  assert( NEL == B.size(1) );
  assert( NEL == T1.size(0) );
  assert( B.size(1) == T1.size(1) );

  using ma::T;
  using ma::H;

  // T(B)*conj(A) 
  if(herm)  
    ma::product(hermA,B,std::forward<Mat>(T1));   
  else
    ma::product(H(hermA),B,std::forward<Mat>(T1));   

  return ma::determinant(std::forward<Mat>(T1),IWORK,WORK,LogOverlapFactor);
}

template< class Tp,
          class integer,
          class MatA,
          class MatB,
          class MatC,
          class MatD,
          class MatE,
          class IBuffer,
          class TBuffer
        >
Tp OverlapForWoodbury(const MatA& hermA, const MatB& B, Tp LogOverlapFactor, MatC&& QQ0, integer *ref, 
                             MatD && TNN, MatE && TMN, IBuffer& IWORK, TBuffer& WORK)
{
  // check dimensions are consistent
  int NEL = B.size(1);
  assert( hermA.size(1) == B.size(0) );
  assert( hermA.size(0) == TMN.size(0) );
  assert( B.size(1) == TMN.size(1) );
  assert( B.size(1) == TNN.size(0) );
  assert( B.size(1) == TNN.size(1) );
  assert( hermA.size(0) == QQ0.size(0) );
  assert( B.size(1) == QQ0.size(1) );

  using ma::T;

  // TMN = herm(A)*B 
  ma::product(hermA,B,std::forward<MatD>(TMN));

  // TNN = TMN[ref,:]
  for(int i=0; i<NEL; i++)
    std::copy_n(to_address(TMN[*(ref+i)].origin()),NEL,to_address(TNN[i].origin())); 
 
  // TNN -> inv(TNN)
  Tp ovlp = ma::invert(std::forward<MatD>(TNN),IWORK,WORK,LogOverlapFactor);
  if(std::abs(ovlp) == Tp(0.0)) {
    using element = typename std::decay<MatC>::type::element;
    ma::fill(QQ0,element(0.0));
    return ovlp;
  }

  // QQ0 = TMN * inv(TNN) 
  ma::product(TMN,TNN,std::forward<MatC>(QQ0));  

  return ovlp;
}

/*
 * Returns the overlap of 2 Slater determinants:  <A|B> = det[ T(B) * conj(A) ]  
 * Parameters:
 *  - A = conj(A)
 *  - B
 *  - IWORK: [ M ] integer work matrix   
 *  - T1: [ NEL x NEL ] work matrix   
 *  returns:
 *  - <A|B> = det[ T(conj(A)) * B ]  
 */
// Serial Implementation
template< class Tp,
          class MatA,
          class MatB,
          class Mat,
          class Buffer,
          class IBuffer
        >
Tp Overlap_noHerm(const MatA& A, const MatB& B, Tp LogOverlapFactor, Mat&& T1, IBuffer& IWORK, Buffer& WORK)
{
  // check dimensions are consistent
  assert( A.size(0) == B.size(0) );
  assert( A.size(1) == B.size(1) );
  assert( A.size(1) == T1.size(0) );
  assert( B.size(1) == T1.size(1) );

  using ma::T;
  using ma::H;

  // T(B)*conj(A) 
  ma::product(H(A),B,std::forward<Mat>(T1));    

  return ma::determinant(std::forward<Mat>(T1),IWORK,WORK,LogOverlapFactor);
}

} // namespace base

namespace shm 
{

/*
 * Calculates the 1-body mixed density matrix:
 *   < A | c+i cj | B > / <A|B> = conj(A) * ( T(B) * conj(A) )^-1 * T(B) 
 *   If compact == True, returns [NEL x M] matrix:
 *   < A | c+i cj | B > / <A|B> = ( T(B) * conj(A) )^-1 * T(B) 
 * Parameters:
 *  - hermA = conjugateTranspose(A)
 *  - B
 *  - C = < A | c+i cj | B > / <A|B>
 *  - T1: [ NEL x NEL ] work matrix   
 *  - T2: (only used if compact = False) [ NEL x M ] work matrix   
 *  - IWORK: [ N ] integer biffer for invert. Dimensions must be at least NEL. 
 *  - WORK: [ >=NEL ] Work space for invert. Dimensions must be at least NEL.   
 *  - compact (default = True)
 *  returns:
 *  - <A|B> = det[ T(B) * conj(A) ]  
 */
// Serial Implementation
template< class Tp,
          class MatA,
          class MatB,
          class MatC,
          class Mat,
          class IBuffer,
          class TBuffer,
          class communicator 
        >
Tp MixedDensityMatrix(const MatA& hermA, const MatB& B, MatC&& C, Tp LogOverlapFactor, Mat&& T1, Mat&& T2, IBuffer& IWORK, TBuffer& WORK, communicator& comm, bool compact=true, bool herm=true)
{
  int NMO = (herm?hermA.size(1):hermA.size(0));
  int NEL = (herm?hermA.size(0):hermA.size(1));
  // check dimensions are consistent
  assert( NMO == B.size(0) );
  assert( NEL == B.size(1) );
  assert( NEL == T1.size(0) );
  assert( B.size(1) == T1.size(1) );
  if(compact) {
    assert( C.size(0) == T1.size(1) );
    assert( C.size(1) == B.size(0) );
  } else {
    assert( T2.size(1) == B.size(0) );
    assert( T2.size(0) == T1.size(1) );
    assert( C.size(0) == NMO );
    assert( C.size(1) == T2.size(1) );
  }

  using ma::T;
  using ma::H;

  int N0,Nn,sz=B.size(1);
  std::tie(N0,Nn) = FairDivideBoundary(comm.rank(),sz,comm.size());

  // T(B)*conj(A) 
  if(N0!=Nn) {
    if(herm)
      ma::product(hermA,
              B(B.extension(0),{N0,Nn}),
              T1(T1.extension(0),{N0,Nn}));  
    else
      ma::product(H(hermA),
              B(B.extension(0),{N0,Nn}),
              T1(T1.extension(0),{N0,Nn}));  
  }

  comm.barrier();

  // NOTE: Using C as temporary 
  // T1 = T1^(-1)
  Tp ovlp;
  if(comm.rank()==0) {
    ovlp = ma::invert(std::forward<Mat>(T1),IWORK,WORK,LogOverlapFactor);
    if(std::abs(ovlp) == Tp(0.0)) {
      using element = typename std::decay<MatC>::type::element;
      ma::fill(C,element(0.0));
    }
  }
  comm.broadcast_n(&ovlp,1,0);  
  if(std::abs(ovlp) == Tp(0.0)) 
    return ovlp;

  if(compact) {

    // C = T(T1) * T(B)
    //ma::product(T1.sliced(N0,Nn),
    //            T(B),
    //            C.sliced(N0,Nn)); 
    if(N0!=Nn)
      ma::product(T(T1(T1.extension(0),{N0,Nn})),
                T(B),
                C.sliced(N0,Nn)); 

  } else {

    if(herm) {
      // T2 = T(T1) * T(B)
      //ma::product(T1.sliced(N0,Nn),
      //            T(B),
      //            T2.sliced(N0,Nn)); 
      if(N0!=Nn)
        ma::product(T(T1(T1.extension(0),{N0,Nn})),
                T(B),
                T2.sliced(N0,Nn)); 

      comm.barrier();
    
      sz=T2.size(1);
      std::tie(N0,Nn) = FairDivideBoundary(comm.rank(),sz,comm.size());

      // C = conj(A) * T2
      if(N0!=Nn)
        ma::product(T(hermA),
                T2(T2.extension(0),{N0,Nn}),
                C(C.extension(0),{N0,Nn}));
    } else {
      // T2 = T(T1) * T(B)
      // T2 = T1 * H(A)   
      if(N0!=Nn)
        ma::product(T1.sliced(N0,Nn),
                H(hermA),
                T2.sliced(N0,Nn));

      comm.barrier();

      sz=T2.size(1);
      std::tie(N0,Nn) = FairDivideBoundary(comm.rank(),sz,comm.size());

      // C = T( B * T2) = T(T2) * T(B)
      if(N0!=Nn)
        ma::product(T(T2(T2.extension(0),{N0,Nn})),T(B),C.sliced(N0,Nn));
    }

  }
  comm.barrier();
  return ovlp;
}


/*
 * Returns the overlap of 2 Slater determinants:  <A|B> = det[ T(conj(A)) * B ]  
 * Parameters:
 *  - hermA = conjugateTranspose(A)
 *  - B
 *  - IWORK: [ M ] integer work matrix   
 *  - T1: [ NEL x NEL ] work matrix   
 *  returns:
 *  - <A|B> = det[ hermA * B ]  
 */
// Serial Implementation
template< class Tp,
          class MatA,
          class MatB,
          class Mat,
          class IBuffer,
          class Buffer,
          class communicator
        >
Tp Overlap(const MatA& hermA, const MatB& B, Tp LogOverlapFactor, Mat&& T1, IBuffer& IWORK, Buffer& WORK, communicator& comm, bool herm=true)
{
  int NMO = (herm?hermA.size(1):hermA.size(0));
  int NEL = (herm?hermA.size(0):hermA.size(1));
  // check dimensions are consistent
  assert( NMO == B.size(0) );
  assert( NEL == B.size(1) );
  assert( NEL == T1.size(0) );
  assert( B.size(1) == T1.size(1) );

  using ma::T;
  using ma::H;

  int N0,Nn,sz = B.size(1);
  std::tie(N0,Nn) = FairDivideBoundary(comm.rank(),sz,comm.size());

  // T(B)*conj(A) 
  if(N0!=Nn) {
    if(herm)
      ma::product(hermA,
              B(B.extension(0),{N0,Nn}),
              T1(T1.extension(0),{N0,Nn}));
    else
      ma::product(H(hermA),
              B(B.extension(0),{N0,Nn}),
              T1(T1.extension(0),{N0,Nn}));
  }

  comm.barrier();

  Tp ovlp;
  if(comm.rank()==0)
   ovlp = ma::determinant(std::forward<Mat>(T1),IWORK,WORK,LogOverlapFactor);
  comm.broadcast_n(&ovlp,1,0);  
  return ovlp;
}

// Serial Implementation
template< class Tp,
          class integer,
          class MatA,
          class MatB,
          class MatC,
          class MatD,
          class MatE,
          class IBuffer,
          class TBuffer,
          class communicator
        >
Tp OverlapForWoodbury(const MatA& hermA, const MatB& B, Tp LogOverlapFactor, MatC&& QQ0, integer *ref, MatD&& TNN, MatE& TMN, IBuffer& IWORK, TBuffer& WORK, communicator& comm)
{
  // check dimensions are consistent
  int NEL = B.size(1);
  assert( hermA.size(1) == B.size(0) );
  assert( hermA.size(0) == TMN.size(0) );
  assert( B.size(1) == TMN.size(1) );
  assert( B.size(1) == TNN.size(0) );
  assert( B.size(1) == TNN.size(1) );
  assert( hermA.size(0) == QQ0.size(0) );
  assert( B.size(1) == QQ0.size(1) );

  using ma::T;

  int N0,Nn,sz = B.size(1);
  std::tie(N0,Nn) = FairDivideBoundary(comm.rank(),sz,comm.size());
 
  Tp ovlp;
  // T(B)*conj(A) 
  if(N0!=Nn)
    ma::product(hermA,
              B(B.extension(0),{N0,Nn}),
              TMN(TMN.extension(0),{N0,Nn}));
  comm.barrier();
  if(comm.rank()==0) {
    for(int i=0; i<NEL; i++)
      std::copy_n(to_address(TMN[*(ref+i)].origin()),NEL,to_address(TNN[i].origin()));
    ovlp = ma::invert(std::forward<MatD>(TNN),IWORK,WORK,LogOverlapFactor);
  }
  comm.broadcast_n(&ovlp,1,0);

  int M0,Mn;
  sz = TMN.size(0);
  std::tie(M0,Mn) = FairDivideBoundary(comm.rank(),sz,comm.size());

  // QQ0 = TMN * inv(TNN) 
  ma::product(TMN.sliced(M0,Mn),TNN,
              QQ0({M0,Mn},QQ0.extension(1))); //.sliced(M0,Mn)); 
              //QQ0.sliced(M0,Mn)); 
  comm.barrier();
  return ovlp;
}

template< class Tp,
          class integer,
          class MatA,
          class MatB,
          class MatC,
          class MatD,
          class Mat1,
          class Mat2,
          class Mat3,
          class IBuffer,
          class TBuffer,
          class communicator 
        >
Tp MixedDensityMatrixForWoodbury(const MatA& hermA, const MatB& B, MatC&& C, Tp LogOverlapFactor, MatD&& QQ0, integer *ref, Mat1&& TNN, Mat2&& TAB, Mat3&& TNM, IBuffer& IWORK, TBuffer& WORK, communicator& comm, bool compact=true)
{
  // check dimensions are consistent
  int NEL = B.size(1);
  assert( hermA.size(1) == B.size(0) );
  assert( hermA.size(0) == TAB.size(0) );
  assert( B.size(1) == TAB.size(1) );
  assert( B.size(1) == TNN.size(0) );
  assert( B.size(1) == TNN.size(1) );
  assert( hermA.size(0) == QQ0.size(0) );
  assert( B.size(1) == QQ0.size(1) );
  if(compact) {
    assert( C.size(0) == TNN.size(1) );
    assert( C.size(1) == B.size(0) );
  } else {
    assert( TNM.size(1) == B.size(0) );
    assert( TNM.size(0) == TNN.size(1) );
    assert( C.size(0) == hermA.size(1) );
    assert( C.size(1) == TNM.size(1) );
  }

  using ma::T;

  int N0,Nn;
  std::tie(N0,Nn) = FairDivideBoundary(comm.rank(),NEL,comm.size());

  // TAB = herm(A)*B
  if(N0!=Nn) {
    ma::product(hermA,
              B(B.extension(0),{N0,Nn}),
              TAB(TAB.extension(0),{N0,Nn}));  

    // TNN = TAB[ref,:] 
    for(int i=0; i<NEL; i++)
      std::copy_n(to_address(TAB[*(ref+i)].origin())+N0,Nn-N0,to_address(TNN[i].origin())+N0);
  }

  comm.barrier();

  // TNN = TNN^(-1)
  Tp ovlp;
  if(comm.rank()==0)
    ovlp = ma::invert(std::forward<Mat1>(TNN),IWORK,WORK,LogOverlapFactor);
  comm.broadcast_n(&ovlp,1,0);

  int P0,Pn;
  std::tie(P0,Pn) = FairDivideBoundary(comm.rank(),int(TAB.size(0)),comm.size());

  // QQ0 = TAB * inv(TNN) 
  if(P0!=Pn)  
    ma::product(TAB.sliced(P0,Pn),
              TNN,
              QQ0({P0,Pn},QQ0.extension(1)));  
              //QQ0.sliced(P0,Pn));
  if(compact) {

    // C = T(TNN) * T(B)
    if(N0!=Nn)
      ma::product(T(TNN(TNN.extension(0),{N0,Nn})),
                  T(B),
                  C({N0,Nn},C.extension(1))); 

  } else {

    // TNM = T(TNN) * T(B)
    if(N0!=Nn)    
      ma::product(T(TNN(TNN.extension(0),{N0,Nn})),
                  T(B),
                  TNM.sliced(N0,Nn)); 

    int sz=TNM.size(1);
    std::tie(N0,Nn) = FairDivideBoundary(comm.rank(),sz,comm.size());   
    comm.barrier();

    // C = conj(A) * TNM
    ma::product(T(hermA),
                TNM(TNM.extension(0),{N0,Nn}),
                C(C.extension(0), {N0,Nn})); 

  }

  comm.barrier();
  return ovlp;
}

} // namespace shm 

namespace batched
{

template< class MatA,
          class MatB,
          class MatC,
          class Mat,
          class TVec,
          class IBuffer,
          class Tp
        >
void MixedDensityMatrix( std::vector<MatA*>& hermA, std::vector<MatB> &Bi, MatC&& C, Tp LogOverlapFactor, TVec&& ovlp, Mat&& TNN3D, Mat&& TNM3D, IBuffer& IWORK, bool compact=true, bool herm=true)
{
  static_assert( std::decay<TVec>::type::dimensionality == 1, " TVec::dimensionality == 1" );
  static_assert( std::decay<MatB>::type::dimensionality == 2, " MatB::dimensionality == 2" );
  static_assert( std::decay<MatC>::type::dimensionality == 3, " MatC::dimensionality == 3" );
  static_assert( std::decay<Mat>::type::dimensionality == 3, "std::decay<Mat>::type::dimensionality == 3" );

  using ma::T;
  using ma::H;
  using ma::gemmBatched;
  using ma::getrfBatched;
  using ma::getriBatched;

  int nbatch = Bi.size();
  int NMO = (herm?hermA[0]->size(1):hermA[0]->size(0));
  int NEL = (herm?hermA[0]->size(0):hermA[0]->size(1));

  assert( Bi[0].size(0) == NMO );  
  assert( Bi[0].size(1) == NEL );  
  assert( C.size(0) == nbatch );
  assert( C.size(2) == NMO );
  if(compact)
    assert( C.size(1) == NEL );
  else
    assert( C.size(1) == NMO );
  assert( ovlp.size() == nbatch ); 
  assert( TNN3D.size(1) == NEL );
  assert( TNN3D.size(2) == NEL );
  if( not compact) {
    assert( TNM3D.size(0) == nbatch );
    assert( TNM3D.size(1) == NEL );
    assert( TNM3D.size(2) == NMO );
  }
  assert( IWORK.num_elements() >= nbatch*(NEL+1) );
  assert( TNN3D.stride(1) == NEL );  // needed by getriBatched

  using element = typename std::decay<MatC>::type::element;
  using pointer = typename std::decay<MatC>::type::element_ptr;

  int ldw = Bi[0].stride(0);
  int ldN = TNN3D.stride(1);
  int ldC = C.stride(1);
  std::vector<pointer> Carray;
  std::vector<pointer> Warray;
  std::vector<pointer> NNarray;
  std::vector<decltype(C[0])> Ci;
  std::vector<decltype(TNN3D[0])> TNNi;
  Carray.reserve(nbatch);
  Warray.reserve(nbatch);
  NNarray.reserve(nbatch);
  Ci.reserve(nbatch);
  TNNi.reserve(nbatch);
  for(int i=0; i<nbatch; i++) {
    NNarray.emplace_back(TNN3D[i].origin());
    Carray.emplace_back(C[i].origin());
    Warray.emplace_back(Bi[i].origin());
    Ci.emplace_back(C[i]);
    TNNi.emplace_back(TNN3D[i]);
  }

  // using C for temporary storage, since getriBatched is out-of-place
  std::vector<decltype(C[0]({0,NEL},{0,NEL}))> Ct;
  Ct.reserve(nbatch);
  for(int i=0; i<nbatch; i++) 
    Ct.emplace_back(C[i]({0,NEL},{0,NEL}));

  //T(conj(A))*B 
  if(herm)
    ma::BatchedProduct('N','N',hermA,Bi,Ct);
  else
    ma::BatchedProduct('C','N',hermA,Bi,Ct);

  // Invert Ct into TNN3D
  getrfBatched(NEL,Carray.data(),ldC,ma::pointer_dispatch(IWORK.origin())
        ,ma::pointer_dispatch(IWORK.origin())+nbatch*NEL,nbatch);

  using ma::strided_determinant_from_getrf;
  strided_determinant_from_getrf(NEL, ma::pointer_dispatch(Carray[0]), ldC, C.stride(0),
                                 ma::pointer_dispatch(IWORK.origin()),NEL,LogOverlapFactor,
                                 to_address(ovlp.origin()), nbatch);

  getriBatched(NEL,Carray.data(),ldC, 
                   ma::pointer_dispatch(IWORK.origin()), 
                   NNarray.data(), ldN, 
                   ma::pointer_dispatch(IWORK.origin())+nbatch*NEL, nbatch);


  if(compact) {

    gemmBatched('T','T',NMO,NEL,NEL,ComplexType(1.0),Warray.data(),ldw,
                    NNarray.data(),ldN,
                  ComplexType(0.0),Carray.data(),ldC,nbatch);

  } else {

    if(herm) {
      int ldM = TNM3D.stride(1);
      std::vector<pointer> NMarray;
      std::vector<decltype(TNM3D[0])> TNMi;
      NMarray.reserve(nbatch);
      TNMi.reserve(nbatch);
      for(int i=0; i<nbatch; i++) { 
        NMarray.emplace_back(TNM3D[i].origin());
        TNMi.emplace_back(TNM3D[i]);
      }  

      // T2 = T(T1) * T(B)
      gemmBatched('T','T',NMO,NEL,NEL,ComplexType(1.0),Warray.data(),ldw,
                   NNarray.data(),ldN,ComplexType(0.0),NMarray.data(),ldM,nbatch);

      // C = conj(A) * T2
      ma::BatchedProduct('T','N',hermA,TNMi,Ci);

    } else {

/*
      std::vector<decltype(TNM3D[0])> TNMi;
      TNMi.reserve(nbatch);
      for(int i=0; i<nbatch; i++) 
        TNMi.emplace_back(TNM3D[i]);
      ma::BatchedProduct('N','C',TNNi,hermA,TNMi);
*/
      // T2 = T1 * H(A) 
      for(int b=0; b<nbatch; ++b)
        ma::product(TNN3D[b],H(*(hermA[b])),TNM3D[b]);

      int ldM = TNM3D.stride(1);
      std::vector<pointer> NMarray;
      NMarray.reserve(nbatch);
      for(int i=0; i<nbatch; i++) 
        NMarray.emplace_back(TNM3D[i].origin());

      // T2 = T(T1) * T(B)
      // C = T( B * T2) = T(T2) * T(B)
      gemmBatched('T','T',NMO,NMO,NEL,ComplexType(1.0),Warray.data(),ldw,
                    NMarray.data(),ldM,ComplexType(0.0),Carray.data(),ldC,nbatch);

    }

  }
}

// only takes dense arrays now
template< class MatA,
          class MatB,
          class MatC,
          class Mat,
          class TVec,
          class IBuffer,
          class Tp
        >
void DensityMatrices(std::vector<MatA> const& Left, std::vector<MatB> const& Right, std::vector<MatC>& G, Tp LogOverlapFactor, TVec&& ovlp, Mat&& TNN3D, Mat&& TNM3D, IBuffer& IWORK, bool compact=true, bool herm=true)
{
  static_assert( std::decay<TVec>::type::dimensionality == 1, " TVec::dimensionality == 1" );
  static_assert( std::decay<MatB>::type::dimensionality == 2, " MatB::dimensionality == 2" );
  static_assert( std::decay<MatC>::type::dimensionality == 2, " MatC::dimensionality == 3" );
  static_assert( std::decay<Mat>::type::dimensionality == 3, "std::decay<Mat>::type::dimensionality == 3" );

  using ma::T;
  using ma::H;
  using ma::gemmBatched;
  using ma::getrfBatched;
  using ma::getriBatched;
  using ma::batched_determinant_from_getrf;

  int nbatch = Right.size();
  int NMO = (herm?Left[0].size(1):Left[0].size(0));
  int NEL = (herm?Left[0].size(0):Left[0].size(1));

  assert( Right[0].size(0) == NMO );  
  assert( Right[0].size(1) == NEL );  
  assert( G.size() == nbatch );
  assert( G[0].size(1) == NMO );
  if(compact)
    assert( G[0].size(0) == NEL );
  else
    assert( G[0].size(0) == NMO );
  assert( ovlp.size() == nbatch ); 
  assert( TNN3D.size(1) == NEL );
  assert( TNN3D.size(2) == NEL );
  if( not compact) {
    assert( TNM3D.size(0) == nbatch );
    assert( TNM3D.size(1) == NEL );
    assert( TNM3D.size(2) == NMO );
  }
  assert( IWORK.num_elements() >= nbatch*(NEL+1) );

  using pointer = typename std::decay<MatC>::type::element_ptr;

  int ldR = Right[0].stride(0);
  int ldL = Left[0].stride(0);
  int ldN = TNN3D.stride(1);
  int ldG = G[0].stride(0);
  std::vector<pointer> Garray;
  std::vector<pointer> Rarray;
  std::vector<pointer> Larray;
  std::vector<pointer> NNarray;
  Garray.reserve(nbatch);
  Rarray.reserve(nbatch);
  Larray.reserve(nbatch);
  NNarray.reserve(nbatch);
  for(int i=0; i<nbatch; i++) {
    assert( Right[i].stride(0) == ldR);
    assert( Left[i].stride(0) == ldL);
    NNarray.emplace_back(TNN3D[i].origin());
    Garray.emplace_back(G[i].origin());
    Rarray.emplace_back(Right[i].origin());
    Larray.emplace_back(Left[i].origin());
  }

  // T(conj(A))*B 
  if(herm)
    gemmBatched('N','N',NEL,NEL,NMO,ComplexType(1.0),Rarray.data(),ldR,
                  Larray.data(),ldL,ComplexType(0.0),Garray.data(),NEL,nbatch);
  else
    gemmBatched('N','C',NEL,NEL,NMO,ComplexType(1.0),Rarray.data(),ldR,
                  Larray.data(),ldL,ComplexType(0.0),Garray.data(),NEL,nbatch);

  // T1 = T1^(-1)
  // Invert
  getrfBatched(NEL,Garray.data(),NEL, 
                 ma::pointer_dispatch(IWORK.origin()), 
                 ma::pointer_dispatch(IWORK.origin())+nbatch*NEL, nbatch);

<<<<<<< HEAD
  using ma::strided_determinant_from_getrf;
  //std::cout << "STRIDE: " << G[0].stride(0) << " " << nbatch << " " << NEL << std::endl;
  for(int i=0; i < nbatch; i++)
    determinant_from_getrf(NEL, ma::pointer_dispatch(Garray[i]), NEL,
                           IWORK.origin()+i*NEL,LogOverlapFactor,
                           to_address(ovlp.origin()+i));
=======
  batched_determinant_from_getrf(NEL, Garray.data(), NEL, 
                                   IWORK.origin(),NEL,LogOverlapFactor,
                                   to_address(ovlp.origin()), nbatch);
>>>>>>> 44ea6b65

  getriBatched(NEL,Garray.data(),NEL, 
                 ma::pointer_dispatch(IWORK.origin()), ma::pointer_dispatch(NNarray.data()), 
                 ldN, ma::pointer_dispatch(IWORK.origin())+nbatch*NEL, nbatch);

    if(compact) {

      // C = T(T1) * T(B)
      // careful with fortan ordering
      gemmBatched('T','T',NMO,NEL,NEL,ComplexType(1.0),Rarray.data(),ldR,
                  NNarray.data(),ldN,ComplexType(0.0),Garray.data(),ldG,nbatch);

    } else {

      int ldM = TNM3D.stride(1);
      std::vector<pointer> NMarray;
      NMarray.reserve(nbatch);
      for(int i=0; i<nbatch; i++) 
        NMarray.emplace_back(TNM3D[i].origin());

      if(herm) {
        // T2 = T(T1) * T(B)
        gemmBatched('T','T',NMO,NEL,NEL,ComplexType(1.0),Rarray.data(),ldR,
                    NNarray.data(),ldN,ComplexType(0.0),NMarray.data(),ldM,nbatch);

        // C = conj(A) * T2
        gemmBatched('N','T',NMO,NMO,NEL,ComplexType(1.0),NMarray.data(),ldM,
                    Larray.data(),ldL,ComplexType(0.0),Garray.data(),ldG,nbatch);

      } else {

        // T2 = T1 * H(A) 
        gemmBatched('C','N',NMO,NEL,NEL,ComplexType(1.0),Larray.data(),ldL,
                    NNarray.data(),ldN,ComplexType(0.0),NMarray.data(),ldM,nbatch);

        // T2 = T(T1) * T(B)
        // C = T( B * T2) = T(T2) * T(B)
        gemmBatched('T','T',NMO,NMO,NEL,ComplexType(1.0),Rarray.data(),ldR,
                    NMarray.data(),ldM,ComplexType(0.0),Garray.data(),ldG,nbatch);

      }

    }
}

template< class MatA,
          class MatB,
          class Mat,
          class TVec,
          class IBuffer,
          class Tp
        >
void Overlap( std::vector<MatA*>& hermA, std::vector<MatB> &Bi, Tp LogOverlapFactor, TVec&& ovlp, Mat&& TNN3D, IBuffer& IWORK, bool herm=true)
{
  static_assert( std::decay<TVec>::type::dimensionality == 1, " TVec::dimensionality == 1" );
  static_assert( std::decay<MatB>::type::dimensionality == 2, " MatB::dimensionality == 2" );
  static_assert( std::decay<Mat>::type::dimensionality == 3, "std::decay<Mat>::type::dimensionality == 3" );

  using ma::T;
  using ma::H;
  using ma::gemmBatched;
  using ma::getrfBatched;

  int nbatch = Bi.size();
  assert(hermA.size() >= nbatch);
  int NMO = (herm?hermA[0]->size(1):hermA[0]->size(0));
  int NEL = (herm?hermA[0]->size(0):hermA[0]->size(1));

  assert( Bi[0].size(0) == NMO );  
  assert( Bi[0].size(1) == NEL );  
  assert( ovlp.size() == nbatch ); 
  assert( TNN3D.size(1) == NEL );
  assert( TNN3D.size(2) == NEL );
  assert( IWORK.num_elements() >= nbatch*(NEL+1) );

  using pointer = typename std::decay<Mat>::type::element_ptr;

  int ldw = Bi[0].stride(0);
  int ldN = TNN3D.stride(1);
  std::vector<pointer> Warray;
  std::vector<pointer> NNarray;
  std::vector<decltype(TNN3D[0])> Ci;
  Warray.reserve(nbatch);
  NNarray.reserve(nbatch);
  Ci.reserve(nbatch);
  for(int i=0; i<nbatch; i++) {
    NNarray.emplace_back(TNN3D[i].origin());
    Warray.emplace_back(Bi[i].origin());
    Ci.emplace_back(TNN3D[i]);
  }

  // T(conj(A))*B 
  if(herm) {
    ma::BatchedProduct('N','N',hermA,Bi,Ci);
  } else {
    ma::BatchedProduct('C','N',hermA,Bi,Ci);
  }  

  // T1 = T1^(-1)
  // Invert
  getrfBatched(NEL,NNarray.data(),ldN, IWORK.origin(), IWORK.origin()+nbatch*NEL, nbatch);

  using ma::strided_determinant_from_getrf;
  strided_determinant_from_getrf(NEL, NNarray[0], ldN, TNN3D.stride(0), 
                                   IWORK.origin(),NEL,LogOverlapFactor,
                                   to_address(ovlp.origin()), nbatch);

}


} // namespace batched

} // namespace SlaterDeterminantOperations

} // namespace afqmc

} // namespace qmcplusplus 

#endif
<|MERGE_RESOLUTION|>--- conflicted
+++ resolved
@@ -1159,18 +1159,9 @@
                  ma::pointer_dispatch(IWORK.origin()), 
                  ma::pointer_dispatch(IWORK.origin())+nbatch*NEL, nbatch);
 
-<<<<<<< HEAD
-  using ma::strided_determinant_from_getrf;
-  //std::cout << "STRIDE: " << G[0].stride(0) << " " << nbatch << " " << NEL << std::endl;
-  for(int i=0; i < nbatch; i++)
-    determinant_from_getrf(NEL, ma::pointer_dispatch(Garray[i]), NEL,
-                           IWORK.origin()+i*NEL,LogOverlapFactor,
-                           to_address(ovlp.origin()+i));
-=======
   batched_determinant_from_getrf(NEL, Garray.data(), NEL, 
                                    IWORK.origin(),NEL,LogOverlapFactor,
                                    to_address(ovlp.origin()), nbatch);
->>>>>>> 44ea6b65
 
   getriBatched(NEL,Garray.data(),NEL, 
                  ma::pointer_dispatch(IWORK.origin()), ma::pointer_dispatch(NNarray.data()), 
