--- conflicted
+++ resolved
@@ -86,12 +86,6 @@
     ncalls_substep = 0;
     nwalk_min      = 1000000;
     nwalk_max      = 0;
-<<<<<<< HEAD
-
-    // first block will always be off, move to Driver if problematic
-    AFQMCTimers[block_timer].get().start();
-=======
->>>>>>> 4628b9fe
   }
 
   ~BasicEstimator() {}
@@ -193,11 +187,6 @@
 
   void print_timers(std::ofstream& out)
   {
-<<<<<<< HEAD
-    AFQMCTimers[block_timer].get().stop();
-
-=======
->>>>>>> 4628b9fe
     if (writer)
     {
       if (timers)
@@ -226,10 +215,6 @@
       AFQMCTimers[setup_timer].get().reset();
       AFQMCTimers[extra_timer].get().reset();
     }
-<<<<<<< HEAD
-    AFQMCTimers[block_timer].get().start();
-=======
->>>>>>> 4628b9fe
   }
 
   double getEloc() { return data[0] / data[1]; }
