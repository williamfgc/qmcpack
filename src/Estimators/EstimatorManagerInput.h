//////////////////////////////////////////////////////////////////////////////////////
// This file is distributed under the University of Illinois/NCSA Open Source License.
// See LICENSE file in top directory for details.
//
// Copyright (c) 2022 QMCPACK developers.
//
// File developed by: Peter Doak, doakpw@ornl.gov, Oak Ridge National Laboratory
//
// File refactored from: EstimatorManagerNew.h
//////////////////////////////////////////////////////////////////////////////////////

/** \file
 *  declares the list  supported estimator input types and declares the input type for 
 *  EstimatorManagerNew.
 */
#ifndef QMCPLUSPLUS_ESIMATORMANAGERINPUT_H
#define QMCPLUSPLUS_ESIMATORMANAGERINPUT_H


#include "type_traits/template_types.hpp"
#include <functional>
#include <vector>
#include <variant>
#include <libxml/tree.h>

// compilation fails with incomplete type errors w/o this
#include "SelfHealingOverlapInput.h"

namespace qmcplusplus
{

namespace testing
{
/** class to allow private method testing in unit tests
 */
class EstimatorManagerInputTests;
} // namespace testing

/** These are the estimator input types EstimatorManagerInput delegates to.
 *  We know all the estimator types at compile time and it is useful to have type safety for their usage.
 *  All input clasess must satisfy std::is_trivially_copyable..
 */
class SpinDensityInput;
class MomentumDistributionInput;
class OneBodyDensityMatricesInput;
<<<<<<< HEAD
class SelfHealingOverlapInput;
=======
class MagnetizationDensityInput;
>>>>>>> 148d66dd
class PerParticleHamiltonianLoggerInput;
using EstimatorInput  = std::variant<std::monostate,
                                    MomentumDistributionInput,
                                    SpinDensityInput,
                                    OneBodyDensityMatricesInput,
<<<<<<< HEAD
                                    SelfHealingOverlapInput,
=======
                                    MagnetizationDensityInput,
>>>>>>> 148d66dd
                                    PerParticleHamiltonianLoggerInput>;
using EstimatorInputs = std::vector<EstimatorInput>;

/** The scalar esimtator inputs
 */
class LocalEnergyInput;
class CSLocalEnergyInput;
class RMCLocalEnergyInput;
using ScalarEstimatorInput  = std::variant<std::monostate, LocalEnergyInput, CSLocalEnergyInput, RMCLocalEnergyInput>;
using ScalarEstimatorInputs = std::vector<ScalarEstimatorInput>;

/** Input type for EstimatorManagerNew
 *  Parses Estimators level of input and and delegates child estimator nodes
 *  to appropriate estimator input class
 *  Will later provide access to estimator input instances for estimator construction.
 */
class EstimatorManagerInput
{
public:
  EstimatorManagerInput()                                            = default;
  EstimatorManagerInput(const EstimatorManagerInput& emi)            = default;
  EstimatorManagerInput(EstimatorManagerInput&& emi)                 = default;
  EstimatorManagerInput& operator=(const EstimatorManagerInput& emi) = default;
  EstimatorManagerInput& operator=(EstimatorManagerInput&& emi)      = default;
  // This constructor is for merging the global and local EstimatorManagerInput.
  // but you could also merge more instances
  EstimatorManagerInput(std::initializer_list<EstimatorManagerInput> emil);
  EstimatorManagerInput(xmlNodePtr cur);
  EstimatorInputs& get_estimator_inputs() { return estimator_inputs_; }
  ScalarEstimatorInputs& get_scalar_estimator_inputs() { return scalar_estimator_inputs_; }

  /** read <estimators> node or (<estimator> node for legacy support)
   *  This can be done multiple times with <estimators> nodes
   *  or with <estimator> nodes to support deprecated bare <estimator> definitions
   */
  void readXML(xmlNodePtr cur);

  /** typed appending of already parsed inputs.
   *  only used in testing.
   */
  void append(const EstimatorInput& ei);
  void append(const ScalarEstimatorInput& sei);
private:
  /// this is a vector of variants for typesafe access to the estimator inputs
  EstimatorInputs estimator_inputs_;
  ScalarEstimatorInputs scalar_estimator_inputs_;

  template<typename T>
  void appendEstimatorInput(xmlNodePtr node)
  {
    estimator_inputs_.emplace_back(std::in_place_type<T>, node);
  }

  template<typename T>
  void appendScalarEstimatorInput(xmlNodePtr node)
  {
    scalar_estimator_inputs_.emplace_back(std::in_place_type<T>, node);
  }

  friend class testing::EstimatorManagerInputTests;
};

} // namespace qmcplusplus

#endif<|MERGE_RESOLUTION|>--- conflicted
+++ resolved
@@ -43,21 +43,15 @@
 class SpinDensityInput;
 class MomentumDistributionInput;
 class OneBodyDensityMatricesInput;
-<<<<<<< HEAD
 class SelfHealingOverlapInput;
-=======
 class MagnetizationDensityInput;
->>>>>>> 148d66dd
 class PerParticleHamiltonianLoggerInput;
 using EstimatorInput  = std::variant<std::monostate,
                                     MomentumDistributionInput,
                                     SpinDensityInput,
                                     OneBodyDensityMatricesInput,
-<<<<<<< HEAD
                                     SelfHealingOverlapInput,
-=======
                                     MagnetizationDensityInput,
->>>>>>> 148d66dd
                                     PerParticleHamiltonianLoggerInput>;
 using EstimatorInputs = std::vector<EstimatorInput>;
 
