--- conflicted
+++ resolved
@@ -270,17 +270,13 @@
   //there is only one EstimatormanagerNew per rank in the unified driver.
   //copy cached data to RemoteData[0]
   //we should not handle RemoteData elsewhere.
-<<<<<<< HEAD
   std::vector<unsigned long> accepts_and_rejects(my_comm_->size() * 2, 0);
   accepts_and_rejects[my_comm_->rank()] = accepts;
   accepts_and_rejects[my_comm_->size() + my_comm_->rank()] = rejects;
   my_comm_->allreduce(accepts_and_rejects);
   unsigned long total_block_accept = std::accumulate(accepts_and_rejects.begin(), accepts_and_rejects.begin() + my_comm_->size(), 0);
   unsigned long total_block_reject = std::accumulate(accepts_and_rejects.begin() + my_comm_->size(), accepts_and_rejects.begin() + my_comm_->size() * 2, 0);
-  
-=======
-
->>>>>>> d5a6d0d9
+
   int n1 = AverageCache.size();
   int n2 = n1 + AverageCache.size();
   int n3 = n2 + PropertyCache.size();
@@ -298,19 +294,11 @@
 
   // This is necessary to use mpi3's C++ style reduce
 #ifdef HAVE_MPI
-<<<<<<< HEAD
-    my_comm_->comm.reduce_n(send_buffer.begin(), send_buffer.size(), recv_buffer.begin(), std::plus<>{}, 0);
-#else
-    recv_buffer = send_buffer;
-#endif  
-  if (my_comm_->rank() == 0)
-=======
-  myComm->comm.reduce_n(send_buffer.begin(), send_buffer.size(), recv_buffer.begin(), std::plus<>{}, 0);
+  my_comm_->comm.reduce_n(send_buffer.begin(), send_buffer.size(), recv_buffer.begin(), std::plus<>{}, 0);
 #else
   recv_buffer = send_buffer;
 #endif
-  if (myComm->rank() == 0)
->>>>>>> d5a6d0d9
+  if (my_comm_->rank() == 0)
   {
     auto cur = recv_buffer.begin();
     copy(cur, cur + n1, AverageCache.begin());
@@ -352,22 +340,12 @@
   if (Options[COLLECT]) //need to broadcast the value
   {
     RealType tmp[3];
-<<<<<<< HEAD
-    tmp[0] = energyAccumulator.result();
-    tmp[1] = energyAccumulator.count();
-    tmp[2] = varAccumulator.mean();
-    my_comm_->bcast(tmp, 3);
-    e   = tmp[0];
-    w   = tmp[1];
-    var = tmp[2];
-=======
     tmp[0] = energyAccumulator.count();
     tmp[1] = energyAccumulator.result();
     tmp[2] = varAccumulator.result();
     myComm->bcast(tmp, 3);
     e   = tmp[1] / tmp[0];
     var = tmp[2] / tmp[0] - e * e;
->>>>>>> d5a6d0d9
   }
   else
   {
