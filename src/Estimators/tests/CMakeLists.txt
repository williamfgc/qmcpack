#//////////////////////////////////////////////////////////////////////////////////////
#// This file is distributed under the University of Illinois/NCSA Open Source License.
#// See LICENSE file in top directory for details.
#//
#// Copyright (c) 2021 QMCPACK developers.
#//
#// File developed by: Mark Dewing, mdewing@anl.gov, Argonne National Laboratory
#//                    Peter Doak, doakpw@ornl.gov, Oak Ridge National Laboratory
#//
#// File created by: Mark Dewing, mdewing@anl.gov, Argonne National Laboratory
#//////////////////////////////////////////////////////////////////////////////////////

set(SRC_DIR estimators)
set(UTEST_EXE test_${SRC_DIR})
set(UTEST_NAME deterministic-unit_test_${SRC_DIR})
set(UTEST_HDF_INPUT ${qmcpack_SOURCE_DIR}/tests/solids/diamondC_1x1x1_pp/pwscf.pwscf.h5)
set(UTEST_DIR ${CMAKE_CURRENT_BINARY_DIR})
maybe_symlink(${UTEST_HDF_INPUT} ${UTEST_DIR}/diamondC_1x1x1.pwscf.h5)

set(SRCS
    test_accumulator.cpp
    test_local_energy_est.cpp
    FakeOperatorEstimator.cpp
    EstimatorManagerBaseTest.cpp
    EstimatorManagerNewTest.cpp
    test_manager.cpp
    test_EstimatorManagerNew.cpp
    test_trace_manager.cpp
    EstimatorTesting.cpp
    test_SpinDensityInput.cpp
    test_SpinDensityNew.cpp
<<<<<<< HEAD
    test_InputSection.cpp
    test_EstimatorManagerInput.cpp
    )
=======
    test_InputSection.cpp)
>>>>>>> a85dd66d

# OneBodyDensityMatrices are not tested with legacy CUDA
# DiracDeterminantsCUDA cannot be copied
if(NOT QMC_CUDA)
  set(SRCS ${SRCS} test_MomentumDistribution.cpp test_OneBodyDensityMatricesInput.cpp test_OneBodyDensityMatrices.cpp)
endif()

add_executable(${UTEST_EXE} ${SRCS})
use_fake_rng(${UTEST_EXE})
target_link_libraries(${UTEST_EXE} catch_main qmcutil qmcestimators_unit utilities_for_test)
if(USE_OBJECT_TARGET)
  target_link_libraries(
    ${UTEST_EXE}
    qmcutil
    qmcestimators_unit
    qmcham_unit
    qmcwfs
    qmcparticle
    qmcutil
    platform_omptarget_LA
    utilities_for_test)
endif()

add_unit_test(${UTEST_NAME} 1 1 $<TARGET_FILE:${UTEST_EXE}>)

if(HAVE_MPI)
  set(UTEST_EXE test_${SRC_DIR}_mpi)
  set(UTEST_NAME deterministic-unit_test_${SRC_DIR}_mpi)

  #this is dependent on the directory creation and sym linking of earlier driver tests
  set(SRCS FakeOperatorEstimator.cpp EstimatorManagerNewTest.cpp test_manager_mpi.cpp)
  add_executable(${UTEST_EXE} ${SRCS})
  if(USE_OBJECT_TARGET)
    target_link_libraries(
      ${UTEST_EXE}
      qmcestimators_unit
      qmcham_unit
      qmcdriver_unit
      qmcwfs
      qmcparticle
      qmcutil
      platform_omptarget_LA
      utilities_for_test)
  endif()
  target_link_libraries(${UTEST_EXE} catch_main qmcestimators_unit)
  # Right now the unified driver mpi tests are hard coded for 3 MPI ranks
  add_unit_test(${UTEST_NAME} 3 1 $<TARGET_FILE:${UTEST_EXE}>)
endif()<|MERGE_RESOLUTION|>--- conflicted
+++ resolved
@@ -29,13 +29,9 @@
     EstimatorTesting.cpp
     test_SpinDensityInput.cpp
     test_SpinDensityNew.cpp
-<<<<<<< HEAD
     test_InputSection.cpp
     test_EstimatorManagerInput.cpp
     )
-=======
-    test_InputSection.cpp)
->>>>>>> a85dd66d
 
 # OneBodyDensityMatrices are not tested with legacy CUDA
 # DiracDeterminantsCUDA cannot be copied
