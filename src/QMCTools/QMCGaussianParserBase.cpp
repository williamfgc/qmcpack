--- conflicted
+++ resolved
@@ -2416,12 +2416,7 @@
     app_log() << "WARNING!! THE HDF5 Contains CI coefficients for " << nbexcitedstates
               << ". By default, the ground state coefficients will be loaded ( ext_level=0). If you want to evaluate "
                  "an excited for which the coefficients are stored in the HDF5 file, modify the value of ext_level "
-<<<<<<< HEAD
                  "Using [1," << nbexcitedstates<< "]" <<std::endl;
-=======
-                 "Using [1,"
-              << nbexcitedstates "]" << std::endl;
->>>>>>> bd23b7d4
     xmlNewProp(detlist, (const xmlChar*)"ext_level", (const xmlChar*)"0");
   }
   if (!debug)
