#//////////////////////////////////////////////////////////////////////////////////////
#// This file is distributed under the University of Illinois/NCSA Open Source License.
#// See LICENSE file in top directory for details.
#//
#// Copyright (c) 2016 Jeongnim Kim and QMCPACK developers.
#//
#// File developed by: Ye Luo, yeluo@anl.gov, Argonne National Laboratory
#//
#// File created by: Mark Dewing, markdewing@gmail.com, University of Illinois at Urbana-Champaign
#//////////////////////////////////////////////////////////////////////////////////////



SET(CMAKE_RUNTIME_OUTPUT_DIRECTORY ${QMCPACK_UNIT_TEST_DIR})

SET(SRC_DIR numerics)
SET(UTEST_EXE test_${SRC_DIR})
SET(UTEST_NAME unit_test_${SRC_DIR})


ADD_EXECUTABLE(${UTEST_EXE} test_grid_functor.cpp test_nr_spline.cpp test_stdlib.cpp test_bessel.cpp
<<<<<<< HEAD
               test_ylm.cpp test_e2iphi.cpp test_aligned_allocator.cpp)
TARGET_LINK_LIBRARIES(${UTEST_EXE} qmcutil ${QMC_UTIL_LIBS})
=======
               test_ylm.cpp test_e2iphi.cpp test_vector_viewer.cpp test_aligned_allocator.cpp
               test_gaussian_basis.cpp test_cartesian_tensor.cpp)
TARGET_LINK_LIBRARIES(${UTEST_EXE} qmcutil ${QMC_UTIL_LIBS} ${MPI_LIBRARY})
>>>>>>> 9f6883f3

#ADD_TEST(NAME ${UTEST_NAME} COMMAND "${QMCPACK_UNIT_TEST_DIR}/${UTEST_EXE}")
ADD_UNIT_TEST(${UTEST_NAME} "${QMCPACK_UNIT_TEST_DIR}/${UTEST_EXE}")
SET_TESTS_PROPERTIES(${UTEST_NAME} PROPERTIES LABELS "unit")
<|MERGE_RESOLUTION|>--- conflicted
+++ resolved
@@ -19,14 +19,9 @@
 
 
 ADD_EXECUTABLE(${UTEST_EXE} test_grid_functor.cpp test_nr_spline.cpp test_stdlib.cpp test_bessel.cpp
-<<<<<<< HEAD
-               test_ylm.cpp test_e2iphi.cpp test_aligned_allocator.cpp)
-TARGET_LINK_LIBRARIES(${UTEST_EXE} qmcutil ${QMC_UTIL_LIBS})
-=======
-               test_ylm.cpp test_e2iphi.cpp test_vector_viewer.cpp test_aligned_allocator.cpp
+               test_ylm.cpp test_e2iphi.cpp test_aligned_allocator.cpp
                test_gaussian_basis.cpp test_cartesian_tensor.cpp)
 TARGET_LINK_LIBRARIES(${UTEST_EXE} qmcutil ${QMC_UTIL_LIBS} ${MPI_LIBRARY})
->>>>>>> 9f6883f3
 
 #ADD_TEST(NAME ${UTEST_NAME} COMMAND "${QMCPACK_UNIT_TEST_DIR}/${UTEST_EXE}")
 ADD_UNIT_TEST(${UTEST_NAME} "${QMCPACK_UNIT_TEST_DIR}/${UTEST_EXE}")
