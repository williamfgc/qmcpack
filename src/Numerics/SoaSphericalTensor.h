--- conflicted
+++ resolved
@@ -39,15 +39,12 @@
 template<typename T>
 class SoaSphericalTensor
 {
-<<<<<<< HEAD
-=======
 
 private:
   using OffloadVector  = Vector<T, OffloadPinnedAllocator<T>>;
   using OffloadArray2D = Array<T, 2, OffloadPinnedAllocator<T>>;
   using OffloadArray3D = Array<T, 3, OffloadPinnedAllocator<T>>;
   using OffloadArray4D = Array<T, 4, OffloadPinnedAllocator<T>>;
->>>>>>> c3298e81
   using ValueType = T;
 
   ///maximum angular momentum for the center
