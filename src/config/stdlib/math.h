//////////////////////////////////////////////////////////////////////////////////////
// This file is distributed under the University of Illinois/NCSA Open Source License.
// See LICENSE file in top directory for details.
//
// Copyright (c) 2016 Jeongnim Kim and QMCPACK developers.
//
// File developed by: Jeremy McMinnis, jmcminis@gmail.com, University of Illinois at Urbana-Champaign   
//
// File created by: Jeongnim Kim, jeongnim.kim@gmail.com, University of Illinois at Urbana-Champaign 
//////////////////////////////////////////////////////////////////////////////////////


#ifndef QMCPLUSPLUS_STDLIB_PORT_H
#define QMCPLUSPLUS_STDLIB_PORT_H
#include <config.h>
#include <cmath>
#include <cstdlib>
#ifndef TWOPI
#ifndef M_PI
#define TWOPI 6.2831853071795862
#else
#define TWOPI (2*M_PI)
#endif /* M_PI */
#endif /* TWOPI */


inline float round(float x)
{
<<<<<<< HEAD
  return roundf(x);
=======
  T i;
  T frac=std::modf(x,&i);
  return i+static_cast<int>(frac*2.0);
>>>>>>> f000e4e1
}

#if defined(HAVE_SINCOS)
inline void sincos(float a, float* s, float* c)
{
  sincosf(a,s,c);
}
#else
template<typename T>
inline void sincos(T a, T* restrict s, T*  restrict c)
{
  *s=std::sin(a);
  *c=std::cos(a);
}
inline void sincos(float a, float* restrict s, float*  restrict c)
{
  *s=sinf(a);
  *c=cosf(a);
}
#endif

namespace qmcplusplus
{
/** return i^n
 *
 * std::pow(int,int) is not standard
 */
inline int pow(int i, int n)
{
  return static_cast<int>(std::pow(static_cast<double>(i),n));
}
}

#endif
/***************************************************************************
 * $RCSfile$   $Author: jnkim $
 * $Revision: 3310 $   $Date: 2008-10-29 19:21:31 -0500 (Wed, 29 Oct 2008) $
 * $Id: stdfunc.h 3310 2008-10-30 00:21:31Z jnkim $
 ***************************************************************************/<|MERGE_RESOLUTION|>--- conflicted
+++ resolved
@@ -26,13 +26,7 @@
 
 inline float round(float x)
 {
-<<<<<<< HEAD
   return roundf(x);
-=======
-  T i;
-  T frac=std::modf(x,&i);
-  return i+static_cast<int>(frac*2.0);
->>>>>>> f000e4e1
 }
 
 #if defined(HAVE_SINCOS)
