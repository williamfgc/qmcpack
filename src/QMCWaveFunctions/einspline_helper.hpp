--- conflicted
+++ resolved
@@ -152,11 +152,11 @@
       }
     }
 
-    T x = (rNorm-iNorm) / riNorm;
-    T y = 1.0/std::sqrt(x*x+4.0);
-    T phs = std::sqrt(0.5-y);
-    T phase_r = phs;
-    T phase_i = (x<0) ? std::sqrt(1.0-phs*phs) : -std::sqrt(1.0-phs*phs);
+    const T x = (rNorm-iNorm) / riNorm;
+    const T y = 1.0/std::sqrt(x*x+4.0);
+    const T phs = std::sqrt(0.5-y);
+    const T phase_r = phs;
+    const T phase_i = (x<0) ? std::sqrt(1.0-phs*phs) : -std::sqrt(1.0-phs*phs);
 
     #pragma omp parallel for
     for (int ix=0; ix<nx; ix++)
@@ -205,34 +205,27 @@
   inline void fix_phase_rotate_c2c(const Array<std::complex<T>,3>& in
       , Array<T1,3>& out_r, Array<T1,3>& out_i, const TinyVector<T2,3>& twist)
   {
-<<<<<<< HEAD
-
-    const T2 eps=std::numeric_limits<float>::epsilon();
-    const T2 k2=dot(twist,twist);
-
-=======
     const int nx=in.size(0);
     const int ny=in.size(1);
     const int nz=in.size(2);
     T phase_r, phase_i;
 
     compute_phase(in, twist, phase_r, phase_i);
- 
+
     #pragma omp parallel for
-    for (int ix=0; ix<nx; ++ix)
-    {
-      const std::complex<T>* restrict in_ptr=in.data()+ix*ny*nz;
-      T1* restrict r_ptr=out_r.data()+ix*ny*nz;
-      T1* restrict i_ptr=out_i.data()+ix*ny*nz;
-      //std::complex<T1>* restrict out_ptr=out.data()+ix*ny*nz;
-      for (int iy=0; iy<ny; ++iy)
-        for (int iz=0; iz<nz; ++iz) 
-        {
-          *r_ptr++=static_cast<T1>(phase_r*in_ptr->real()-phase_i*in_ptr->imag());
-          *i_ptr++=static_cast<T1>(phase_i*in_ptr->real()+phase_r*in_ptr->imag());
-          ++in_ptr;
-        }
-    }
+    for (size_t ix=0; ix<nx; ++ix)
+      for (size_t iy=0; iy<ny; ++iy)
+      {
+        const size_t offset=ix*ny*nz+iy*nz;
+        const std::complex<T>* restrict in_ptr=in.data()+offset;
+        T1* restrict r_ptr=out_r.data()+offset;
+        T1* restrict i_ptr=out_i.data()+offset;
+        for (size_t iz=0; iz<nz; ++iz)
+        {
+          r_ptr[iz]=static_cast<T1>(phase_r*in_ptr[iz].real()-phase_i*in_ptr[iz].imag());
+          i_ptr[iz]=static_cast<T1>(phase_i*in_ptr[iz].real()+phase_r*in_ptr[iz].imag());
+        }
+      }
   }
 
   /** rotate the state after 3dfft
@@ -243,102 +236,47 @@
   template<typename T, typename T2>
     inline void compute_phase(const Array<std::complex<T>,3>& in, const TinyVector<T2,3>& twist, T& phase_r, T& phase_i)
   {
->>>>>>> 26076527
     const T two_pi=-2.0*M_PI;
     const size_t nx=in.size(0);
     const size_t ny=in.size(1);
     const size_t nz=in.size(2);
-    if(k2 <eps) 
-    {
-      const T2 czero(0);
-      const size_t ntot=in.size();
-      const std::complex<T>* restrict in_ptr=in.data();
-      T1* restrict r_p=out_r.data();
-      T1* restrict i_p=out_i.data();
-      for(size_t i=0;i<ntot; ++i)
-      {
-        r_p[i]=in_ptr[i].real();
-        i_p[i]=czero;
-      }
-    }
-    else 
-    {
-      const T nx_i=1.0/static_cast<T>(nx);
-      const T ny_i=1.0/static_cast<T>(ny);
-      const T nz_i=1.0/static_cast<T>(nz);
-
-<<<<<<< HEAD
-      T rNorm=0.0, iNorm=0.0, riNorm=0.0;
-#pragma omp parallel for reduction(+:rNorm,iNorm,riNorm), firstprivate(nx_i,ny_i,nz_i)
-      for (size_t ix=0; ix<nx; ++ix) 
-=======
+
+    const T nx_i=1.0/static_cast<T>(nx);
+    const T ny_i=1.0/static_cast<T>(ny);
+    const T nz_i=1.0/static_cast<T>(nz);
+
     T rNorm=0.0, iNorm=0.0, riNorm=0.0;
     #pragma omp parallel for reduction(+:rNorm,iNorm,riNorm)
-    for (int ix=0; ix<nx; ++ix) 
-    {
-      T s, c, r, i;
-      const std::complex<T>* restrict in_ptr=in.data()+ix*ny*nz;
-      T rux=static_cast<T>(ix)*nx_i*twist[0];
-      T rsum=0, isum=0,risum=0.0;
-      for (int iy=0; iy<ny; ++iy)
->>>>>>> 26076527
-      {
-        for (size_t iy=0; iy<ny; ++iy)
-        {
-          const T rux=static_cast<T>(ix)*nx_i*twist[0];
-          T s, c;
-          T rsum=0, isum=0,risum=0.0;
-          const T ruy=static_cast<T>(iy)*ny_i*twist[1];
-          const std::complex<T>* restrict in_ptr=in.data()+ix*ny*nz+iy*nz;
-          for (size_t iz=0; iz<nz; ++iz)
-          {
-            const T ruz=static_cast<T>(iz)*nz_i*twist[2];
-            sincos(two_pi*(rux+ruy+ruz), &s, &c);
-            const T re=c*in_ptr[iz].real()-s*in_ptr[iz].imag();
-            const T im=s*in_ptr[iz].real()+c*in_ptr[iz].imag();
-            rsum += re*re;
-            isum += im*im;
-            risum += re*im;
-          }
-          rNorm += rsum;
-          iNorm += isum;
-          riNorm+= risum;
-        }
-      }
-
-<<<<<<< HEAD
-      //    T arg = std::atan2(iNorm, rNorm);
-      //    //cerr << "Phase = " << arg/M_PI << " pi.\n";
-      //    T phase_r, phase_i;
-      //    sincos(0.5*(0.25*M_PI-arg), &phase_i, &phase_r);
-      T x=(rNorm-iNorm)/riNorm;
-      x=1.0/std::sqrt(x*x+4.0);
-      const T phs=(x>0.5)? std::sqrt(0.5+x):std::sqrt(0.5-x);
-      const T phase_r=phs*phs/(rNorm+iNorm);
-      const T phase_i=(1.0-phs*phs)/(rNorm+iNorm);
-
-#pragma omp parallel for 
-      for (size_t ix=0; ix<nx; ++ix)
-        for (size_t iy=0; iy<ny; ++iy)
-        {
-          const size_t offset=ix*ny*nz+iy*nz;
-          const std::complex<T>* restrict in_ptr=in.data()+offset;
-          T1* restrict r_ptr=out_r.data()+offset;
-          T1* restrict i_ptr=out_i.data()+offset;
-          for (size_t iz=0; iz<nz; ++iz) 
-          {
-            r_ptr[iz]=static_cast<T1>(phase_r*in_ptr[iz].real()-phase_i*in_ptr[iz].imag());
-            i_ptr[iz]=static_cast<T1>(phase_i*in_ptr[iz].real()+phase_r*in_ptr[iz].imag());
-          }
-        }
-    }
-=======
-    T x = (rNorm-iNorm) / riNorm;
-    T y = 1.0/std::sqrt(x*x+4.0);
-    T phs = std::sqrt(0.5-y);
+    for (size_t ix=0; ix<nx; ++ix)
+    {
+      for (size_t iy=0; iy<ny; ++iy)
+      {
+        const T rux=static_cast<T>(ix)*nx_i*twist[0];
+        T s, c;
+        T rsum=0, isum=0,risum=0.0;
+        const T ruy=static_cast<T>(iy)*ny_i*twist[1];
+        const std::complex<T>* restrict in_ptr=in.data()+ix*ny*nz+iy*nz;
+        for (size_t iz=0; iz<nz; ++iz)
+        {
+          const T ruz=static_cast<T>(iz)*nz_i*twist[2];
+          sincos(two_pi*(rux+ruy+ruz), &s, &c);
+          const T re=c*in_ptr[iz].real()-s*in_ptr[iz].imag();
+          const T im=s*in_ptr[iz].real()+c*in_ptr[iz].imag();
+          rsum += re*re;
+          isum += im*im;
+          risum += re*im;
+        }
+        rNorm += rsum;
+        iNorm += isum;
+        riNorm+= risum;
+      }
+    }
+
+    const T x = (rNorm-iNorm) / riNorm;
+    const T y = 1.0/std::sqrt(x*x+4.0);
+    const T phs = std::sqrt(0.5-y);
     phase_r = phs;
     phase_i = (x<0) ? std::sqrt(1.0-phs*phs) : -std::sqrt(1.0-phs*phs);
->>>>>>> 26076527
   }
 
   /** rotate the state after 3dfft
