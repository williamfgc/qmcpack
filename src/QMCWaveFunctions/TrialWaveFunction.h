--- conflicted
+++ resolved
@@ -272,17 +272,9 @@
   void rejectMove(int iat);
   void acceptMove(ParticleSet& P, int iat);
 
-<<<<<<< HEAD
   void registerData(ParticleSet& P, WFBufferType& buf);
-  RealType registerDataForDerivatives(ParticleSet& P, BufferType& buf, int storageType=0);
-  void memoryUsage_DataForDerivatives(ParticleSet& P,long& orbs_only,long& orbs, long& invs, long& dets);
   RealType updateBuffer(ParticleSet& P, WFBufferType& buf, bool fromscratch=false);
   void copyFromBuffer(ParticleSet& P, WFBufferType& buf);
-=======
-  RealType registerData(ParticleSet& P, BufferType& buf);
-  RealType updateBuffer(ParticleSet& P, BufferType& buf, bool fromscratch=false);
-  void copyFromBuffer(ParticleSet& P, BufferType& buf);
->>>>>>> d2b0cb9c
 
   RealType KECorrection() const;
 
