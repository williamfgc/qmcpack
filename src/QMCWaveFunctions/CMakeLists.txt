#//////////////////////////////////////////////////////////////////////////////////////
#// This file is distributed under the University of Illinois/NCSA Open Source License.
#// See LICENSE file in top directory for details.
#//
#// Copyright (c) 2022 QMCPACK developers.
#//
#// File developed by: Bryan Clark, bclark@Princeton.edu, Princeton University
#//                    Ken Esler, kpesler@gmail.com, University of Illinois at Urbana-Champaign
#//                    Miguel Morales, moralessilva2@llnl.gov, Lawrence Livermore National Laboratory
#//                    Jeremy McMinnis, jmcminis@gmail.com, University of Illinois at Urbana-Champaign
#//                    Jeongnim Kim, jeongnim.kim@gmail.com, University of Illinois at Urbana-Champaign
#//                    Ye Luo, yeluo@anl.gov, Argonne National Laboratory
#//                    Raymond Clay III, j.k.rofling@gmail.com, Lawrence Livermore National Laboratory
#//                    Jaron T. Krogel, krogeljt@ornl.gov, Oak Ridge National Laboratory
#//                    Mark Dewing, markdewing@gmail.com, University of Illinois at Urbana-Champaign
#//                    Luke Shulenburger, lshulen@sandia.gov, Sandia National Laboratories
#//                    Peter Doak, doakpw@ornl.gov, Oak Ridge National Laboratory
#//
#// File created by: Bryan Clark, bclark@Princeton.edu, Princeton University
#//////////////////////////////////////////////////////////////////////////////////////

add_subdirectory(detail)

set(WFBASE_SRCS
    OptimizableFunctorBase.cpp
    NaNguard.cpp
    VariableSetT.cpp
    WaveFunctionPool.cpp
    WaveFunctionComponent.cpp
    WaveFunctionComponentBuilder.cpp
<<<<<<< HEAD
    SPOSetBuilder.cpp
=======
>>>>>>> c3298e81
    SPOSetBuilderT.cpp
    SPOInfo.cpp
    SPOSetInfo.cpp
    SPOSetInputInfo.cpp
<<<<<<< HEAD
    SPOSet.cpp
    SPOSetT.cpp
    CompositeSPOSet.cpp
    CompositeSPOSetT.cpp
    HarmonicOscillator/SHOSet.cpp
    HarmonicOscillator/SHOSetT.cpp
    HarmonicOscillator/SHOSetBuilder.cpp
=======
    SPOSetT.cpp
    CompositeSPOSetT.cpp
    HarmonicOscillator/SHOSetT.cpp
>>>>>>> c3298e81
    HarmonicOscillator/SHOSetBuilderT.cpp
    ExampleHeBuilder.cpp
    ExampleHeComponent.cpp
    RotatedSPOsT.cpp
    SpinorSetT.cpp)

<<<<<<< HEAD
if(NOT QMC_COMPLEX)
  set(WFBASE_SRCS ${WFBASE_SRCS} RotatedSPOs.cpp RotatedSPOsT.cpp)
endif(NOT QMC_COMPLEX)

if(QMC_COMPLEX)
  set(WFBASE_SRCS ${WFBASE_SRCS} SpinorSet.cpp SpinorSetT.cpp)
endif(QMC_COMPLEX)
=======
>>>>>>> c3298e81
########################
# build jastrows
########################
#common jastrows
set(JASTROW_SRCS
    Jastrow/JastrowBuilder.cpp
    Jastrow/kSpaceJastrow.cpp
    Jastrow/kSpaceJastrowBuilder.cpp
    Jastrow/RadialJastrowBuilder.cpp
    Jastrow/CountingJastrowBuilder.cpp
    Jastrow/RPAJastrow.cpp
    Jastrow/J1OrbitalSoA.cpp
    LatticeGaussianProduct.cpp
    LatticeGaussianProductBuilder.cpp)
set(JASTROW_OMPTARGET_SRCS
    Jastrow/TwoBodyJastrow.cpp
    Jastrow/BsplineFunctor.cpp)
<<<<<<< HEAD
set(FERMION_SRCS ${FERMION_SRCS} ElectronGas/FreeOrbital.cpp ElectronGas/FreeOrbitalT.cpp ElectronGas/FreeOrbitalBuilder.cpp)
=======
set(FERMION_SRCS ${FERMION_SRCS}
    ElectronGas/FreeOrbitalT.cpp
    ElectronGas/FreeOrbitalBuilderT.cpp)
>>>>>>> c3298e81

# wavefunctions only availbale to 3-dim problems
if(OHMMS_DIM MATCHES 3)

  set(JASTROW_SRCS ${JASTROW_SRCS} Jastrow/eeI_JastrowBuilder.cpp Jastrow/CountingJastrowBuilder.cpp)

<<<<<<< HEAD
  set(FERMION_SRCS ${FERMION_SRCS} LCAO/LCAOrbitalSet.cpp LCAO/LCAOrbitalSetT.cpp LCAO/LCAOrbitalBuilder.cpp LCAO/MultiQuinticSpline1D.cpp
                   LCAO/AOBasisBuilder.cpp LCAO/SoaLocalizedBasisSet.cpp)
  if(QMC_COMPLEX)
    set(FERMION_SRCS ${FERMION_SRCS} LCAO/LCAOSpinorBuilder.cpp)
  else(QMC_COMPLEX)
    #LCAO cusp correction is not ready for complex
    set(FERMION_SRCS ${FERMION_SRCS} LCAO/LCAOrbitalSetWithCorrection.cpp LCAO/LCAOrbitalSetWithCorrectionT.cpp
	    LCAO/CuspCorrectionConstruction.cpp LCAO/SoaCuspCorrection.cpp LCAO/SoaCuspCorrectionT.cpp)
  endif(QMC_COMPLEX)
=======
  set(FERMION_SRCS ${FERMION_SRCS}
      LCAO/LCAOrbitalSetT.cpp
      LCAO/LCAOrbitalBuilderT.cpp
      LCAO/MultiQuinticSpline1D.cpp
      LCAO/AOBasisBuilderT.cpp
      LCAO/SoaLocalizedBasisSet.cpp
      LCAO/LCAOSpinorBuilderT.cpp
      LCAO/SoaCuspCorrectionT.cpp)
  if(NOT QMC_COMPLEX)
    #LCAO cusp correction is not ready for complex
    set(FERMION_SRCS ${FERMION_SRCS}
        LCAO/LCAOrbitalSetWithCorrectionT.cpp
        LCAO/CuspCorrectionConstructionT.cpp)
  endif()
>>>>>>> c3298e81

  if(HAVE_EINSPLINE)
    set(FERMION_SRCS
        ${FERMION_SRCS}
        EinsplineSetBuilderT.cpp
        BsplineFactory/createBsplineReaderT.cpp
        BsplineFactory/createComplexDouble.cpp
        BsplineFactory/createComplexSingle.cpp
        BsplineFactory/HybridRepCenterOrbitalsT.cpp
        BandInfo.cpp
        BsplineFactory/SplineC2RT.cpp
        BsplineFactory/SplineR2RT.cpp
        BsplineFactory/SplineC2CT.cpp
        BsplineFactory/BsplineReaderBaseT.cpp)
    set(FERMION_OMPTARGET_SRCS
        Fermion/DiracDeterminantBatched.cpp
        Fermion/MultiDiracDeterminant.2.cpp
        BsplineFactory/SplineC2ROMPTargetT.cpp
        BsplineFactory/SplineC2COMPTargetT.cpp
    )
    if(QMC_COMPLEX)
<<<<<<< HEAD
      set(FERMION_SRCS ${FERMION_SRCS} BsplineFactory/EinsplineSpinorSetBuilder.cpp BsplineFactory/SplineC2C.cpp BsplineFactory/SplineC2CT.cpp)
      set(FERMION_OMPTARGET_SRCS ${FERMION_OMPTARGET_SRCS} BsplineFactory/SplineC2COMPTarget.cpp)
=======
      set(FERMION_SRCS ${FERMION_SRCS}
        EinsplineSpinorSetBuilderT.cpp) 
      set(FERMION_OMPTARGET_SRCS ${FERMION_OMPTARGET_SRCS}
        EinsplineSpinorSetBuilderT.cpp)
      set(FERMION_OMPTARGET_SRCS ${FERMION_OMPTARGET_SRCS})
>>>>>>> c3298e81
    else(QMC_COMPLEX)
      set(FERMION_SRCS ${FERMION_SRCS}
        BsplineFactory/createRealSingle.cpp
        BsplineFactory/createRealDouble.cpp)
      set(FERMION_OMPTARGET_SRCS ${FERMION_OMPTARGET_SRCS})
    endif(QMC_COMPLEX)

  endif(HAVE_EINSPLINE)

  # plane wave SPO
<<<<<<< HEAD
  set(FERMION_SRCS ${FERMION_SRCS} PlaneWave/PWBasis.cpp PlaneWave/PWBasisT.cpp
      PlaneWave/PWParameterSet.cpp PlaneWave/PWOrbitalSetBuilder.cpp)
=======
  set(FERMION_SRCS ${FERMION_SRCS}
    PlaneWave/PWBasis.cpp
    PlaneWave/PWBasisT.cpp
    PlaneWave/PWOrbitalSetT.cpp
    PlaneWave/PWRealOrbitalSetT.cpp
    PlaneWave/PWParameterSet.cpp
    PlaneWave/PWOrbitalSetBuilder.cpp
    )
>>>>>>> c3298e81
  if(QMC_COMPLEX)
    set(FERMION_SRCS ${FERMION_SRCS} PlaneWave/PWOrbitalSet.cpp PlaneWave/PWOrbitalSetT.cpp)
  else()
    set(FERMION_SRCS ${FERMION_SRCS} PlaneWave/PWRealOrbitalSet.cpp PlaneWave/PWRealOrbitalSetT.cpp)
  endif(QMC_COMPLEX)

  if(NOT QMC_COMPLEX)
    set(FERMION_SRCS ${FERMION_SRCS} AGPDeterminant.cpp AGPDeterminantBuilder.cpp)
  endif(NOT QMC_COMPLEX)

endif(OHMMS_DIM MATCHES 3)

set(FERMION_SRCS
    ${FERMION_SRCS}
    Fermion/DiracDeterminant.cpp
    Fermion/MultiDiracDeterminant.cpp
    Fermion/SlaterDet.cpp
    Fermion/SlaterDetBuilder.cpp
    Fermion/BackflowBuilder.cpp
    Fermion/BackflowTransformation.cpp
    Fermion/DiracDeterminantWithBackflow.cpp
    Fermion/SlaterDetWithBackflow.cpp
    SPOSetBuilderFactoryT.cpp
    TrialWaveFunction.cpp
    TWFdispatcher.cpp
    TWFFastDerivWrapper.cpp
    TWFGrads.cpp
    WaveFunctionFactory.cpp)
set(FERMION_OMPTARGET_SRCS ${FERMION_OMPTARGET_SRCS} Fermion/MultiSlaterDetTableMethod.cpp)

####################################
# create libqmcwfs
####################################
if(USE_OBJECT_TARGET)
  add_library(qmcwfs OBJECT ${WFBASE_SRCS} ${JASTROW_SRCS} ${FERMION_SRCS})
else(USE_OBJECT_TARGET)
  add_library(qmcwfs ${WFBASE_SRCS} ${JASTROW_SRCS} ${FERMION_SRCS})
endif(USE_OBJECT_TARGET)

target_include_directories(qmcwfs PUBLIC "${CMAKE_CURRENT_SOURCE_DIR}")
target_link_libraries(qmcwfs PUBLIC qmcutil qmcparticle platform_runtime platform_LA)
target_link_libraries(qmcwfs PRIVATE einspline Math::FFTW3)

add_library(qmcwfs_omptarget OBJECT ${JASTROW_OMPTARGET_SRCS} ${FERMION_OMPTARGET_SRCS})

target_include_directories(qmcwfs_omptarget PUBLIC "${CMAKE_CURRENT_SOURCE_DIR}")
target_link_libraries(qmcwfs_omptarget PUBLIC qmcutil qmcparticle containers platform_LA)

target_compile_options(qmcwfs_omptarget PRIVATE "$<$<BOOL:${ENABLE_OFFLOAD_CLANG_DEBUG_O3}>:$<$<CONFIG:DEBUG>:-O3>>")

target_link_libraries(qmcwfs PUBLIC qmcwfs_omptarget)

if(ENABLE_CUDA)
  target_link_libraries(qmcwfs PRIVATE qmcwfs_cuda)
elseif(ENABLE_SYCL)
  target_link_libraries(qmcwfs PRIVATE qmcwfs_sycl)
endif()

if(BUILD_UNIT_TESTS)
  add_subdirectory(tests)
endif()<|MERGE_RESOLUTION|>--- conflicted
+++ resolved
@@ -28,43 +28,19 @@
     WaveFunctionPool.cpp
     WaveFunctionComponent.cpp
     WaveFunctionComponentBuilder.cpp
-<<<<<<< HEAD
-    SPOSetBuilder.cpp
-=======
->>>>>>> c3298e81
     SPOSetBuilderT.cpp
     SPOInfo.cpp
     SPOSetInfo.cpp
     SPOSetInputInfo.cpp
-<<<<<<< HEAD
-    SPOSet.cpp
-    SPOSetT.cpp
-    CompositeSPOSet.cpp
-    CompositeSPOSetT.cpp
-    HarmonicOscillator/SHOSet.cpp
-    HarmonicOscillator/SHOSetT.cpp
-    HarmonicOscillator/SHOSetBuilder.cpp
-=======
     SPOSetT.cpp
     CompositeSPOSetT.cpp
     HarmonicOscillator/SHOSetT.cpp
->>>>>>> c3298e81
     HarmonicOscillator/SHOSetBuilderT.cpp
     ExampleHeBuilder.cpp
     ExampleHeComponent.cpp
     RotatedSPOsT.cpp
     SpinorSetT.cpp)
 
-<<<<<<< HEAD
-if(NOT QMC_COMPLEX)
-  set(WFBASE_SRCS ${WFBASE_SRCS} RotatedSPOs.cpp RotatedSPOsT.cpp)
-endif(NOT QMC_COMPLEX)
-
-if(QMC_COMPLEX)
-  set(WFBASE_SRCS ${WFBASE_SRCS} SpinorSet.cpp SpinorSetT.cpp)
-endif(QMC_COMPLEX)
-=======
->>>>>>> c3298e81
 ########################
 # build jastrows
 ########################
@@ -82,30 +58,15 @@
 set(JASTROW_OMPTARGET_SRCS
     Jastrow/TwoBodyJastrow.cpp
     Jastrow/BsplineFunctor.cpp)
-<<<<<<< HEAD
-set(FERMION_SRCS ${FERMION_SRCS} ElectronGas/FreeOrbital.cpp ElectronGas/FreeOrbitalT.cpp ElectronGas/FreeOrbitalBuilder.cpp)
-=======
 set(FERMION_SRCS ${FERMION_SRCS}
     ElectronGas/FreeOrbitalT.cpp
     ElectronGas/FreeOrbitalBuilderT.cpp)
->>>>>>> c3298e81
 
 # wavefunctions only availbale to 3-dim problems
 if(OHMMS_DIM MATCHES 3)
 
   set(JASTROW_SRCS ${JASTROW_SRCS} Jastrow/eeI_JastrowBuilder.cpp Jastrow/CountingJastrowBuilder.cpp)
 
-<<<<<<< HEAD
-  set(FERMION_SRCS ${FERMION_SRCS} LCAO/LCAOrbitalSet.cpp LCAO/LCAOrbitalSetT.cpp LCAO/LCAOrbitalBuilder.cpp LCAO/MultiQuinticSpline1D.cpp
-                   LCAO/AOBasisBuilder.cpp LCAO/SoaLocalizedBasisSet.cpp)
-  if(QMC_COMPLEX)
-    set(FERMION_SRCS ${FERMION_SRCS} LCAO/LCAOSpinorBuilder.cpp)
-  else(QMC_COMPLEX)
-    #LCAO cusp correction is not ready for complex
-    set(FERMION_SRCS ${FERMION_SRCS} LCAO/LCAOrbitalSetWithCorrection.cpp LCAO/LCAOrbitalSetWithCorrectionT.cpp
-	    LCAO/CuspCorrectionConstruction.cpp LCAO/SoaCuspCorrection.cpp LCAO/SoaCuspCorrectionT.cpp)
-  endif(QMC_COMPLEX)
-=======
   set(FERMION_SRCS ${FERMION_SRCS}
       LCAO/LCAOrbitalSetT.cpp
       LCAO/LCAOrbitalBuilderT.cpp
@@ -120,7 +81,6 @@
         LCAO/LCAOrbitalSetWithCorrectionT.cpp
         LCAO/CuspCorrectionConstructionT.cpp)
   endif()
->>>>>>> c3298e81
 
   if(HAVE_EINSPLINE)
     set(FERMION_SRCS
@@ -142,16 +102,11 @@
         BsplineFactory/SplineC2COMPTargetT.cpp
     )
     if(QMC_COMPLEX)
-<<<<<<< HEAD
-      set(FERMION_SRCS ${FERMION_SRCS} BsplineFactory/EinsplineSpinorSetBuilder.cpp BsplineFactory/SplineC2C.cpp BsplineFactory/SplineC2CT.cpp)
-      set(FERMION_OMPTARGET_SRCS ${FERMION_OMPTARGET_SRCS} BsplineFactory/SplineC2COMPTarget.cpp)
-=======
       set(FERMION_SRCS ${FERMION_SRCS}
         EinsplineSpinorSetBuilderT.cpp) 
       set(FERMION_OMPTARGET_SRCS ${FERMION_OMPTARGET_SRCS}
         EinsplineSpinorSetBuilderT.cpp)
       set(FERMION_OMPTARGET_SRCS ${FERMION_OMPTARGET_SRCS})
->>>>>>> c3298e81
     else(QMC_COMPLEX)
       set(FERMION_SRCS ${FERMION_SRCS}
         BsplineFactory/createRealSingle.cpp
@@ -162,10 +117,6 @@
   endif(HAVE_EINSPLINE)
 
   # plane wave SPO
-<<<<<<< HEAD
-  set(FERMION_SRCS ${FERMION_SRCS} PlaneWave/PWBasis.cpp PlaneWave/PWBasisT.cpp
-      PlaneWave/PWParameterSet.cpp PlaneWave/PWOrbitalSetBuilder.cpp)
-=======
   set(FERMION_SRCS ${FERMION_SRCS}
     PlaneWave/PWBasis.cpp
     PlaneWave/PWBasisT.cpp
@@ -174,11 +125,10 @@
     PlaneWave/PWParameterSet.cpp
     PlaneWave/PWOrbitalSetBuilder.cpp
     )
->>>>>>> c3298e81
   if(QMC_COMPLEX)
-    set(FERMION_SRCS ${FERMION_SRCS} PlaneWave/PWOrbitalSet.cpp PlaneWave/PWOrbitalSetT.cpp)
+    set(FERMION_SRCS ${FERMION_SRCS} PlaneWave/PWOrbitalSet.cpp)
   else()
-    set(FERMION_SRCS ${FERMION_SRCS} PlaneWave/PWRealOrbitalSet.cpp PlaneWave/PWRealOrbitalSetT.cpp)
+    set(FERMION_SRCS ${FERMION_SRCS} PlaneWave/PWRealOrbitalSet.cpp)
   endif(QMC_COMPLEX)
 
   if(NOT QMC_COMPLEX)
