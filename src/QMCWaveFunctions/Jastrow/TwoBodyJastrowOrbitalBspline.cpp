//////////////////////////////////////////////////////////////////////////////////////
// This file is distributed under the University of Illinois/NCSA Open Source License.
// See LICENSE file in top directory for details.
//
// Copyright (c) 2016 Jeongnim Kim and QMCPACK developers.
//
// File developed by: Ken Esler, kpesler@gmail.com, University of Illinois at Urbana-Champaign
//                    Jeremy McMinnis, jmcminis@gmail.com, University of Illinois at Urbana-Champaign
//                    Jeongnim Kim, jeongnim.kim@gmail.com, University of Illinois at Urbana-Champaign
//                    Ye Luo, yeluo@anl.gov, Argonne National Laboratory
//                    Mark A. Berrill, berrillma@ornl.gov, Oak Ridge National Laboratory
//
// File created by: Ken Esler, kpesler@gmail.com, University of Illinois at Urbana-Champaign
//////////////////////////////////////////////////////////////////////////////////////
    
    
#include "TwoBodyJastrowOrbitalBspline.h"
#include "CudaSpline.h"
#include "Lattice/ParticleBConds.h"
#include "QMCWaveFunctions/Jastrow/BsplineJastrowCuda.h"
#include "QMCWaveFunctions/Jastrow/BsplineJastrowCudaPBC.h"
#include <unistd.h>


namespace qmcplusplus
{
template<class FT>
void
TwoBodyJastrowOrbitalBspline<FT>::freeGPUmem()
{
  UpdateListGPU.clear();
  SumGPU.clear();
  GradLaplGPU.clear();
  OneGradGPU.clear();
  SplineDerivsGPU.clear();
  DerivListGPU.clear();
  NL_SplineCoefsListGPU.clear();
  NL_JobListGPU.clear();
  NL_NumCoefsGPU.clear();
  NL_NumQuadPointsGPU.clear();
  NL_rMaxGPU.clear();
  NL_QuadPointsGPU.clear();
  NL_RatiosGPU.clear();
};

template<class FT>
void
TwoBodyJastrowOrbitalBspline<FT>::recompute(MCWalkerConfiguration &W,
                                        bool firstTime)
{
}

template<class FT>
void
TwoBodyJastrowOrbitalBspline<FT>::reserve
(PointerPool<gpu::device_vector<CTS::RealType> > &pool)
{
}

template<class FT>
void
TwoBodyJastrowOrbitalBspline<FT>::checkInVariables(opt_variables_type& active)
{
  J2OrbitalSoA<BsplineFunctor<WaveFunctionComponent::RealType> >::checkInVariables(active);
  for (int i=0; i<this->NumGroups*this->NumGroups; i++)
    GPUSplines[i]->set(*this->F[i]);
}

template<class FT>
void
TwoBodyJastrowOrbitalBspline<FT>::addFunc(int ia, int ib, FT* j)
{
  J2OrbitalSoA<BsplineFunctor<WaveFunctionComponent::RealType> >::addFunc(ia, ib, j);
  CudaSpline<CTS::RealType> *newSpline = new CudaSpline<CTS::RealType>(*j);
  UniqueSplines.push_back(newSpline);
  if(ia==ib)
  {
    if(ia==0)   //first time, assign everything
    {
      int ij=0;
      for(int ig=0; ig<this->NumGroups; ++ig)
        for(int jg=0; jg<this->NumGroups; ++jg, ++ij)
          if(GPUSplines[ij]==0) GPUSplines[ij]=newSpline;
    }
    else
      GPUSplines[ia*this->NumGroups+ib]=newSpline;
  }
  else
  {
    if(PtclRef.R.size()==2)
    {
      // a very special case, 1 up + 1 down
      // uu/dd was prevented by the builder
      for(int ig=0; ig<this->NumGroups; ++ig)
        for(int jg=0; jg<this->NumGroups; ++jg)
          GPUSplines[ig*this->NumGroups+jg]=newSpline;
    }
    else
    {
      // generic case
      GPUSplines[ia*this->NumGroups+ib]=newSpline;
      GPUSplines[ib*this->NumGroups+ia]=newSpline;
    }
  }
}

template<class FT>
void
TwoBodyJastrowOrbitalBspline<FT>::addLog (MCWalkerConfiguration &W,
                                      std::vector<RealType> &logPsi)
{
  std::vector<Walker_t*> &walkers = W.WalkerList;
  if (SumGPU.size() < 4*walkers.size())
  {
    SumGPU.resize(4*walkers.size());
    SumHost.resize(4*walkers.size());
    OneGradGPU.resize (walkers.size()*OHMMS_DIM);
    OneGradHost.resize(walkers.size()*OHMMS_DIM);
    UpdateListHost.resize(walkers.size());
    UpdateListGPU.resize(walkers.size());
  }
  int numGL = 4*this->N*walkers.size();
  if (GradLaplGPU.size()  < numGL)
  {
    GradLaplGPU.resize(numGL);
    GradLaplHost.resize(numGL);
  }
  for (int iw=0; iw<walkers.size(); iw++)
  {
    Walker_t &walker = *(walkers[iw]);
    SumHost[iw] = 0.0;
    CTS::RealType *dest = (CTS::RealType*)walker.R_GPU.data();
  }
  SumGPU = SumHost;
//     DTD_BConds<double,3,SUPERCELL_BULK> bconds;
//     double host_sum = 0.0;
  for (int group1=0; group1<PtclRef.groups(); group1++)
  {
    int first1 = PtclRef.first(group1);
    int last1  = PtclRef.last(group1) -1;
    for (int group2=group1; group2<PtclRef.groups(); group2++)
    {
      int first2 = PtclRef.first(group2);
      int last2  = PtclRef.last(group2) -1;
// 	double factor = (group1 == group2) ? 0.5 : 1.0;
// 	for (int e1=first1; e1 <= last1; e1++)
// 	  for (int e2=first2; e2 <= last2; e2++) {
// 	    PosType disp = walkers[0]->R[e2] - walkers[0]->R[e1];
// 	    double dist = std::sqrt(bconds.apply(PtclRef.Lattice, disp));
// 	    if (e1 != e2)
// 	      host_sum -= factor * F[group2*NumGroups + group1]->evaluate(dist);
// 	  }
      CudaSpline<CTS::RealType> &spline = *(GPUSplines[group1*this->NumGroups+group2]);
      if (UsePBC)
        two_body_sum_PBC (W.RList_GPU.data(), first1, last1, first2, last2,
                          spline.coefs.data(), spline.coefs.size(),
                          spline.rMax, L.data(), Linv.data(),
                          SumGPU.data(), walkers.size());
      else
        two_body_sum (W.RList_GPU.data(), first1, last1, first2, last2,
                      spline.coefs.data(), spline.coefs.size(),
                      spline.rMax, SumGPU.data(), walkers.size());
    }
  }
  // Copy data back to CPU memory
  SumHost = SumGPU;
  for (int iw=0; iw<walkers.size(); iw++)
    logPsi[iw] -= SumHost[iw];
//     fprintf (stderr, "host = %25.16f\n", host_sum);
  // fprintf (stderr, "cuda = %25.16f\n", logPsi[10]);
}

  template<class FT>
void
<<<<<<< HEAD
TwoBodyJastrowOrbitalBspline::update (MCWalkerConfiguration *W, std::vector<Walker_t*> &walkers, int iat, std::vector<bool> *acc, int k)
=======
TwoBodyJastrowOrbitalBspline<FT>::update (std::vector<Walker_t*> &walkers, int iat)
>>>>>>> c4193faa
{
  // for (int iw=0; iw<walkers.size(); iw++)
  //   UpdateListHost[iw] = (CTS::RealType*)walkers[iw]->R_GPU.data();
  // UpdateListGPU = UpdateListHost;
  // two_body_update(UpdateListGPU.data(), N, iat, walkers.size());
}

// #define DEBUG_DELAYED

// This currently does not actually compute the gradient or laplacian
template<class FT>
void
TwoBodyJastrowOrbitalBspline<FT>::ratio
(MCWalkerConfiguration &W, int iat,
 std::vector<ValueType> &psi_ratios, std::vector<GradType>  &grad,
 std::vector<ValueType> &lapl)
{
  std::vector<Walker_t*> &walkers = W.WalkerList;
  int N = W.Rnew_GPU.size();
  int nw = walkers.size();
  if (SumGPU.size() < 4*nw)
    SumGPU.resize(4*nw);
#ifdef CPU_RATIO
  DTD_BConds<double,3,SUPERCELL_BULK> bconds;
  for (int iw=0; iw<walkers.size(); iw++)
  {
    Walker_t &walker = *(walkers[iw]);
    double sum = 0.0;
    int group2 = PtclRef.GroupID (iat);
    for (int group1=0; group1<PtclRef.groups(); group1++)
    {
      int first1 = PtclRef.first(group1);
      int last1  = PtclRef.last(group1);
      double factor = (group1 == group2) ? 0.5 : 1.0;
      int id = group1*this->NumGroups + group2;
      FT* func = F[id];
      for (int ptcl1=first1; ptcl1<last1; ptcl1++)
      {
        PosType disp = walkers[iw]->R[ptcl1] - walkers[iw]->R[iat];
        double dist = std::sqrt(bconds.apply(PtclRef.Lattice, disp));
        sum += factor*func->evaluate(dist);
        disp = walkers[iw]->R[ptcl1] - new_pos[iw];
        dist = std::sqrt(bconds.apply(PtclRef.Lattice, disp));
        sum -= factor*func->evaluate(dist);
      }
    }
    psi_ratios[iw] *= std::exp(-sum);
  }
#else
  int newGroup = PtclRef.GroupID[iat];
  bool zero = true;
  for (int group=0; group<PtclRef.groups(); group++)
  {
    int first = PtclRef.first(group);
    int last  = PtclRef.last(group) -1;
    CudaSpline<CTS::RealType> &spline = *(GPUSplines[group*this->NumGroups+newGroup]);
    // two_body_ratio (W.RList_GPU.data(), first, last,
    // 		      (CTS::RealType*)W.Rnew_GPU.data(), iat,
    // 		      spline.coefs.data(), spline.coefs.size(),
    // 		      spline.rMax, L.data(), Linv.data(),
    // 		      SumGPU.data(), walkers.size());
    if (UsePBC)
    {
      bool use_fast_image = W.Lattice.SimulationCellRadius >= spline.rMax;
      two_body_ratio_grad_PBC (W.RList_GPU.data(), first, last,
<<<<<<< HEAD
                               (CudaReal*)W.Rnew_GPU.data(), iat, kcurr*nw,
=======
                               (CTS::RealType*)W.Rnew_GPU.data(), iat,
>>>>>>> c4193faa
                               spline.coefs.data(), spline.coefs.size(),
                               spline.rMax, L.data(), Linv.data(), zero,
                               SumGPU.data(), nw, use_fast_image);
    }
    else
      two_body_ratio_grad (W.RList_GPU.data(), first, last,
<<<<<<< HEAD
                           (CudaReal*)W.Rnew_GPU.data(), iat, kcurr*nw,
=======
                           (CTS::RealType*)W.Rnew_GPU.data(), iat,
>>>>>>> c4193faa
                           spline.coefs.data(), spline.coefs.size(),
                           spline.rMax, zero, SumGPU.data(),
                           nw);
    zero = false;
  }
  // Copy data back to CPU memory
  SumHost = SumGPU;
  for (int iw=0; iw<nw; iw++)
  {
#ifdef DEBUG_DELAYED
    if(iw%nw==0) fprintf(stderr,"k = %i:\n",kcurr);
    fprintf(stderr,"walker %i ratio 2B Jastrow: %f|(%f,%f,%f) -> ",iw%nw,psi_ratios[iw],grad[iw][0],grad[iw][1],grad[iw][2]);
#endif
    psi_ratios[nw*kcurr+iw] *= std::exp(-SumHost[4*iw+0]);
    grad[nw*kcurr+iw][0] -= SumHost[4*iw+1];
    grad[nw*kcurr+iw][1] -= SumHost[4*iw+2];
    grad[nw*kcurr+iw][2] -= SumHost[4*iw+3];
#ifdef DEBUG_DELAYED
    fprintf(stderr,"%f|(%f,%f,%f)\n",psi_ratios[nw*kcurr+iw],grad[iw][0],grad[iw][1],grad[iw][2]);
#endif
  }
#endif
}

// This currently does not actually compute the gradient or laplacian
template<class FT>
void
TwoBodyJastrowOrbitalBspline<FT>::calcRatio
(MCWalkerConfiguration &W, int iat,
 std::vector<ValueType> &psi_ratios, std::vector<GradType>  &grad,
 std::vector<ValueType> &lapl)
{
  std::vector<Walker_t*> &walkers = W.WalkerList;
  int N = W.Rnew_GPU.size();
  int nw = walkers.size();
  int kd=W.getkDelay();
  int k = W.getkcurr()-(kd>1);
  if(k<0)
    k += W.getkblocksize();
  int offset=0;
  if(W.getklinear())
    offset=k*nw;
  if (SumGPU.size() < 4*nw)
    SumGPU.resize(4*nw);
#ifdef CPU_RATIO
  DTD_BConds<double,3,SUPERCELL_BULK> bconds;
  for (int iw=0; iw<walkers.size(); iw++)
  {
    Walker_t &walker = *(walkers[iw]);
    double sum = 0.0;
    int group2 = PtclRef.GroupID (iat);
    for (int group1=0; group1<PtclRef.groups(); group1++)
    {
      int first1 = PtclRef.first(group1);
      int last1  = PtclRef.last(group1);
      double factor = (group1 == group2) ? 0.5 : 1.0;
      int id = group1*this->NumGroups + group2;
      FT* func = F[id];
      for (int ptcl1=first1; ptcl1<last1; ptcl1++)
      {
        PosType disp = walkers[iw]->R[ptcl1] - walkers[iw]->R[iat];
        double dist = std::sqrt(bconds.apply(PtclRef.Lattice, disp));
        sum += factor*func->evaluate(dist);
        disp = walkers[iw]->R[ptcl1] - new_pos[iw];
        dist = std::sqrt(bconds.apply(PtclRef.Lattice, disp));
        sum -= factor*func->evaluate(dist);
      }
    }
    psi_ratios[iw] *= std::exp(-sum);
  }
#else
  int newGroup = PtclRef.GroupID[iat];
  bool zero = true;
  for (int group=0; group<PtclRef.groups(); group++)
  {
    int first = PtclRef.first(group);
    int last  = PtclRef.last(group) -1;
    CudaSpline<CTS::RealType> &spline = *(GPUSplines[group*this->NumGroups+newGroup]);
    if (UsePBC)
    {
      bool use_fast_image = W.Lattice.SimulationCellRadius >= spline.rMax;
      two_body_ratio_grad_PBC (W.RList_GPU.data(), first, last,
<<<<<<< HEAD
                               &(((CudaReal*)W.Rnew_GPU.data())[3*offset]), iat, kcurr*nw,
=======
                               (CTS::RealType*)W.Rnew_GPU.data(), iat,
>>>>>>> c4193faa
                               spline.coefs.data(), spline.coefs.size(),
                               spline.rMax, L.data(), Linv.data(), zero,
                               SumGPU.data(), nw, use_fast_image);
    }
    else
      two_body_ratio_grad (W.RList_GPU.data(), first, last,
<<<<<<< HEAD
                           &(((CudaReal*)W.Rnew_GPU.data())[3*offset]), iat, kcurr*nw,
=======
                           (CTS::RealType*)W.Rnew_GPU.data(), iat,
>>>>>>> c4193faa
                           spline.coefs.data(), spline.coefs.size(),
                           spline.rMax, zero, SumGPU.data(),
                           nw);
    zero = false;
  }
  // Copy data back to CPU memory
  gpu::streamsSynchronize();
  SumHost.asyncCopy(SumGPU);
  cudaEventRecord(gpu::ratioSyncTwoBodyEvent, gpu::memoryStream);
#endif
}

template<class FT>
void
<<<<<<< HEAD
TwoBodyJastrowOrbitalBspline::addRatio
(MCWalkerConfiguration &W, int iat, int k,
=======
TwoBodyJastrowOrbitalBspline<FT>::addRatio
(MCWalkerConfiguration &W, int iat,
>>>>>>> c4193faa
 std::vector<ValueType> &psi_ratios, std::vector<GradType>  &grad,
 std::vector<ValueType> &lapl)
{
#ifndef CPU_RATIO
  std::vector<Walker_t*> &walkers = W.WalkerList;
  cudaEventSynchronize(gpu::ratioSyncTwoBodyEvent);
  for (int iw=0; iw<walkers.size(); iw++)
  {
#ifdef DEBUG_DELAYED
    fprintf(stderr,"-> 2B Jastrow walker %i: ratio = %f ; grad = (%f,%f,%f) -> ",iw,psi_ratios[iw],grad[iw][0],grad[iw][1],grad[iw][2]);
#endif
    psi_ratios[iw] *= std::exp(-SumHost[4*iw+0]);
    grad[iw][0] -= SumHost[4*iw+1];
    grad[iw][1] -= SumHost[4*iw+2];
    grad[iw][2] -= SumHost[4*iw+3];
#ifdef DEBUG_DELAYED
    fprintf(stderr,"ratio = %f ; grad = (%f,%f,%f)\n",psi_ratios[iw],grad[iw][0],grad[iw][1],grad[iw][2]);
#endif
  }
#endif
}

template<class FT>
void
TwoBodyJastrowOrbitalBspline<FT>::NLratios
(MCWalkerConfiguration &W,  std::vector<NLjob> &jobList,
 std::vector<PosType> &quadPoints, std::vector<ValueType> &psi_ratios)
{
  CTS::RealType sim_cell_radius = W.Lattice.SimulationCellRadius;
  std::vector<Walker_t*> &walkers = W.WalkerList;
  int njobs = jobList.size();
  if (NL_JobListHost.size() < njobs)
  {
    NL_JobListHost.resize        (njobs);
    NL_SplineCoefsListHost.resize(njobs);
    NL_NumCoefsHost.resize       (njobs);
    NL_rMaxHost.resize           (njobs);
  }
  if (NL_RatiosHost.size() < quadPoints.size())
  {
    int nq = quadPoints.size();
    NL_QuadPointsHost.resize(OHMMS_DIM*nq);
    NL_QuadPointsGPU.resize (OHMMS_DIM*nq, 1.25);
    NL_RatiosHost.resize    (nq);
    NL_RatiosGPU.resize     (nq, 1.25);
  }
  int iratio = 0;
  for (int ijob=0; ijob < njobs; ijob++)
  {
    NLjob &job = jobList[ijob];
    NLjobGPU<CTS::RealType> &jobGPU = NL_JobListHost[ijob];
    jobGPU.R             = (CTS::RealType*)walkers[job.walker]->R_GPU.data();
    jobGPU.Elec          = job.elec;
    jobGPU.QuadPoints    = &(NL_QuadPointsGPU.data()[OHMMS_DIM*iratio]);
    jobGPU.NumQuadPoints = job.numQuadPoints;
    jobGPU.Ratios        = &(NL_RatiosGPU.data()[iratio]);
    iratio += job.numQuadPoints;
  }
  NL_JobListGPU         = NL_JobListHost;
  // Copy quad points to GPU
  for (int iq=0; iq<quadPoints.size(); iq++)
  {
    NL_RatiosHost[iq] = 1.0;
    for (int dim=0; dim<OHMMS_DIM; dim++)
      NL_QuadPointsHost[OHMMS_DIM*iq + dim] = quadPoints[iq][dim];
  }
  NL_RatiosGPU = NL_RatiosHost;
  NL_QuadPointsGPU = NL_QuadPointsHost;
  // Now, loop over electron groups
  for (int group=0; group<PtclRef.groups(); group++)
  {
    int first = PtclRef.first(group);
    int last  = PtclRef.last(group) -1;
    for (int ijob=0; ijob<jobList.size(); ijob++)
    {
      int newGroup = PtclRef.GroupID[jobList[ijob].elec];
      CudaSpline<CTS::RealType> &spline = *(GPUSplines[group*this->NumGroups+newGroup]);
      NL_SplineCoefsListHost[ijob] = spline.coefs.data();
      NL_NumCoefsHost[ijob] = spline.coefs.size();
      NL_rMaxHost[ijob]     = spline.rMax;
    }
    NL_SplineCoefsListGPU = NL_SplineCoefsListHost;
    NL_NumCoefsGPU        = NL_NumCoefsHost;
    NL_rMaxGPU            = NL_rMaxHost;
    if (UsePBC)
      two_body_NLratios_PBC(NL_JobListGPU.data(), first, last,
                            NL_SplineCoefsListGPU.data(), NL_NumCoefsGPU.data(),
                            NL_rMaxGPU.data(), L.data(), Linv.data(),
                            sim_cell_radius, njobs);
    else
      two_body_NLratios(NL_JobListGPU.data(), first, last,
                        NL_SplineCoefsListGPU.data(), NL_NumCoefsGPU.data(),
                        NL_rMaxGPU.data(), njobs);
  }
  NL_RatiosHost = NL_RatiosGPU;
  for (int i=0; i < psi_ratios.size(); i++)
    psi_ratios[i] *= NL_RatiosHost[i];
}

<<<<<<< HEAD

void TwoBodyJastrowOrbitalBspline::calcGradient(MCWalkerConfiguration &W, int iat, int k,
=======
template<class FT>
void TwoBodyJastrowOrbitalBspline<FT>::calcGradient(MCWalkerConfiguration &W, int iat,
>>>>>>> c4193faa
    std::vector<GradType> &grad)
{
  CTS::RealType sim_cell_radius = W.Lattice.SimulationCellRadius;
  std::vector<Walker_t*> &walkers = W.WalkerList;
  int newGroup = PtclRef.GroupID[iat];
  if (OneGradHost.size() < OHMMS_DIM*walkers.size())
  {
    OneGradHost.resize (walkers.size()*OHMMS_DIM);
    OneGradGPU.resize (walkers.size()*OHMMS_DIM);
  }
  for (int group=0; group<PtclRef.groups(); group++)
  {
    int first = PtclRef.first(group);
    int last  = PtclRef.last(group) -1;
    CudaSpline<CTS::RealType> &spline = *(GPUSplines[group*this->NumGroups+newGroup]);
    if (UsePBC)
      two_body_gradient_PBC (W.RList_GPU.data(), first, last, iat,
                             spline.coefs.data(), spline.coefs.size(),
                             spline.rMax, L.data(), Linv.data(), sim_cell_radius,
                             group==0, OneGradGPU.data(), walkers.size());
    else
      two_body_gradient (W.RList_GPU.data(), first, last, iat,
                         spline.coefs.data(), spline.coefs.size(),
                         spline.rMax, group==0, OneGradGPU.data(), walkers.size());
  }
  // Copy data back to CPU memory
  gpu::streamsSynchronize();
  OneGradHost.asyncCopy(OneGradGPU);
  cudaEventRecord(gpu::gradientSyncTwoBodyEvent, gpu::memoryStream);
}

template<class FT>
void TwoBodyJastrowOrbitalBspline<FT>::addGradient(MCWalkerConfiguration &W, int iat,
    std::vector<GradType> &grad)
{
  std::vector<Walker_t*> &walkers = W.WalkerList;
  cudaEventSynchronize(gpu::gradientSyncTwoBodyEvent);
//  for (int iw=0; iw<walkers.size(); iw++)
//    for (int dim=0; dim<OHMMS_DIM; dim++)
//      grad[iw][dim] -= OneGradHost[OHMMS_DIM*iw+dim];
  for (int iw=0; iw<walkers.size(); iw++)
  {
#ifdef DEBUG_DELAYED
    fprintf(stderr,"2B Jastrow grad walker %i: (",iw);
#endif
    for (int dim=0; dim<OHMMS_DIM; dim++)
      {
#ifdef DEBUG_DELAYED
        if(dim>0) fprintf(stderr,", ");
        fprintf(stderr,"%f (before: %f)",OneGradHost[OHMMS_DIM*iw+dim],grad[iw][dim]);
#endif
        grad[iw][dim] -= OneGradHost[OHMMS_DIM*iw+dim];
      }
#ifdef DEBUG_DELAYED
    fprintf(stderr,")\n");
#endif
  }
}

template<class FT>
void
TwoBodyJastrowOrbitalBspline<FT>::gradLapl (MCWalkerConfiguration &W,
                                        GradMatrix_t &grad,
                                        ValueMatrix_t &lapl)
{
  CTS::RealType sim_cell_radius = W.Lattice.SimulationCellRadius;
  std::vector<Walker_t*> &walkers = W.WalkerList;
  int numGL = 4*this->N*walkers.size();
  if (GradLaplGPU.size()  < numGL)
  {
    GradLaplGPU.resize(numGL);
    GradLaplHost.resize(numGL);
  }
  for (int iw=0; iw<walkers.size(); iw++)
  {
    Walker_t &walker = *(walkers[iw]);
    SumHost[iw] = 0.0;
  }
  SumGPU = SumHost;
  for (int i=0; i<walkers.size()*4*this->N; i++)
    GradLaplHost[i] = 0.0;
  GradLaplGPU = GradLaplHost;
#ifdef CUDA_DEBUG
  std::vector<CTS::RealType> CPU_GradLapl(4*this->N);
  DTD_BConds<double,3,SUPERCELL_BULK> bconds;
  int iw = 0;
  for (int group1=0; group1<PtclRef.groups(); group1++)
  {
    int first1 = PtclRef.first(group1);
    int last1  = PtclRef.last(group1) -1;
    for (int ptcl1=first1; ptcl1<=last1; ptcl1++)
    {
      PosType grad(0.0, 0.0, 0.0);
      double lapl(0.0);
      for (int group2=0; group2<PtclRef.groups(); group2++)
      {
        int first2 = PtclRef.first(group2);
        int last2  = PtclRef.last(group2) -1;
        int id = group2*this->NumGroups + group1;
        FT* func = F[id];
        for (int ptcl2=first2; ptcl2<=last2; ptcl2++)
        {
          if (ptcl1 != ptcl2 )
          {
            PosType disp = walkers[iw]->R[ptcl2] - walkers[iw]->R[ptcl1];
            double dist = std::sqrt(bconds.apply(PtclRef.Lattice, disp));
            double u, du, d2u;
            u = func->evaluate(dist, du, d2u);
            du /= dist;
            grad += disp * du;
            lapl += d2u + 2.0*du;
          }
        }
      }
      CPU_GradLapl[ptcl1*4+0] = grad[0];
      CPU_GradLapl[ptcl1*4+1] = grad[1];
      CPU_GradLapl[ptcl1*4+2] = grad[2];
      CPU_GradLapl[ptcl1*4+3] = lapl;
    }
  }
#endif
  for (int group1=0; group1<PtclRef.groups(); group1++)
  {
    int first1 = PtclRef.first(group1);
    int last1  = PtclRef.last(group1) -1;
    for (int group2=0; group2<PtclRef.groups(); group2++)
    {
      int first2 = PtclRef.first(group2);
      int last2  = PtclRef.last(group2) -1;
      CudaSpline<CTS::RealType> &spline = *(GPUSplines[group1*this->NumGroups+group2]);
      if (UsePBC)
        two_body_grad_lapl_PBC (W.RList_GPU.data(), first1, last1, first2, last2,
                                spline.coefs.data(), spline.coefs.size(),
                                spline.rMax, L.data(), Linv.data(), sim_cell_radius,
                                GradLaplGPU.data(), 4*this->N, walkers.size());
      else
        two_body_grad_lapl (W.RList_GPU.data(), first1, last1, first2, last2,
                            spline.coefs.data(), spline.coefs.size(),
                            spline.rMax, GradLaplGPU.data(), 4*this->N, walkers.size());
    }
  }
  // Copy data back to CPU memory
  GradLaplHost = GradLaplGPU;
#ifdef CUDA_DEBUG
  fprintf (stderr, "GPU  grad = %12.5e %12.5e %12.5e   Lapl = %12.5e\n",
           GradLaplHost[0],  GradLaplHost[1], GradLaplHost[2], GradLaplHost[3]);
  fprintf (stderr, "CPU  grad = %12.5e %12.5e %12.5e   Lapl = %12.5e\n",
           CPU_GradLapl[0],  CPU_GradLapl[1], CPU_GradLapl[2], CPU_GradLapl[3]);
#endif
  for (int iw=0; iw<walkers.size(); iw++)
  {
    for (int ptcl=0; ptcl<this->N; ptcl++)
    {
      for (int i=0; i<OHMMS_DIM; i++)
        grad(iw,ptcl)[i] += GradLaplHost[4*this->N*iw + 4*ptcl + i];
      if (std::isnan(GradLaplHost[4*this->N*iw+ + 4*ptcl +3]))
      {
        char buff[500];
        gethostname(buff, 500);
        fprintf (stderr, "NAN in TwoBodyJastrowOrbitalBspline laplacian.  Host=%s\n", buff);
        abort();
      }
      lapl(iw,ptcl) += GradLaplHost[4*this->N*iw+ + 4*ptcl +3];
    }
  }
}

template<class FT>
void
TwoBodyJastrowOrbitalBspline<FT>::resetParameters(const opt_variables_type& active)
{
  J2OrbitalSoA<BsplineFunctor<WaveFunctionComponent::RealType> >::resetParameters(active);
  for (int i=0; i<this->NumGroups*this->NumGroups; i++)
    GPUSplines[i]->set(*this->F[i]);
}

template<class FT>
void
TwoBodyJastrowOrbitalBspline<FT>::evaluateDerivatives
(MCWalkerConfiguration &W, const opt_variables_type& optvars,
 TwoBodyJastrowOrbitalBspline<FT>::RealMatrix_t &d_logpsi,
 TwoBodyJastrowOrbitalBspline<FT>::RealMatrix_t &dlapl_over_psi)
{
  CTS::RealType sim_cell_radius = W.Lattice.SimulationCellRadius;
  std::vector<Walker_t*> &walkers = W.WalkerList;
  int nw = walkers.size();
  for (int i=0; i<UniqueSplines.size(); i++)
    if (DerivListGPU.size() < nw)
    {
      MaxCoefs = 0;
      for (int i=0; i<UniqueSplines.size(); i++)
        MaxCoefs = std::max(MaxCoefs, (int)UniqueSplines[i]->coefs.size());
      // Round up to nearest 16 to allow coallesced GPU reads
      MaxCoefs = ((MaxCoefs+7)/8)*8;
      SplineDerivsHost.resize(2*MaxCoefs*nw);
      SplineDerivsGPU.resize(2*MaxCoefs*nw);
      DerivListHost.resize(nw);
      DerivListGPU.resize(nw);
      for (int iw=0; iw<nw; iw++)
        DerivListHost[iw] = SplineDerivsGPU.data() + 2*iw*MaxCoefs;
      DerivListGPU = DerivListHost;
    }
  std::vector<TinyVector<RealType, 2> > derivs;
  for (int group1=0; group1<PtclRef.groups(); group1++)
  {
    int first1 = PtclRef.first(group1);
    int last1  = PtclRef.last(group1) -1;
    for (int group2=0; group2<PtclRef.groups(); group2++)
    {
      int first2 = PtclRef.first(group2);
      int last2  = PtclRef.last(group2) -1;
      int ptype = group1*this->NumGroups+group2;
      CudaSpline<CTS::RealType> &spline = *(GPUSplines[group1*this->NumGroups+group2]);
      if (UsePBC)
        two_body_derivs_PBC (W.RList_GPU.data(), W.GradList_GPU.data(),
                             first1, last1, first2, last2,
                             spline.coefs.size(), spline.rMax, L.data(),
                             Linv.data(), sim_cell_radius, DerivListGPU.data(),nw);
      else
        two_body_derivs (W.RList_GPU.data(), W.GradList_GPU.data(),
                         first1, last1, first2, last2,
                         spline.coefs.size(), spline.rMax, DerivListGPU.data(),nw);
      // Copy data back to CPU memory
      SplineDerivsHost = SplineDerivsGPU;
      opt_variables_type splineVars = this->F[ptype]->myVars;
      for (int iv=0; iv<splineVars.size(); iv++)
      {
        // std::cerr << "groups = (" << group1 << "," << group2
        //      << ") Index=" << splineVars.Index[iv] << std::endl;
        int varIndex = splineVars.Index[iv];
        int coefIndex = iv+1;
        for (int iw=0; iw<nw; iw++)
        {
          d_logpsi(iw,varIndex) +=
            SplineDerivsHost[2*(MaxCoefs*iw+coefIndex)+0];
          dlapl_over_psi(iw,varIndex) +=
            SplineDerivsHost[2*(MaxCoefs*iw+coefIndex)+1];
        }
      }
      int varIndex = splineVars.Index[1];
      int coefIndex = 0;
      for (int iw=0; iw<nw; iw++)
      {
        d_logpsi(iw,varIndex) +=
          SplineDerivsHost[2*(MaxCoefs*iw+coefIndex)+0];
        dlapl_over_psi(iw,varIndex) +=
          SplineDerivsHost[2*(MaxCoefs*iw+coefIndex)+1];
      }
    }
  }
}

// explicit instantiations of templates
template class TwoBodyJastrowOrbitalBspline<BsplineFunctor<WaveFunctionComponent::RealType>>;


}<|MERGE_RESOLUTION|>--- conflicted
+++ resolved
@@ -170,13 +170,9 @@
   // fprintf (stderr, "cuda = %25.16f\n", logPsi[10]);
 }
 
-  template<class FT>
-void
-<<<<<<< HEAD
-TwoBodyJastrowOrbitalBspline::update (MCWalkerConfiguration *W, std::vector<Walker_t*> &walkers, int iat, std::vector<bool> *acc, int k)
-=======
-TwoBodyJastrowOrbitalBspline<FT>::update (std::vector<Walker_t*> &walkers, int iat)
->>>>>>> c4193faa
+template<class FT>
+void
+TwoBodyJastrowOrbitalBspline<FT>::update (MCWalkerConfiguration *W, std::vector<Walker_t*> &walkers, int iat, std::vector<bool> *acc, int k)
 {
   // for (int iw=0; iw<walkers.size(); iw++)
   //   UpdateListHost[iw] = (CTS::RealType*)walkers[iw]->R_GPU.data();
@@ -242,22 +238,15 @@
     {
       bool use_fast_image = W.Lattice.SimulationCellRadius >= spline.rMax;
       two_body_ratio_grad_PBC (W.RList_GPU.data(), first, last,
-<<<<<<< HEAD
-                               (CudaReal*)W.Rnew_GPU.data(), iat, kcurr*nw,
-=======
-                               (CTS::RealType*)W.Rnew_GPU.data(), iat,
->>>>>>> c4193faa
+                               (CTS::RealType*)W.Rnew_GPU.data(), iat, kcurr*nw,
                                spline.coefs.data(), spline.coefs.size(),
                                spline.rMax, L.data(), Linv.data(), zero,
                                SumGPU.data(), nw, use_fast_image);
     }
     else
       two_body_ratio_grad (W.RList_GPU.data(), first, last,
-<<<<<<< HEAD
                            (CudaReal*)W.Rnew_GPU.data(), iat, kcurr*nw,
-=======
                            (CTS::RealType*)W.Rnew_GPU.data(), iat,
->>>>>>> c4193faa
                            spline.coefs.data(), spline.coefs.size(),
                            spline.rMax, zero, SumGPU.data(),
                            nw);
@@ -340,22 +329,14 @@
     {
       bool use_fast_image = W.Lattice.SimulationCellRadius >= spline.rMax;
       two_body_ratio_grad_PBC (W.RList_GPU.data(), first, last,
-<<<<<<< HEAD
-                               &(((CudaReal*)W.Rnew_GPU.data())[3*offset]), iat, kcurr*nw,
-=======
-                               (CTS::RealType*)W.Rnew_GPU.data(), iat,
->>>>>>> c4193faa
+                               &(((CTS::RealType*)W.Rnew_GPU.data())[3*offset]), iat, kcurr*nw,
                                spline.coefs.data(), spline.coefs.size(),
                                spline.rMax, L.data(), Linv.data(), zero,
                                SumGPU.data(), nw, use_fast_image);
     }
     else
       two_body_ratio_grad (W.RList_GPU.data(), first, last,
-<<<<<<< HEAD
-                           &(((CudaReal*)W.Rnew_GPU.data())[3*offset]), iat, kcurr*nw,
-=======
-                           (CTS::RealType*)W.Rnew_GPU.data(), iat,
->>>>>>> c4193faa
+                           &(((CTS::RealType*)W.Rnew_GPU.data())[3*offset]), iat, kcurr*nw,
                            spline.coefs.data(), spline.coefs.size(),
                            spline.rMax, zero, SumGPU.data(),
                            nw);
@@ -370,13 +351,8 @@
 
 template<class FT>
 void
-<<<<<<< HEAD
-TwoBodyJastrowOrbitalBspline::addRatio
+TwoBodyJastrowOrbitalBspline<FT>::addRatio
 (MCWalkerConfiguration &W, int iat, int k,
-=======
-TwoBodyJastrowOrbitalBspline<FT>::addRatio
-(MCWalkerConfiguration &W, int iat,
->>>>>>> c4193faa
  std::vector<ValueType> &psi_ratios, std::vector<GradType>  &grad,
  std::vector<ValueType> &lapl)
 {
@@ -476,13 +452,8 @@
     psi_ratios[i] *= NL_RatiosHost[i];
 }
 
-<<<<<<< HEAD
-
-void TwoBodyJastrowOrbitalBspline::calcGradient(MCWalkerConfiguration &W, int iat, int k,
-=======
-template<class FT>
-void TwoBodyJastrowOrbitalBspline<FT>::calcGradient(MCWalkerConfiguration &W, int iat,
->>>>>>> c4193faa
+template<class FT>
+void TwoBodyJastrowOrbitalBspline<FT>::calcGradient(MCWalkerConfiguration &W, int iat, int k,
     std::vector<GradType> &grad)
 {
   CTS::RealType sim_cell_radius = W.Lattice.SimulationCellRadius;
