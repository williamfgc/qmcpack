--- conflicted
+++ resolved
@@ -32,13 +32,7 @@
 {
 private:
   bool UsePBC;
-<<<<<<< HEAD
   int kcurr=0;
-  typedef CUDA_PRECISION CudaReal;
-  //typedef double CudaReal;
-
-  std::vector<CudaSpline<CudaReal>*> GPUSplines, UniqueSplines;
-=======
   // At the moment the CUDA Types are all set globally
   using CTS = CUDAGlobalTypes;
   
@@ -56,7 +50,6 @@
   using RealMatrix_t = typename JBase::RealMatrix_t;
 
   std::vector<CudaSpline<CTS::RealType>*> GPUSplines, UniqueSplines;
->>>>>>> c4193faa
   int MaxCoefs;
   ParticleSet &PtclRef;
   gpu::device_vector<CTS::RealType> L, Linv;
@@ -85,19 +78,11 @@
   GPU_XRAY_TRACE void freeGPUmem();
   GPU_XRAY_TRACE void checkInVariables(opt_variables_type& active);
   //void addFunc(const std::string& aname, int ia, int ib, FT* j);
-<<<<<<< HEAD
-  void addFunc(int ia, int ib, FT* j);
-  void recompute(MCWalkerConfiguration &W, bool firstTime);
-  void reserve (PointerPool<gpu::device_vector<CudaRealType> > &pool);
-  void addLog (MCWalkerConfiguration &W, std::vector<RealType> &logPsi);
-  void update (MCWalkerConfiguration *W, std::vector<Walker_t*> &walkers, int iat, std::vector<bool> *acc, int k);
-=======
   GPU_XRAY_TRACE void addFunc(int ia, int ib, FT* j);
   GPU_XRAY_TRACE void recompute(MCWalkerConfiguration &W, bool firstTime);
   GPU_XRAY_TRACE void reserve (PointerPool<gpu::device_vector<CTS::RealType> > &pool);
   GPU_XRAY_TRACE void addLog (MCWalkerConfiguration &W, std::vector<RealType> &logPsi);
-  GPU_XRAY_TRACE void update (std::vector<Walker_t*> &walkers, int iat);
->>>>>>> c4193faa
+  GPU_XRAY_TRACE void update (MCWalkerConfiguration *W, std::vector<Walker_t*> &walkers, int iat, std::vector<bool> *acc, int k);
   void update (const std::vector<Walker_t*> &walkers, const std::vector<int> &iatList)
   {
     /* This function doesn't really need to return the ratio */
@@ -109,11 +94,7 @@
   GPU_XRAY_TRACE void calcRatio (MCWalkerConfiguration &W, int iat,
                   std::vector<ValueType> &psi_ratios,	std::vector<GradType>  &grad,
                   std::vector<ValueType> &lapl);
-<<<<<<< HEAD
-  void addRatio (MCWalkerConfiguration &W, int iat, int k,
-=======
-  GPU_XRAY_TRACE void addRatio (MCWalkerConfiguration &W, int iat,
->>>>>>> c4193faa
+  GPU_XRAY_TRACE void addRatio (MCWalkerConfiguration &W, int iat, int k,
                  std::vector<ValueType> &psi_ratios,	std::vector<GradType>  &grad,
                  std::vector<ValueType> &lapl);
   void ratio (std::vector<Walker_t*> &walkers,    std::vector<int> &iatList,
@@ -123,12 +104,11 @@
     /* This function doesn't really need to return the ratio */
   }
 
-<<<<<<< HEAD
-  void det_lookahead (MCWalkerConfiguration &W,
-                      std::vector<ValueType> &psi_ratios,
-                      std::vector<GradType>  &grad,
-                      std::vector<ValueType> &lapl,
-                      int iat, int k, int kd, int nw)
+  GPU_XRAY_TRACE void det_lookahead (MCWalkerConfiguration &W,
+                                     std::vector<ValueType> &psi_ratios,
+                                     std::vector<GradType>  &grad,
+                                     std::vector<ValueType> &lapl,
+                                    int iat, int k, int kd, int nw)
   {
     /* The two-body jastrow depends on the accepted positions of other electrons,
        hence needs to be calculated every time here */
@@ -140,10 +120,7 @@
     }
   }
 
-  void calcGradient(MCWalkerConfiguration &W, int iat, int k,
-=======
-  GPU_XRAY_TRACE void calcGradient(MCWalkerConfiguration &W, int iat,
->>>>>>> c4193faa
+  GPU_XRAY_TRACE void calcGradient(MCWalkerConfiguration &W, int iat, int k,
                     std::vector<GradType> &grad);
   GPU_XRAY_TRACE void addGradient(MCWalkerConfiguration &W, int iat,
                    std::vector<GradType> &grad);
