--- conflicted
+++ resolved
@@ -187,16 +187,14 @@
   }
 
   ValueType ratio(ParticleSet& P, int iat);
-<<<<<<< HEAD
   void evaluateRatios(VirtualParticleSet& VP, std::vector<ValueType>& ratios)
   {
     for(int k=0; k<ratios.size(); ++k)
       ratios[k]=std::exp(Uat[VP.refPtcl] -
                          computeU(VP.refPS, VP.refPtcl, VP.DistTables[0]->Distances[k]));
   }
-=======
   void evaluateRatiosAlltoOne(ParticleSet& P, std::vector<ValueType>& ratios);
->>>>>>> 9348a42e
+
   GradType evalGrad(ParticleSet& P, int iat);
   ValueType ratioGrad(ParticleSet& P, int iat, GradType& grad_iat);
   void acceptMove(ParticleSet& P, int iat);
