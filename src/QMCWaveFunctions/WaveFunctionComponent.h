--- conflicted
+++ resolved
@@ -345,15 +345,9 @@
 
   virtual void evaluateDerivatives(ParticleSet& P,
                                    const opt_variables_type& optvars,
-<<<<<<< HEAD
                                    std::vector<ValueType>& dlogpsi,
                                    std::vector<ValueType>& dhpsioverpsi) ;
   virtual void multiplyDerivsByOrbR(std::vector<ValueType>& dlogpsi)
-=======
-                                   std::vector<RealType>& dlogpsi,
-                                   std::vector<RealType>& dhpsioverpsi);
-  virtual void multiplyDerivsByOrbR(std::vector<RealType>& dlogpsi)
->>>>>>> 17fe8ca5
   {
     RealType myrat = std::exp(LogValue) * std::cos(PhaseValue);
     for (int j = 0; j < myVars.size(); j++)
@@ -368,15 +362,10 @@
       performed with the passed-in G_in gradient vector. This object is then
       returned as dgradlogpsi.
    */
-<<<<<<< HEAD
-  virtual void evaluateGradDerivatives(const ParticleSet::ParticleGradient_t& G_in,
-                                       std::vector<ValueType>& dgradlogpsi) {
-    APP_ABORT("Need specialization of WaveFunctionComponent::evaluateGradDerivatives in "+ClassName+" class.\n");
-=======
-  virtual void evaluateGradDerivatives(const ParticleSet::ParticleGradient_t& G_in, std::vector<RealType>& dgradlogpsi)
+
+  virtual void evaluateGradDerivatives(const ParticleSet::ParticleGradient_t& G_in, std::vector<ValueType>& dgradlogpsi)
   {
     APP_ABORT("Need specialization of WaveFunctionComponent::evaluateGradDerivatives in " + ClassName + " class.\n");
->>>>>>> 17fe8ca5
   }
 
   virtual void finalizeOptimization() {}
