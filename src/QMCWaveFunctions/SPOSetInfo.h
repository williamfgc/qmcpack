//////////////////////////////////////////////////////////////////////////////////////
// This file is distributed under the University of Illinois/NCSA Open Source License.
// See LICENSE file in top directory for details.
//
// Copyright (c) 2016 Jeongnim Kim and QMCPACK developers.
//
// File developed by: Jaron T. Krogel, krogeljt@ornl.gov, Oak Ridge National Laboratory
//                    Mark A. Berrill, berrillma@ornl.gov, Oak Ridge National Laboratory
//
// File created by: Jeongnim Kim, jeongnim.kim@gmail.com, University of Illinois at Urbana-Champaign
//////////////////////////////////////////////////////////////////////////////////////


#ifndef QMCPLUSPLUS_SPOSET_INFO_H
#define QMCPLUSPLUS_SPOSET_INFO_H

#include "QMCWaveFunctions/SPOInfo.h"
#include "Utilities/IteratorUtility.h"


namespace qmcplusplus
{
/** collection of orbital info for SPOSet instance or builder
   */
class SPOSetInfo
{
public:
  using RealType  = QMCTraits::RealType;
  using states_t  = std::vector<SPOInfo*>;
  using orderings = spoinfo::orderings;

  // construction/destruction
  SPOSetInfo();
  ~SPOSetInfo();

  // initialization
  void add(SPOInfo& state);
  void add(SPOInfo* state);
  void add(std::vector<SPOInfo*>& state_vector);
  void add(SPOSetInfo& other);
  /// renders collection immutable, must be called at end of initialization
  void finish(orderings ord = spoinfo::no_order, RealType tol = 1e-6);

  // initialization queries
  bool complete() const;
  bool partial() const;
  bool has_indices() const;
  bool has_energies() const;

  // array-like read-only access
  int size() const;
  const SPOInfo* operator[](int s) const;
  const SPOInfo* operator[](int s);

  // data access
  int min_index() const;
  int max_index() const;
  RealType energy_tolerance() const;

  // state properties
  bool contiguous() const;
  bool unordered() const;
  bool index_ordered() const;
  bool energy_ordered() const;

  // printing
  void report(const std::string& pad = "");

  // templated versions of finish to work with arbitrary vectors
  template<typename SPOI>
  inline void finish(std::vector<SPOI*>& state_vector, orderings ord = spoinfo::no_order, RealType tol = 1e-6)
  {
    for (int i = 0; i < state_vector.size(); ++i)
      add(state_vector[i]);
    finish(ord, tol);
  }

  template<typename SPOI>
  inline void finish(std::vector<int>& subset,
                     std::vector<SPOI*>& state_vector,
                     orderings ord = spoinfo::no_order,
                     RealType tol  = 1e-6)
  {
    for (int i = 0; i < subset.size(); ++i)
      add(state_vector[subset[i]]);
    finish(ord, tol);
  }

private:
  /// whether initialization is complete and SPOSetInfo is ready for use
  bool is_complete;

  /// whether all states have an index assigned
  bool indices_present;

  /// whether all states have an energy assigned
  bool energies_present;

  /// enum for how states are ordered
  orderings order;

  /// tolerance used to sort energies
  RealType energy_tol;

  /// minimum orbital index in the set (w.r.t the full set)
  int index_min;

  /// maximum orbital index in the set (w.r.t the full set)
  int index_max;

  /// collection of SPOInfo
  std::vector<SPOInfo*> states;

  /// sort states by index
  void index_sort();

  /// sort states by energy
  void energy_sort(RealType tol);

  /// count energetic degeneracy of states
  void count_degeneracies();

  /// determine the ordering of the states, if any
  void determine_order(RealType tol);

  /// render collection mutable
  void modify();

  /// empty collection and render mutable
  void clear();

<<<<<<< HEAD
  friend class SPOSetBuilder;
=======
>>>>>>> c3298e81
  template<typename T>
  friend class SPOSetBuilderT;
};


template<typename SPOI>
struct SPOSetInfoSimple
{
  using RealType = QMCTraits::RealType;
  std::vector<SPOI*> states; //SPOI should derive from SPOInfo

  SPOSetInfoSimple() {}

  ~SPOSetInfoSimple() { delete_iter(states.begin(), states.end()); }

  inline void add(SPOI* state)
  {
    states.push_back(state);
    state = 0;
  }

  inline void clear()
  {
    delete_iter(states.begin(), states.end());
    states.clear();
  }

  int size() const { return states.size(); }

  SPOI* operator[](int s) const { return states[s]; }

  SPOI*& operator[](int s) { return states[s]; }

  void index_sort() { sort(states.begin(), states.end(), spoinfo::index_order); }

  void energy_sort(RealType tol = 1e-6, bool assign_indices = false)
  {
    spoinfo::EnergyOrder energy_order(tol);
    sort(states.begin(), states.end(), energy_order);
    if (assign_indices)
      for (int i = 0; i < size(); ++i)
        states[i]->index = i;
  }
};

} // namespace qmcplusplus

#endif<|MERGE_RESOLUTION|>--- conflicted
+++ resolved
@@ -129,10 +129,6 @@
   /// empty collection and render mutable
   void clear();
 
-<<<<<<< HEAD
-  friend class SPOSetBuilder;
-=======
->>>>>>> c3298e81
   template<typename T>
   friend class SPOSetBuilderT;
 };
