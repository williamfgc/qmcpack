--- conflicted
+++ resolved
@@ -593,15 +593,8 @@
 #endif
 }
 
-<<<<<<< HEAD
 void TrialWaveFunction::evaluateDerivRatios(VirtualParticleSet& VP, const opt_variables_type& optvars,
     std::vector<ValueType>& ratios, Matrix<ValueType>& dratio)
-=======
-void TrialWaveFunction::evaluateDerivRatios(VirtualParticleSet& VP,
-                                            const opt_variables_type& optvars,
-                                            std::vector<RealType>& ratios,
-                                            Matrix<RealType>& dratio)
->>>>>>> 17fe8ca5
 {
 #if defined(QMC_COMPLEX)
   APP_ABORT("TrialWaveFunction::evaluateDerivRatios not available for complex wavefunctions");
@@ -645,17 +638,10 @@
  * @todo WaveFunctionComponent objects should take the mass into account.
  */
 void TrialWaveFunction::evaluateDerivatives(ParticleSet& P,
-<<<<<<< HEAD
     const opt_variables_type& optvars,
     std::vector<ValueType>& dlogpsi,
     std::vector<ValueType>& dhpsioverpsi,
     bool project)
-=======
-                                            const opt_variables_type& optvars,
-                                            std::vector<RealType>& dlogpsi,
-                                            std::vector<RealType>& dhpsioverpsi,
-                                            bool project)
->>>>>>> 17fe8ca5
 {
   //     // First, zero out derivatives
   //  This should only be done for some variables.
@@ -688,15 +674,8 @@
 }
 
 void TrialWaveFunction::evaluateGradDerivatives(const ParticleSet::ParticleGradient_t& G_in,
-<<<<<<< HEAD
                                                 std::vector<ValueType>& dgradlogpsi) {
   for (int i=0; i<Z.size(); i++) {
-=======
-                                                std::vector<RealType>& dgradlogpsi)
-{
-  for (int i = 0; i < Z.size(); i++)
-  {
->>>>>>> 17fe8ca5
     Z[i]->evaluateGradDerivatives(G_in, dgradlogpsi);
   }
 }
