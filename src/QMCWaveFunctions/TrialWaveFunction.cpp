--- conflicted
+++ resolved
@@ -31,7 +31,7 @@
 
 TrialWaveFunction::TrialWaveFunction(Communicate* c)
   : MPIObjectBase(c)
-  , Ordered(true), RecomputeNeedsDistanceTable(false), NumPtcls(0), TotalDim(0), BufferCursor(0), BufferCursor_DP(0)
+  , Ordered(true), NumPtcls(0), TotalDim(0), BufferCursor(0), BufferCursor_DP(0)
   , PhaseValue(0.0),LogValue(0.0),OneOverM(1.0), PhaseDiff(0.0), FermionWF(0)
 {
   ClassName="TrialWaveFunction";
@@ -41,7 +41,7 @@
 ///private and cannot be used
 TrialWaveFunction::TrialWaveFunction()
   : MPIObjectBase(0)
-  , Ordered(true), RecomputeNeedsDistanceTable(false), NumPtcls(0), TotalDim(0), BufferCursor(0), BufferCursor_DP(0)
+  , Ordered(true), NumPtcls(0), TotalDim(0), BufferCursor(0), BufferCursor_DP(0)
   ,  PhaseValue(0.0),LogValue(0.0) ,OneOverM(1.0), PhaseDiff(0.0)
 {
   ClassName="TrialWaveFunction";
@@ -97,8 +97,6 @@
     app_log() << "  FermionWF=" << aname << std::endl;
     FermionWF=dynamic_cast<FermionBase*>(aterm);
   }
-
-  if (aterm->RecomputeNeedsDistanceTable) RecomputeNeedsDistanceTable = true;
 
 //#if defined(QMC_CUDA)
   char name1[64],name2[64],name3[64],name4[64], name5[64], name6[64];
@@ -644,11 +642,7 @@
   dG = 0.0;
   dL = 0.0;
   ValueType r(1.0);
-<<<<<<< HEAD
-  for (size_t i=0, n=Z.size(); i<Z.size(); ++i)
-=======
-  for (int i=0, ii=VGL_TIMER; i<Z.size(); ++i, ii+=TIMER_SKIP)
->>>>>>> 26076527
+  for (size_t i=0, ii=VGL_TIMER; i<Z.size(); ++i, ii+=TIMER_SKIP)
   {
     myTimers[ii]->start();
     r *= Z[i]->ratio(P,iat,dG,dL);
