//////////////////////////////////////////////////////////////////////////////////////
// This file is distributed under the University of Illinois/NCSA Open Source License.
// See LICENSE file in top directory for details.
//
// Copyright (c) 2016 Jeongnim Kim and QMCPACK developers.
//
// File developed by: Ken Esler, kpesler@gmail.com, University of Illinois at Urbana-Champaign
//                    Miguel Morales, moralessilva2@llnl.gov, Lawrence Livermore National Laboratory
//                    Jeremy McMinnis, jmcminis@gmail.com, University of Illinois at Urbana-Champaign
//                    Jaron T. Krogel, krogeljt@ornl.gov, Oak Ridge National Laboratory
//                    Jeongnim Kim, jeongnim.kim@gmail.com, University of Illinois at Urbana-Champaign
//                    Mark A. Berrill, berrillma@ornl.gov, Oak Ridge National Laboratory
//                    Mark Dewing, markdewing@gmail.com, University of Illinois at Urbana-Champaign
//
// File created by: Jeongnim Kim, jeongnim.kim@gmail.com, University of Illinois at Urbana-Champaign
//////////////////////////////////////////////////////////////////////////////////////


/**@file WaveFunctionFactory.cpp
 *@brief Definition of a WaveFunctionFactory
 */
#include "QMCWaveFunctions/WaveFunctionFactory.h"
#include "QMCWaveFunctions/Jastrow/JastrowBuilder.h"
#include "QMCWaveFunctions/Fermion/SlaterDetBuilder.h"
#include "QMCWaveFunctions/LatticeGaussianProductBuilder.h"
#include "QMCWaveFunctions/ExampleHeBuilder.h"

#if defined(QMC_COMPLEX)
#include "QMCWaveFunctions/ElectronGas/ElectronGasComplexOrbitalBuilder.h"
#else
#include "QMCWaveFunctions/ElectronGas/ElectronGasOrbitalBuilder.h"
#endif

#include "QMCWaveFunctions/PlaneWave/PWOrbitalBuilder.h"
#if OHMMS_DIM == 3 && !defined(QMC_COMPLEX)
#include "QMCWaveFunctions/AGPDeterminantBuilder.h"
#endif

#include "Utilities/ProgressReportEngine.h"
#include "Utilities/IteratorUtility.h"
#include "OhmmsData/AttributeSet.h"
namespace qmcplusplus
{
WaveFunctionFactory::WaveFunctionFactory(const std::string& psiName,
                                         ParticleSet& qp,
                                         PtclPoolType& pset,
                                         Communicate* c)
    : MPIObjectBase(c),
      targetPsi(std::make_unique<TrialWaveFunction>(psiName)),
      targetPtcl(qp),
      ptclPool(pset),
      myNode(NULL)
{
  ClassName = "WaveFunctionFactory";
  myName    = psiName;
  targetPsi->setMassTerm(targetPtcl);
}

bool WaveFunctionFactory::build(xmlNodePtr cur, bool buildtree)
{
  app_summary() << std::endl;
  app_summary() << " Many-body wavefunction" << std::endl;
  app_summary() << " -------------------" << std::endl;
  app_summary() << "  Name: " << myName << std::endl;
  app_summary() << std::endl;

  ReportEngine PRE(ClassName, "build");
  if (cur == NULL)
    return false;
  bool attach2Node = false;
  if (buildtree)
  {
    if (myNode == NULL)
    {
      myNode = xmlCopyNode(cur, 1);
    }
    else
    {
      attach2Node = true;
    }
  }
  cur          = cur->children;
  bool success = true;
  while (cur != NULL)
  {
    std::string cname((const char*)(cur->name));
    if (cname == "sposet_builder" || cname == "sposet_collection")
    {
      SPOSetBuilderFactory factory(myComm, targetPtcl, ptclPool);
      factory.build_sposet_collection(cur);
    }
    else if (cname == WaveFunctionComponentBuilder::detset_tag)
    {
      success = addFermionTerm(cur);
      bool foundtwist(false);
      xmlNodePtr kcur = cur->children;
      while (kcur != NULL)
      {
        std::string kname((const char*)(kcur->name));
        if (kname == "h5tag")
        {
          std::string hdfName;
          OhmmsAttributeSet attribs;
          attribs.add(hdfName, "name");
          if (hdfName == "twistAngle")
          {
            std::vector<ParticleSet::RealType> tsts(3, 0);
            putContent(tsts, kcur);
            targetPsi->setTwist(tsts);
            foundtwist = true;
          }
        }
        kcur = kcur->next;
      }
      if (!foundtwist)
      {
        //default twist is [0 0 0]
        std::vector<ParticleSet::RealType> tsts(3, 0);
        targetPsi->setTwist(tsts);
      }
    }
    else if (cname == WaveFunctionComponentBuilder::jastrow_tag)
    {
<<<<<<< HEAD
      WaveFunctionComponentBuilder* jbuilder = new JastrowBuilder(myComm, *targetPtcl, ptclPool);
      targetPsi->addComponent(jbuilder->buildComponent(cur));
=======
      WaveFunctionComponentBuilder* jbuilder = new JastrowBuilder(myComm, targetPtcl, ptclPool);
      targetPsi->addComponent(jbuilder->buildComponent(cur), WaveFunctionComponentBuilder::jastrow_tag);
>>>>>>> 879a8029
      success = true;
      addNode(jbuilder, cur);
    }
    else if (cname == "fdlrwfn")
    {
      APP_ABORT("FDLR wave functions are not currently supported.");
    }
    else if (cname == WaveFunctionComponentBuilder::ionorb_tag)
    {
<<<<<<< HEAD
      LatticeGaussianProductBuilder* builder = new LatticeGaussianProductBuilder(myComm, *targetPtcl, ptclPool);
      targetPsi->addComponent(builder->buildComponent(cur));
=======
      LatticeGaussianProductBuilder* builder = new LatticeGaussianProductBuilder(myComm, targetPtcl, ptclPool);
      targetPsi->addComponent(builder->buildComponent(cur), WaveFunctionComponentBuilder::ionorb_tag);
>>>>>>> 879a8029
      success = true;
      addNode(builder, cur);
    }
    else if ((cname == "Molecular") || (cname == "molecular"))
    {
      APP_ABORT("  Removed Helium Molecular terms from qmcpack ");
      success = false;
    }
    else if (cname == "example_he")
    {
<<<<<<< HEAD
      WaveFunctionComponentBuilder* exampleHe_builder = new ExampleHeBuilder(myComm, *targetPtcl, ptclPool);
      targetPsi->addComponent(exampleHe_builder->buildComponent(cur));
=======
      WaveFunctionComponentBuilder* exampleHe_builder = new ExampleHeBuilder(myComm, targetPtcl, ptclPool);
      targetPsi->addComponent(exampleHe_builder->buildComponent(cur), "example_he");
>>>>>>> 879a8029
      success = true;
      addNode(exampleHe_builder, cur);
    }
#if !defined(QMC_COMPLEX) && OHMMS_DIM == 3
    else if (cname == "agp")
    {
<<<<<<< HEAD
      AGPDeterminantBuilder* agpbuilder = new AGPDeterminantBuilder(myComm, *targetPtcl, ptclPool);
      targetPsi->addComponent(agpbuilder->buildComponent(cur));
=======
      AGPDeterminantBuilder* agpbuilder = new AGPDeterminantBuilder(myComm, targetPtcl, ptclPool);
      targetPsi->addComponent(agpbuilder->buildComponent(cur), "agp");
>>>>>>> 879a8029
      success = true;
      addNode(agpbuilder, cur);
    }
#endif
    if (attach2Node)
      xmlAddChild(myNode, xmlCopyNode(cur, 1));
    cur = cur->next;
  }
  //{
  //  ReportEngine PREA("TrialWaveFunction","print");
  //  targetPsi->VarList.print(app_log());
  //}
  // synch all parameters. You don't want some being different if same name.
  opt_variables_type dummy;
  targetPsi->checkInVariables(dummy);
  dummy.resetIndex();
  targetPsi->checkOutVariables(dummy);
  targetPsi->resetParameters(dummy);
  return success;
}


bool WaveFunctionFactory::addFermionTerm(xmlNodePtr cur)
{
  ReportEngine PRE(ClassName, "addFermionTerm");
  std::string orbtype("MolecularOrbital");
  std::string nuclei("i");
  OhmmsAttributeSet oAttrib;
  oAttrib.add(orbtype, "type");
  oAttrib.add(nuclei, "source");
  oAttrib.put(cur);
  WaveFunctionComponentBuilder* detbuilder = 0;
  if (orbtype == "electron-gas")
  {
#if defined(QMC_COMPLEX)
    detbuilder = new ElectronGasComplexOrbitalBuilder(myComm, targetPtcl);
#else
    detbuilder = new ElectronGasOrbitalBuilder(myComm, targetPtcl);
#endif
  }
  else if (orbtype == "PWBasis" || orbtype == "PW" || orbtype == "pw")
  {
    detbuilder = new PWOrbitalBuilder(myComm, targetPtcl, ptclPool);
  }
  else
<<<<<<< HEAD
    detbuilder = new SlaterDetBuilder(myComm, *targetPtcl, *targetPsi, ptclPool);
  targetPsi->addComponent(detbuilder->buildComponent(cur));
=======
    detbuilder = new SlaterDetBuilder(myComm, targetPtcl, *targetPsi, ptclPool);
  targetPsi->addComponent(detbuilder->buildComponent(cur), "SlaterDet");
>>>>>>> 879a8029
  addNode(detbuilder, cur);
  return true;
}


bool WaveFunctionFactory::addNode(WaveFunctionComponentBuilder* b, xmlNodePtr cur)
{
  psiBuilder.emplace_back(b);
  ///if(myNode != NULL) {
  ///  std::cout << ">>>> Adding " << (const char*)cur->name << std::endl;
  ///  xmlAddChild(myNode,xmlCopyNode(cur,1));
  ///}
  return true;
}

bool WaveFunctionFactory::put(xmlNodePtr cur) { return build(cur, true); }

} // namespace qmcplusplus<|MERGE_RESOLUTION|>--- conflicted
+++ resolved
@@ -121,13 +121,8 @@
     }
     else if (cname == WaveFunctionComponentBuilder::jastrow_tag)
     {
-<<<<<<< HEAD
-      WaveFunctionComponentBuilder* jbuilder = new JastrowBuilder(myComm, *targetPtcl, ptclPool);
+      WaveFunctionComponentBuilder* jbuilder = new JastrowBuilder(myComm, targetPtcl, ptclPool);
       targetPsi->addComponent(jbuilder->buildComponent(cur));
-=======
-      WaveFunctionComponentBuilder* jbuilder = new JastrowBuilder(myComm, targetPtcl, ptclPool);
-      targetPsi->addComponent(jbuilder->buildComponent(cur), WaveFunctionComponentBuilder::jastrow_tag);
->>>>>>> 879a8029
       success = true;
       addNode(jbuilder, cur);
     }
@@ -137,13 +132,8 @@
     }
     else if (cname == WaveFunctionComponentBuilder::ionorb_tag)
     {
-<<<<<<< HEAD
-      LatticeGaussianProductBuilder* builder = new LatticeGaussianProductBuilder(myComm, *targetPtcl, ptclPool);
+      LatticeGaussianProductBuilder* builder = new LatticeGaussianProductBuilder(myComm, targetPtcl, ptclPool);
       targetPsi->addComponent(builder->buildComponent(cur));
-=======
-      LatticeGaussianProductBuilder* builder = new LatticeGaussianProductBuilder(myComm, targetPtcl, ptclPool);
-      targetPsi->addComponent(builder->buildComponent(cur), WaveFunctionComponentBuilder::ionorb_tag);
->>>>>>> 879a8029
       success = true;
       addNode(builder, cur);
     }
@@ -154,26 +144,16 @@
     }
     else if (cname == "example_he")
     {
-<<<<<<< HEAD
-      WaveFunctionComponentBuilder* exampleHe_builder = new ExampleHeBuilder(myComm, *targetPtcl, ptclPool);
+      WaveFunctionComponentBuilder* exampleHe_builder = new ExampleHeBuilder(myComm, targetPtcl, ptclPool);
       targetPsi->addComponent(exampleHe_builder->buildComponent(cur));
-=======
-      WaveFunctionComponentBuilder* exampleHe_builder = new ExampleHeBuilder(myComm, targetPtcl, ptclPool);
-      targetPsi->addComponent(exampleHe_builder->buildComponent(cur), "example_he");
->>>>>>> 879a8029
       success = true;
       addNode(exampleHe_builder, cur);
     }
 #if !defined(QMC_COMPLEX) && OHMMS_DIM == 3
     else if (cname == "agp")
     {
-<<<<<<< HEAD
-      AGPDeterminantBuilder* agpbuilder = new AGPDeterminantBuilder(myComm, *targetPtcl, ptclPool);
+      AGPDeterminantBuilder* agpbuilder = new AGPDeterminantBuilder(myComm, targetPtcl, ptclPool);
       targetPsi->addComponent(agpbuilder->buildComponent(cur));
-=======
-      AGPDeterminantBuilder* agpbuilder = new AGPDeterminantBuilder(myComm, targetPtcl, ptclPool);
-      targetPsi->addComponent(agpbuilder->buildComponent(cur), "agp");
->>>>>>> 879a8029
       success = true;
       addNode(agpbuilder, cur);
     }
@@ -219,13 +199,8 @@
     detbuilder = new PWOrbitalBuilder(myComm, targetPtcl, ptclPool);
   }
   else
-<<<<<<< HEAD
-    detbuilder = new SlaterDetBuilder(myComm, *targetPtcl, *targetPsi, ptclPool);
+    detbuilder = new SlaterDetBuilder(myComm, targetPtcl, *targetPsi, ptclPool);
   targetPsi->addComponent(detbuilder->buildComponent(cur));
-=======
-    detbuilder = new SlaterDetBuilder(myComm, targetPtcl, *targetPsi, ptclPool);
-  targetPsi->addComponent(detbuilder->buildComponent(cur), "SlaterDet");
->>>>>>> 879a8029
   addNode(detbuilder, cur);
   return true;
 }
