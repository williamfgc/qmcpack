--- conflicted
+++ resolved
@@ -543,7 +543,6 @@
   psiV.resize(NumOrbitals);
   dpsiV.resize(NumOrbitals);
   d2psiV.resize(NumOrbitals);
-<<<<<<< HEAD
   dspin_psiV.resize(NumOrbitals);
   psiM.resize(nel, morb);
   dpsiM.resize(nel, morb);
@@ -553,12 +552,6 @@
   //dpsiM_temp.resize(nel,morb);
   //d2psiM_temp.resize(nel,morb);
   TpsiM.resize(morb, nel);
-=======
-  psiM.resize(nel, NumOrbitals);
-  dpsiM.resize(nel, NumOrbitals);
-  d2psiM.resize(nel, NumOrbitals);
-  TpsiM.resize(NumOrbitals, nel);
->>>>>>> adcdd9be
   psiMinv.resize(nel, nel);
   dpsiMinv.resize(nel, nel);
   psiMinv_temp.resize(nel, nel);
@@ -573,21 +566,10 @@
   new_grads.resize(NumDets, nel);
   lapls.resize(NumDets, nel);
   new_lapls.resize(NumDets, nel);
-<<<<<<< HEAD
   spingrads.resize(NumDets, nel);
   new_spingrads.resize(NumDets, nel);
   dotProducts.resize(morb, morb);
-
-  //if(ciConfigList==nullptr)
-  //{
-  //  APP_ABORT("ciConfigList was not properly initialized.\n");
-  //}
-  if (!IsCloned)
-    createDetData((*ciConfigList)[ReferenceDeterminant], *detData, *uniquePairs, *DetSigns);
-=======
-  dotProducts.resize(NumOrbitals, NumOrbitals);
   DetCalculator.resize(nel);
->>>>>>> adcdd9be
 }
 
 void MultiDiracDeterminant::registerTimers()
