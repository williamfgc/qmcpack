--- conflicted
+++ resolved
@@ -152,23 +152,6 @@
         Lwork=static_cast<int>(lw);
         m_work.resize(Lwork); 
       }
-<<<<<<< HEAD
-=======
-
-      inline void updateRow(Matrix<T>& a, T* arow, int rowchanged, T c_ratio_in)
-      {
-        const int m=a.rows();
-        const int lda=a.cols();
-        const T cone(1);
-        const T czero(0);
-        T temp[lda], rcopy[lda];
-        T c_ratio=cone/c_ratio_in;
-        BLAS::gemv('T', m, m, c_ratio, a.data(), lda, arow, 1, czero, temp, 1);
-        temp[rowchanged]=cone-c_ratio;
-        simd::copy_n(a[rowchanged],m,rcopy);
-        BLAS::ger(m,m,-cone,rcopy,1,temp,1,a.data(),lda);
-      }
->>>>>>> c91b4bd2
     };
 }
 
