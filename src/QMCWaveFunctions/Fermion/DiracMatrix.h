//////////////////////////////////////////////////////////////////////////////////////
// This file is distributed under the University of Illinois/NCSA Open Source License.
// See LICENSE file in top directory for details.
//
// Copyright (c) 2016 Jeongnim Kim and QMCPACK developers.
//
// File developed by: 
//
// File created by: Jeongnim Kim, jeongnim.kim@intel.com, Intel Corp.
//////////////////////////////////////////////////////////////////////////////////////

#ifndef QMCPLUSPLUS_DIRAC_MATRIX_H
#define QMCPLUSPLUS_DIRAC_MATRIX_H

#include "Numerics/Blasf.h"
#include <OhmmsPETE/OhmmsMatrix.h>
#include <type_traits/scalar_traits.h>

namespace qmcplusplus {

  inline void Xgetrf(int n, int m, float* restrict a, int lda, int* restrict piv)
  {
    int status;
    sgetrf(n,m,a,lda,piv,status);
  }

  inline void Xgetri(int n, float* restrict a, int lda, int* restrict piv, float* restrict work, int& lwork)
  {
    int status;
    sgetri(n,a,lda,piv,work,lwork,status);
  }

  inline void Xgetrf(int n, int m, std::complex<float>* restrict a, int lda, int* restrict piv)
  {
    int status;
    cgetrf(n,m,a,lda,piv,status);
  }

  /** inversion of a float matrix after lu factorization*/
  inline void Xgetri(int n, std::complex<float>* restrict a, int lda, int* restrict piv, std::complex<float>* restrict work, int& lwork)
  {
    int status;
    cgetri(n,a,lda,piv,work,lwork,status);
  }

  inline void Xgetrf(int n, int m, double* restrict a, int lda, int* restrict piv)
  {
    int status;
    dgetrf(n,m,a,lda,piv,status);
  }

  inline void Xgetri(int n, double* restrict a, int lda, int* restrict piv, double* restrict work, int& lwork)
  {
    int status;
    dgetri(n,a,lda,piv,work,lwork,status);
  }

  inline void Xgetrf(int n, int m, std::complex<double>* restrict a, int lda, int* restrict piv)
  {
    int status;
    zgetrf(n,m,a,lda,piv,status);
  }

  /** inversion of a std::complex<double> matrix after lu factorization*/
  inline void Xgetri(int n, std::complex<double>* restrict a, int lda, int* restrict piv, std::complex<double>* restrict work, int& lwork)
  {
    int status;
    zgetri(n,a,lda,piv,work,lwork,status);
  }


  template<typename TIN, typename TOUT>
    inline void TansposeSquare(const TIN* restrict in, TOUT* restrict out, size_t n, size_t lda)
    {
#pragma omp simd 
      for(size_t i=0; i<n; ++i)
        for(size_t j=0; j<n; ++j) 
          out[i*lda+j]=in[i+j*lda];
    }


  template<typename T>
    inline T computeLogDet(const T* restrict X, int n, int lda, const int* restrict pivot, T& phase)
    {
      T logdet(0);
      int sign_det=1;
      for(size_t i=0; i<n; i++)
      {
        const size_t ii=i*lda+i;
        sign_det *= (pivot[i] == i+1)?1:-1;
        sign_det *= (X[ii]>0)?1:-1;
        logdet += std::log(std::abs(X[ii]));
      }
      phase=(sign_det>0)? T(0):M_PI;
      return logdet;
    }

  template<typename T>
    inline T computeLogDet(const std::complex<T>* restrict X, int n, int lda, const int* restrict pivot, T& phase)
    {
      T logdet(0);
      phase=T(0);
      for(size_t i=0; i<n; i++)
      {
        const size_t ii=i*lda+i;
        phase += std::arg(X[ii]);
        if(pivot[i]!=i+1)
          phase += M_PI;
        logdet+=std::log(X[ii].real()*X[ii].real()+X[ii].imag()*X[ii].imag());
        //slightly smaller error with the following
        //        logdet+=2.0*std::log(std::abs(x[ii]);
      }
      constexpr T one_over_2pi=T(1)/TWOPI;
      phase -= std::floor(phase*one_over_2pi)*TWOPI;
      return 0.5*logdet;
    }

  template<typename T>
    struct DiracMatrix
    {
      typedef typename scalar_traits<T>::real_type real_type;
      aligned_vector<T> m_work;
      aligned_vector<int> m_pivot;
      int Lwork;
      real_type LogDet;
      real_type Phase;

      DiracMatrix():Lwork(0) {}

      inline void invert(Matrix<T>& amat, bool computeDet, const int n_in=0)
      {
        const int lda=amat.cols();
<<<<<<< HEAD
        const int n=n_in?n_in:amat.rows();
        if(Lwork<lda) reset(amat,lda);
        int status;
=======
        if(Lwork<n) reset(amat,n,lda);
>>>>>>> de274e55
        Xgetrf(n,n,amat.data(),lda,m_pivot.data());
        if(computeDet)
        {
          LogDet=computeLogDet(amat.data(),n,lda,m_pivot.data(),Phase);
        }
        Xgetri(n,  amat.data(),lda,m_pivot.data(),m_work.data(),Lwork);
      }

      inline void reset(Matrix<T>& amat, const int lda)
      {
        m_pivot.resize(lda);
        Lwork=-1;
        T tmp;
        real_type lw;
        Xgetri(lda, amat.data(),lda,m_pivot.data(),&tmp,Lwork);
        convert(tmp,lw);
        Lwork=static_cast<int>(lw);
        m_work.resize(Lwork); 
      }
    };
}

#endif // QMCPLUSPLUS_DIRAC_MATRIX_H<|MERGE_RESOLUTION|>--- conflicted
+++ resolved
@@ -127,16 +127,11 @@
 
       DiracMatrix():Lwork(0) {}
 
-      inline void invert(Matrix<T>& amat, bool computeDet, const int n_in=0)
+      inline void invert(Matrix<T>& amat, bool computeDet)
       {
+        const int n=amat.rows();
         const int lda=amat.cols();
-<<<<<<< HEAD
-        const int n=n_in?n_in:amat.rows();
         if(Lwork<lda) reset(amat,lda);
-        int status;
-=======
-        if(Lwork<n) reset(amat,n,lda);
->>>>>>> de274e55
         Xgetrf(n,n,amat.data(),lda,m_pivot.data());
         if(computeDet)
         {
