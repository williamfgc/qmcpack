--- conflicted
+++ resolved
@@ -640,11 +640,7 @@
       GradType ratioGradRef;
       for(size_t i=0; i<NumPtcls; i++)
       {
-<<<<<<< HEAD
         psiV_temp[i] = psiV[*it];
-        ratioGradRef += psiMinv_temp(i,WorkingIndex)*dpsiV[*it];
-=======
-        psiV_temp[i] = psiV(*it);
 #ifdef __bgq__
         /* This is a workaround for BGQ and BGClang.
          * The following lines correct the wrong summation in ratioGradRef.
@@ -655,9 +651,8 @@
         for(int idim=0; idim<OHMMS_DIM; idim++)
           ratioGradRef[idim] += psiMinv_temp(i,WorkingIndex)*dpsiV[*it][idim];
 #else
-        ratioGradRef += psiMinv_temp(i,WorkingIndex)*dpsiV(*it);
+        ratioGradRef += psiMinv_temp(i,WorkingIndex)*dpsiV[*it];
 #endif
->>>>>>> 949cdc7f
         it++;
       }
       ValueType ratioRef = DetRatioByColumn(psiMinv_temp, psiV_temp, WorkingIndex);
