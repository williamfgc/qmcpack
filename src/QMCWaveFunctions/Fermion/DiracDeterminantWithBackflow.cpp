//////////////////////////////////////////////////////////////////////////////////////
// This file is distributed under the University of Illinois/NCSA Open Source License.
// See LICENSE file in top directory for details.
//
// Copyright [c] 2016 Jeongnim Kim and QMCPACK developers.
//
// File developed by: Jeongnim Kim, jeongnim.kim@gmail.com, University of Illinois at Urbana-Champaign
//                    Miguel Morales, moralessilva2@llnl.gov, Lawrence Livermore National Laboratory
//                    Jeremy McMinnis, jmcminis@gmail.com, University of Illinois at Urbana-Champaign
//                    Mark A. Berrill, berrillma@ornl.gov, Oak Ridge National Laboratory
//
// File created by: Jeongnim Kim, jeongnim.kim@gmail.com, University of Illinois at Urbana-Champaign
//////////////////////////////////////////////////////////////////////////////////////
    
    

#include "QMCWaveFunctions/Fermion/DiracDeterminantWithBackflow.h"
#include "QMCWaveFunctions/Fermion/BackflowTransformation.h"
#include "Numerics/DeterminantOperators.h"
#include "Numerics/OhmmsBlas.h"
#include "Numerics/MatrixOperators.h"
#include "OhmmsPETE/Tensor.h"
#include <simd/simd.hpp>

namespace qmcplusplus
{

/** constructor
 *@param spos the single-particle orbital set
 *@param first index of the first particle
 */
DiracDeterminantWithBackflow::DiracDeterminantWithBackflow(ParticleSet &ptcl, SPOSetBasePtr const &spos, BackflowTransformation * BF, int first): DiracDeterminantBase(spos,first)
{
  Optimizable=true;
  OrbitalName="DiracDeterminantWithBackflow";
  registerTimers();
  BFTrans=BF;
  NumParticles = ptcl.getTotalNum();
  NP=0;
}

///default destructor
DiracDeterminantWithBackflow::~DiracDeterminantWithBackflow() {}

DiracDeterminantWithBackflow& DiracDeterminantWithBackflow::operator=(const DiracDeterminantWithBackflow& s)
{
  NP=0;
  resize(s.NumPtcls, s.NumOrbitals);
  return *this;
}


///reset the size: with the number of particles and number of orbtials
void DiracDeterminantWithBackflow::resize(int nel, int morb)
{
  int norb=morb;
  if(norb <= 0)
    norb = nel; // for morb == -1 (default)
  psiM.resize(nel,norb);
  dpsiM.resize(nel,norb);
  psiMinv.resize(nel,norb);
  WorkSpace.resize(nel);
  Pivot.resize(nel);
  LastIndex = FirstIndex + nel;
  NumPtcls=nel;
  NumOrbitals=norb;
  grad_grad_psiM.resize(nel,norb);
  grad_grad_grad_psiM.resize(nel,norb);
  Gtemp.resize(NumParticles); // not correct for spin polarized...
  myG.resize(NumParticles); // not correct for spin polarized...
  myL.resize(NumParticles); // not correct for spin polarized...
  dFa.resize(nel,norb);
  Ajk_sum.resize(nel,norb);
  Qmat.resize(nel,norb);
  Fmat.resize(nel,norb);
  Fmatdiag.resize(norb);
  psiMinv_temp.resize(NumPtcls,norb);
  psiV.resize(norb);
  psiM_temp.resize(NumPtcls,norb);
  // For forces
  /*  not used
  grad_source_psiM.resize(nel,norb);
  grad_lapl_source_psiM.resize(nel,norb);
  grad_grad_source_psiM.resize(nel,norb);
  phi_alpha_Minv.resize(nel,norb);
  grad_phi_Minv.resize(nel,norb);
  lapl_phi_Minv.resize(nel,norb);
  grad_phi_alpha_Minv.resize(nel,norb);
  */
}

/** replace of SPOSetBase::evaluate function with the removal of t_logpsi */
void DiracDeterminantWithBackflow::evaluate_SPO(ValueMatrix_t& logdet, GradMatrix_t& dlogdet, HessMatrix_t& grad_grad_logdet)
{
  Phi->evaluate_notranspose(BFTrans->QP, FirstIndex, LastIndex, psiM_temp, dlogdet, grad_grad_logdet);
  simd::transpose(psiM_temp.data(), NumOrbitals, psiM_temp.cols(), logdet.data(), NumOrbitals, logdet.cols());
}

void DiracDeterminantWithBackflow::evaluate_SPO(ValueMatrix_t& logdet, GradMatrix_t& dlogdet, HessMatrix_t& grad_grad_logdet, GGGMatrix_t& grad_grad_grad_logdet)
{
  Phi->evaluate_notranspose(BFTrans->QP, FirstIndex, LastIndex, psiM_temp, dlogdet, grad_grad_logdet,grad_grad_grad_logdet);
  simd::transpose(psiM_temp.data(), NumOrbitals, psiM_temp.cols(), logdet.data(), NumOrbitals, logdet.cols());
}

DiracDeterminantWithBackflow::RealType
DiracDeterminantWithBackflow::registerData(ParticleSet& P, PooledData<RealType>& buf)
{
  if(NP == 0)
    //first time, allocate once
  {
    int norb = NumOrbitals;
    NP=P.getTotalNum();
    NumParticles=P.getTotalNum();
    dpsiM_temp.resize(NumPtcls,norb);
    grad_grad_psiM_temp.resize(NumPtcls,norb);
    dpsiV.resize(norb);
    d2psiV.resize(norb);
    grad_gradV.resize(norb);
    Fmatdiag_temp.resize(norb);
    myG_temp.resize(NP);
    myL_temp.resize(NP);
    resize(NumPtcls,NumOrbitals);
    FirstAddressOfG = &myG[0][0];
    LastAddressOfG = FirstAddressOfG + NP*DIM;
    FirstAddressOfdV = &(dpsiM(0,0)[0]); //(*dpsiM.begin())[0]);
    LastAddressOfdV = FirstAddressOfdV + NumPtcls*NumOrbitals*DIM;
    FirstAddressOfGGG = grad_grad_psiM(0,0).begin(); //[0];
    LastAddressOfGGG = FirstAddressOfGGG + NumPtcls*norb*DIM*DIM;
    FirstAddressOfFm = &(Fmatdiag[0][0]); //[0];
    LastAddressOfFm = FirstAddressOfFm + NumOrbitals*DIM;
  }
  myG_temp=0.0;
  myL_temp=0.0;
  //ValueType x=evaluate(P,myG,myL);
  LogValue=evaluateLog(P,myG_temp,myL_temp);
  P.G += myG_temp;
  P.L += myL_temp;
  //add the data: determinant, inverse, gradient and laplacians
  buf.add(psiM.first_address(),psiM.last_address());
  buf.add(FirstAddressOfdV,LastAddressOfdV);
  buf.add(FirstAddressOfGGG,LastAddressOfGGG);
  buf.add(myL.first_address(), myL.last_address());
  buf.add(FirstAddressOfG,LastAddressOfG);
  buf.add(FirstAddressOfFm,LastAddressOfFm);
  buf.add(psiMinv.first_address(),psiMinv.last_address());
  buf.add(LogValue);
  buf.add(PhaseValue);
  return LogValue;
}

DiracDeterminantWithBackflow::RealType DiracDeterminantWithBackflow::updateBuffer(ParticleSet& P,
    PooledData<RealType>& buf, bool fromscratch)
{
  // for now, always recalculate from scratch
  // enable from_scratch = true later
  UpdateTimer.start();
  myG_temp=0.0;
  myL_temp=0.0;
  LogValue=evaluateLog(P,myG_temp,myL_temp);
  P.G += myG_temp;
  P.L += myL_temp;
  //copy psiM to psiM_temp
  psiM_temp=psiM;
  buf.put(psiM.first_address(),psiM.last_address());
  buf.put(FirstAddressOfdV,LastAddressOfdV);
  buf.put(FirstAddressOfGGG,LastAddressOfGGG);
  buf.put(myL.first_address(), myL.last_address());
  buf.put(FirstAddressOfG,LastAddressOfG);
  buf.put(FirstAddressOfFm,LastAddressOfFm);
  buf.put(psiMinv.first_address(),psiMinv.last_address());
  buf.put(LogValue);
  buf.put(PhaseValue);
  UpdateTimer.stop();
  return LogValue;
}

void DiracDeterminantWithBackflow::copyFromBuffer(ParticleSet& P, PooledData<RealType>& buf)
{
  buf.get(psiM.first_address(),psiM.last_address());
  buf.get(FirstAddressOfdV,LastAddressOfdV);
  buf.get(FirstAddressOfGGG,LastAddressOfGGG);
  buf.get(myL.first_address(), myL.last_address());
  buf.get(FirstAddressOfG,LastAddressOfG);
  buf.get(FirstAddressOfFm,LastAddressOfFm);
  buf.get(psiMinv.first_address(),psiMinv.last_address());
  buf.get(LogValue);
  buf.get(PhaseValue);
  //re-evaluate it for testing
  //Phi.evaluate(P, FirstIndex, LastIndex, psiM, dpsiM, d2psiM);
  //CurrentDet = Invert(psiM.data(),NumPtcls,NumOrbitals);
  //need extra copy for gradient/laplacian calculations without updating it
  //psiM_temp = psiM;
  //dpsiM_temp = dpsiM;
  //d2psiM_temp = d2psiM;
}

/** return the ratio only for the  iat-th partcle move
 * @param P current configuration
 * @param iat the particle thas is being moved
 */
DiracDeterminantWithBackflow::ValueType DiracDeterminantWithBackflow::ratio(ParticleSet& P, int iat)
{
  // FIX FIX FIX : code Woodbury formula
  psiM_temp=psiM;
  // either code Woodbury or do multiple single particle updates
  UpdateMode=ORB_PBYP_RATIO;
  std::vector<int>::iterator it = BFTrans->indexQP.begin();
  std::vector<int>::iterator it_end = BFTrans->indexQP.end();
  while(it != it_end)
  {
    if(*it<FirstIndex || *it>=LastIndex )
    {
      ++it;
      continue;
    }
    int jat = *it-FirstIndex;
    PosType dr = BFTrans->newQP[*it] - BFTrans->QP.R[*it];
    BFTrans->QP.makeMoveAndCheck(*it,dr);
    Phi->evaluate(BFTrans->QP, *it, psiV);
    for(int orb=0; orb<psiV.size(); orb++)
      psiM_temp(orb,jat) = psiV[orb];
    BFTrans->QP.rejectMove(*it);
    it++;
  }
  // FIX FIX FIX : code Woodbury formula
  psiMinv_temp = psiM_temp;
  // FIX FIX FIX : code Woodbury formula
  InverseTimer.start();
  RealType NewPhase;
  RealType NewLog=InvertWithLog(psiMinv_temp.data(),NumPtcls,NumOrbitals,WorkSpace.data(),Pivot.data(),NewPhase);
  InverseTimer.stop();
#if defined(QMC_COMPLEX)
  RealType ratioMag = std::exp(NewLog-LogValue);
  return curRatio = std::complex<OHMMS_PRECISION>(std::cos(NewPhase-PhaseValue)*ratioMag,std::sin(NewPhase-PhaseValue)*ratioMag);
#else
  return curRatio = std::cos(NewPhase-PhaseValue)*std::exp(NewLog-LogValue);
#endif
}

void DiracDeterminantWithBackflow::get_ratios(ParticleSet& P, std::vector<ValueType>& ratios)
{
  APP_ABORT(" Need to implement DiracDeterminantWithBackflow::get_ratios(ParticleSet& P, int iat). \n");
}

DiracDeterminantWithBackflow::GradType
DiracDeterminantWithBackflow::evalGrad(ParticleSet& P, int iat)
{
  GradType g;
  g=0.0;
  for(int j=0; j<NumPtcls; j++)
  {
    g += dot(BFTrans->Amat(iat,FirstIndex+j),Fmatdiag[j]);
  }
  return g;
}

DiracDeterminantWithBackflow::GradType
DiracDeterminantWithBackflow::evalGradSource(ParticleSet& P, ParticleSet& source,
    int iat)
{
  APP_ABORT(" Need to implement DiracDeterminantWithBackflow::evalGradSource() \n");
  return GradType();
}

DiracDeterminantWithBackflow::GradType
DiracDeterminantWithBackflow::evalGradSourcep
(ParticleSet& P, ParticleSet& source,int iat,
 TinyVector<ParticleSet::ParticleGradient_t, OHMMS_DIM> &grad_grad,
 TinyVector<ParticleSet::ParticleLaplacian_t,OHMMS_DIM> &lapl_grad)
{
  APP_ABORT(" Need to implement DiracDeterminantWithBackflow::evalGradSourcep() \n");
  return GradType();
}


DiracDeterminantWithBackflow::GradType
DiracDeterminantWithBackflow::evalGradSource
(ParticleSet& P, ParticleSet& source,int iat,
 TinyVector<ParticleSet::ParticleGradient_t, OHMMS_DIM> &grad_grad,
 TinyVector<ParticleSet::ParticleLaplacian_t,OHMMS_DIM> &lapl_grad)
{
  APP_ABORT(" Need to implement DiracDeterminantWithBackflow::evalGradSource() \n");
  return GradType();
}

DiracDeterminantWithBackflow::ValueType
DiracDeterminantWithBackflow::ratioGrad(ParticleSet& P, int iat, GradType& grad_iat)
{
  // FIX FIX FIX : code Woodbury formula
  psiM_temp=psiM;
  dpsiM_temp=dpsiM;
  UpdateMode=ORB_PBYP_PARTIAL;
  std::vector<int>::iterator it = BFTrans->indexQP.begin();
  std::vector<int>::iterator it_end = BFTrans->indexQP.end();
  ParticleSet::ParticlePos_t dr;
  while(it != it_end)
  {
    if(*it<FirstIndex || *it>=LastIndex )
    {
      ++it;
      continue;
    }
    int jat = *it-FirstIndex;
    PosType dr = BFTrans->newQP[*it] - BFTrans->QP.R[*it];
    BFTrans->QP.makeMoveAndCheck(*it,dr);
    Phi->evaluate(BFTrans->QP, *it, psiV, dpsiV, d2psiV);
    for(int orb=0; orb<psiV.size(); orb++)
      psiM_temp(orb,jat) = psiV[orb];
    std::copy(dpsiV.begin(),dpsiV.end(),dpsiM_temp.begin(jat));
    std::copy(grad_gradV.begin(),grad_gradV.end(),grad_grad_psiM_temp.begin(jat));
    BFTrans->QP.rejectMove(*it);
    it++;
  }
  // FIX FIX FIX : code Woodbury formula
  psiMinv_temp = psiM_temp;
  // FIX FIX FIX : code Woodbury formula
  InverseTimer.start();
  RealType NewPhase;
  RealType NewLog=InvertWithLog(psiMinv_temp.data(),NumPtcls,NumOrbitals,WorkSpace.data(),Pivot.data(),NewPhase);
  InverseTimer.stop();
  // update Fmatdiag_temp
  for(int j=0; j<NumPtcls; j++)
  {
    Fmatdiag_temp[j]=simd::dot(psiMinv_temp[j],dpsiM_temp[j],NumOrbitals);
    grad_iat += dot(BFTrans->Amat_temp(iat,FirstIndex+j),Fmatdiag_temp[j]);
  }
#if defined(QMC_COMPLEX)
  RealType ratioMag = std::exp(NewLog-LogValue);
  return curRatio = std::complex<OHMMS_PRECISION>(std::cos(NewPhase-PhaseValue)*ratioMag,std::sin(NewPhase-PhaseValue)*ratioMag);
#else
  return curRatio = std::cos(NewPhase-PhaseValue)*std::exp(NewLog-LogValue);
#endif
}

void DiracDeterminantWithBackflow::testL(ParticleSet& P)
{
  GradMatrix_t Fmat_p,Fmat_m;
  GradVector_t Fdiag_p,Fdiag_m;
  HessMatrix_t Kij,Qij; // finite difference and analytic derivative of Fmat
  typedef Tensor<RealType,OHMMS_DIM>     HessType_0;
  typedef TinyVector<RealType,DIM>       GradType_0;
  Matrix<GradType_0> Bij,dAij;
  Matrix<HessType_0> Aij_p,Aij_m;
  Fdiag_p.resize(NumOrbitals);
  Fdiag_m.resize(NumOrbitals);
  Fmat_p.resize(NumPtcls,NumOrbitals);
  Fmat_m.resize(NumPtcls,NumOrbitals);
  Kij.resize(NumParticles,NumPtcls);
  Qij.resize(NumParticles,NumPtcls);
  Bij.resize(NumParticles,NumParticles);
  dAij.resize(NumParticles,NumParticles);
  Aij_p.resize(NumParticles,NumParticles);
  Aij_m.resize(NumParticles,NumParticles);
  Fmat_p = 0.0;
  Fmat_m = 0.0;
  Kij = 0.0;
  Qij = 0.0;
  Bij=0.0;
  dAij = 0.0;
  Aij_p = 0.0;
  Aij_m = 0.0;
  P.update();
  BFTrans->evaluate(P);
  // calculate backflow matrix, 1st and 2nd derivatives
  evaluate_SPO(psiM, dpsiM, grad_grad_psiM);
  //std::copy(psiM.begin(),psiM.end(),psiMinv.begin());
  psiMinv=psiM;
  // invert backflow matrix
  InverseTimer.start();
  LogValue=InvertWithLog(psiMinv.data(),NumPtcls,NumOrbitals,WorkSpace.data(),Pivot.data(),PhaseValue);
  InverseTimer.stop();
  // calculate F matrix (gradients wrt bf coordinates)
  // could use dgemv with increments of 3*nCols
  for(int i=0; i<NumPtcls; i++)
  {
    for(int j=0; j<NumPtcls; j++)
    {
      Fmat(i,j)=simd::dot(psiMinv[i],dpsiM[j],NumOrbitals);
    }
    Fmatdiag[i] = Fmat(i,i);
  }
  // calculate gradients and first piece of laplacians
  GradType temp;
  ValueType temp2;
  int num = P.getTotalNum();
  for(int i=0; i<num; i++)
    for(int j=0; j<NumPtcls; j++)
      for(int a=0; a<3; a++)
        (Bij(i,j))[a] = (BFTrans->Bmat_full(i,FirstIndex+j))[a];
  for(int i=0; i<num; i++)
  {
    for(int j=0; j<NumPtcls; j++)
    {
      HessType q_j;
      q_j=0.0;
      for(int k=0; k<NumPtcls; k++)
        q_j += psiMinv(j,k)*grad_grad_psiM(j,k);
      for(int a=0; a<3; a++)
      {
        for(int b=0; b<3; b++)
        {
          ValueType& qijab = (Qij(i,j))(a,b);
          for(int k=0; k<NumPtcls; k++)
          {
            if(j==k)
            {
              for(int c=0; c<3; c++)
                qijab -= ((BFTrans->Amat(i,FirstIndex+k))(a,c)) * ( ((Fmat(j,k))[c]) * ((Fmat(k,j))[b]) - q_j(b,c) );
            }
            else
            {
              for(int c=0; c<3; c++)
                qijab -= ((BFTrans->Amat(i,FirstIndex+k))(a,c)) * ( ((Fmat(j,k))[c]) * ((Fmat(k,j))[b])  );
            }
          }
        }
      }
    }
  }
  RealType dr = 0.000001;
  for(int i=0; i<num; i++)
  {
    for(int a=0; a<3; a++)
    {
      (P.R[i])[a] += dr;
      P.update();
      BFTrans->evaluate(P);
      evaluate_SPO(psiM, dpsiM, grad_grad_psiM);
      psiMinv=psiM;
      InverseTimer.start();
      LogValue=InvertWithLog(psiMinv.data(),NumPtcls,NumOrbitals,WorkSpace.data(),Pivot.data(),PhaseValue);
      InverseTimer.stop();
      for(int j=0; j<NumPtcls; j++)
      {
        Fdiag_p[j]=simd::dot(psiMinv[j],dpsiM[j],NumOrbitals);
      }
      for(int j=0; j<NumPtcls; j++)
        for(int b=0; b<3; b++)
        {
          (Aij_p(i,j))(a,b) = (BFTrans->Amat(i,FirstIndex+j))(a,b);
        }
      (P.R[i])[a] -= 2.0*dr;
      P.update();
      BFTrans->evaluate(P);
      evaluate_SPO(psiM, dpsiM, grad_grad_psiM);
      psiMinv=psiM;
      InverseTimer.start();
      LogValue=InvertWithLog(psiMinv.data(),NumPtcls,NumOrbitals,WorkSpace.data(),Pivot.data(),PhaseValue);
      InverseTimer.stop();
      for(int j=0; j<NumPtcls; j++)
      {
        Fdiag_m[j]=simd::dot(psiMinv[j],dpsiM[j],NumOrbitals);
      }
      for(int j=0; j<NumPtcls; j++)
        for(int b=0; b<3; b++)
        {
          (Aij_m(i,j))(a,b) = (BFTrans->Amat(i,FirstIndex+j))(a,b);
        }
      (P.R[i])[a] += dr;
      P.update();
      BFTrans->evaluate(P);
      for(int j=0; j<NumPtcls; j++)
        for(int b=0; b<3; b++)
        {
          (Kij(i,j))(a,b) = ( (Fdiag_p[j])[b] - (Fdiag_m[j])[b]   )/((RealType)2.0*dr);
        }
      for(int j=0; j<NumPtcls; j++)
        for(int b=0; b<3; b++)
        {
          (dAij(i,j))[b] += ( (Aij_p(i,j))(a,b) - (Aij_m(i,j))(a,b) ) / ((RealType)2.0*dr);
        }
    }
  }
  std::cout <<"Testing derivative of Fjj in complex case: \n";
  for(int i=0; i<num; i++)
    for(int j=0; j<NumPtcls; j++)
    {
      std::cout <<"i,j: " <<i <<" " <<j << std::endl;
      for(int a=0; a<3; a++)
        for(int b=0; b<3; b++)
        {
          std::cout <<a <<" " <<b <<" " <<((Kij(i,j))(a,b)) - ((Qij(i,j))(a,b)) <<" -- " <<((Kij(i,j))(a,b)) <<" -- "  <<((Qij(i,j))(a,b)) << std::endl;
        }
    }
  std::cout <<"Testing derivative of Aij in complex case: \n";
  for(int i=0; i<num; i++)
    for(int j=0; j<NumPtcls; j++)
    {
      std::cout <<"i,j: " <<i <<" " <<j << std::endl;
      for(int a=0; a<3; a++)
      {
        std::cout <<a <<" " <<((dAij(i,j))[a]) - ((Bij(i,j))[a]) <<" -- " <<((dAij(i,j))[a]) <<" -- "  <<((Bij(i,j))[a]) << std::endl;
      }
    }
  std::cout.flush();
  APP_ABORT("Finished testL: Aborting \n");
}

DiracDeterminantWithBackflow::RealType
DiracDeterminantWithBackflow::evaluateLog(ParticleSet& P,
    ParticleSet::ParticleGradient_t& G,
    ParticleSet::ParticleLaplacian_t& L)
{
  //testGG(P);
  //testL(P);
  // calculate backflow matrix, 1st and 2nd derivatives
  evaluate_SPO(psiM, dpsiM, grad_grad_psiM);
  //std::copy(psiM.begin(),psiM.end(),psiMinv.begin());
  psiMinv=psiM;
  // invert backflow matrix
  InverseTimer.start();
  LogValue=InvertWithLog(psiMinv.data(),NumPtcls,NumOrbitals,WorkSpace.data(),Pivot.data(),PhaseValue);
  InverseTimer.stop();
  // calculate F matrix (gradients wrt bf coordinates)
  // could use dgemv with increments of 3*nCols
  for(int i=0; i<NumPtcls; i++)
  {
    for(int j=0; j<NumPtcls; j++)
    {
      Fmat(i,j)=simd::dot(psiMinv[i],dpsiM[j],NumOrbitals);
    }
    Fmatdiag[i] = Fmat(i,i);
  }
  // calculate gradients and first piece of laplacians
  GradType temp;
  ValueType temp2;
  myG=0.0;
  myL=0.0;
  int num = P.getTotalNum();
  for(int i=0; i<num; i++)
  {
    temp=0.0;
    temp2=0.0;
    for(int j=0; j<NumPtcls; j++)
    {
      for(int k=0; k<OHMMS_DIM; k++)
        temp2 += BFTrans->Bmat_full(i,FirstIndex+j)[k]*Fmat(j,j)[k];
      temp  += dot(BFTrans->Amat(i,FirstIndex+j),Fmat(j,j));
      //temp2 += rcdot(BFTrans->Bmat_full(i,FirstIndex+j),Fmat(j,j));
    }
    myG[i] += temp;
    myL[i] += temp2;
  }
// NOTE: check derivatives of Fjj and Amat numerically here, the problem has to come from somewhere
  for(int j=0; j<NumPtcls; j++)
  {
    HessType q_j;
    q_j=0.0;
    for(int k=0; k<NumPtcls; k++)
      q_j += psiMinv(j,k)*grad_grad_psiM(j,k);
    for(int i=0; i<num; i++)
    {
      Tensor<RealType,OHMMS_DIM> AA = dot(transpose(BFTrans->Amat(i,FirstIndex+j)),BFTrans->Amat(i,FirstIndex+j));
      myL[i] += traceAtB(AA,q_j);
      //myL[i] += traceAtB(dot(transpose(BFTrans->Amat(i,FirstIndex+j)),BFTrans->Amat(i,FirstIndex+j)),q_j);
    }
    for(int k=0; k<NumPtcls; k++)
    {
      for(int i=0; i<num; i++)
      {
        Tensor<RealType,OHMMS_DIM> AA = dot(transpose(BFTrans->Amat(i,FirstIndex+j)),BFTrans->Amat(i,FirstIndex+k));
        HessType FF = outerProduct(Fmat(k,j),Fmat(j,k));
        myL[i] -= traceAtB(AA,FF);
        //myL[i] -= traceAtB(dot(transpose(BFTrans->Amat(i,FirstIndex+j)),BFTrans->Amat(i,FirstIndex+k)), outerProduct(Fmat(k,j),Fmat(j,k)));
      }
    }
  }
  for(int i=0; i<num; i++)
  {
    L[i] += myL[i];
    G[i] += myG[i];
  }
  return LogValue;
}

<<<<<<< HEAD
DiracDeterminantWithBackflow::RealType DiracDeterminantWithBackflow::evaluateLogForDerivativeBuffer(ParticleSet& P, PooledData<RealType>& buf)
{
  usingDerivBuffer=true;
  evaluate_SPO(psiM, dpsiM, grad_grad_psiM, grad_grad_grad_psiM);
  //std::copy(psiM.begin(),psiM.end(),psiMinv.begin());
  psiMinv=psiM;
  // invert backflow matrix
  InverseTimer.start();
  LogValue=InvertWithLog(psiMinv.data(),NumPtcls,NumOrbitals,WorkSpace.data(),Pivot.data(),PhaseValue);
  InverseTimer.stop();
  // calculate F matrix (gradients wrt bf coordinates)
  // could use dgemv with increments of 3*nCols
  for(int i=0; i<NumPtcls; i++)
  {
    for(int j=0; j<NumPtcls; j++)
    {
      Fmat(i,j)=simd::dot(psiMinv[i],dpsiM[j],NumOrbitals);
    }
    Fmatdiag[i] = Fmat(i,i);
  }
  // calculate gradients and first piece of laplacians
  GradType temp;
  ValueType temp2;
  myG=0.0;
  myL=0.0;
  int num = P.getTotalNum();
  for(int i=0; i<num; i++)
  {
    temp=0.0;
    temp2=0.0;
    for(int j=0; j<NumPtcls; j++)
    {
      for(int k=0; k<OHMMS_DIM; k++)
        temp2 += BFTrans->Bmat_full(i,FirstIndex+j)[k]*Fmat(j,j)[k];
      temp  += dot(BFTrans->Amat(i,FirstIndex+j),Fmat(j,j));
      //temp2 += rcdot(BFTrans->Bmat_full(i,FirstIndex+j),Fmat(j,j));
    }
    myG[i] += temp;
    myL[i] += temp2;
  }
// NOTE: check derivatives of Fjj and Amat numerically here, the problem has to come from somewhere
  for(int j=0; j<NumPtcls; j++)
  {
    HessType q_j;
    q_j=0.0;
    for(int k=0; k<NumPtcls; k++)
      q_j += psiMinv(j,k)*grad_grad_psiM(j,k);
    for(int i=0; i<num; i++)
    {
      Tensor<RealType,OHMMS_DIM> AA = dot(transpose(BFTrans->Amat(i,FirstIndex+j)),BFTrans->Amat(i,FirstIndex+j));
      myL[i] += traceAtB(AA,q_j);
      //myL[i] += traceAtB(dot(transpose(BFTrans->Amat(i,FirstIndex+j)),BFTrans->Amat(i,FirstIndex+j)),q_j);
    }
    for(int k=0; k<NumPtcls; k++)
    {
      for(int i=0; i<num; i++)
      {
        Tensor<RealType,OHMMS_DIM> AA = dot(transpose(BFTrans->Amat(i,FirstIndex+j)),BFTrans->Amat(i,FirstIndex+k));
        HessType FF = outerProduct(Fmat(k,j),Fmat(j,k));
        myL[i] -= traceAtB(AA,FF);
        //myL[i] -= traceAtB(dot(transpose(BFTrans->Amat(i,FirstIndex+j)),BFTrans->Amat(i,FirstIndex+k)), outerProduct(Fmat(k,j),Fmat(j,k)));
      }
    }
  }
  for(int i=0; i<num; i++)
  {
    P.L[i] += myL[i];
    P.G[i] += myG[i];
  }
  return LogValue;
}

DiracDeterminantWithBackflow::RealType DiracDeterminantWithBackflow::evaluateLogFromDerivativeBuffer(ParticleSet& P, PooledData<RealType>& buf)
{
  return evaluateLog(P,P.G,P.L);
}

=======
>>>>>>> 6b49ebbd

/** move was accepted, update the real container
*/
void DiracDeterminantWithBackflow::acceptMove(ParticleSet& P, int iat)
{
  PhaseValue += evaluatePhase(curRatio);
  LogValue +=std::log(std::abs(curRatio));
  UpdateTimer.start();
  switch(UpdateMode)
  {
  case ORB_PBYP_RATIO:
    psiMinv = psiMinv_temp;
    psiM = psiM_temp;
    break;
  case ORB_PBYP_PARTIAL:
    psiMinv = psiMinv_temp;
    psiM = psiM_temp;
    dpsiM = dpsiM_temp;
    grad_grad_psiM = grad_grad_psiM_temp;
    Fmatdiag = Fmatdiag_temp;
    break;
  default:
    myG = myG_temp;
    myL = myL_temp;
    psiMinv = psiMinv_temp;
    psiM = psiM_temp;
    dpsiM = dpsiM_temp;
    grad_grad_psiM = grad_grad_psiM_temp;
    Fmatdiag = Fmatdiag_temp;
    break;
  }
  UpdateTimer.stop();
  curRatio=1.0;
}

/** move was rejected. Nothing to restore for now.
*/
void DiracDeterminantWithBackflow::restore(int iat)
{
  curRatio=1.0;
}


/** Calculate the value of the Dirac determinant for particles
 *@param P input configuration containing N particles
 *@param G a vector containing N gradients
 *@param L a vector containing N laplacians
 *@return the value of the determinant
 *
 *\f$ (first,first+nel). \f$  Add the gradient and laplacian
 *contribution of the determinant to G(radient) and L(aplacian)
 *for local energy calculations.
 */
DiracDeterminantWithBackflow::ValueType
DiracDeterminantWithBackflow::evaluate(ParticleSet& P,
                                       ParticleSet::ParticleGradient_t& G,
                                       ParticleSet::ParticleLaplacian_t& L)
{
  RealType logval = evaluateLog(P, G, L);
#if defined(QMC_COMPLEX)
  RealType ratioMag = std::exp(logval);
  return std::complex<OHMMS_PRECISION>(std::cos(PhaseValue)*ratioMag,std::sin(PhaseValue)*ratioMag);
#else
  return std::cos(PhaseValue)*std::exp(logval);
#endif
}

void
DiracDeterminantWithBackflow::evaluateDerivatives(ParticleSet& P,
    const opt_variables_type& active,
    std::vector<RealType>& dlogpsi,
    std::vector<RealType>& dhpsioverpsi)
{
  /*  Note:
   *    Since evaluateDerivatives seems to always be called after
   *    evaluateDeltaLog, which in turn calls evaluateLog, many
   *    of the structures calculated here do not need to be calculated
   *    again. The only one that need to be called is a routine
   *    to calculate grad_grad_grad_psiM. The following structures
   *    should already be known here:
   *       -psiM
   *       -dpsiM
   *       -grad_grad_psiM
   *       -psiM_inv
   *       -Fmat
   */
  {
//       must compute if didn;t call earlier function
    evaluate_SPO(psiM, dpsiM, grad_grad_psiM, grad_grad_grad_psiM);
//       copy(psiM.begin(),psiM.end(),psiMinv.begin());
    psiMinv=psiM;
//       invert backflow matrix
    InverseTimer.start();
    LogValue=InvertWithLog(psiMinv.data(),NumPtcls,NumOrbitals,WorkSpace.data(),Pivot.data(),PhaseValue);
    InverseTimer.stop();
//       calculate F matrix (gradients wrt bf coordinates)
//       could use dgemv with increments of 3*nCols
    for(int i=0; i<NumPtcls; i++)
      for(int j=0; j<NumPtcls; j++)
      {
        Fmat(i,j)=simd::dot(psiMinv[i],dpsiM[j],NumOrbitals);
      }
  }
  int num = P.getTotalNum();
//mmorales: cheap trick for now
  for(int j=0; j<NumPtcls; j++)
    for(int k=0; k<NumPtcls; k++)
    {
      HessType& q_jk = Qmat(j,k);
      q_jk=0;
      for(int n=0; n<NumPtcls; n++)
        q_jk += psiMinv(j,n)*grad_grad_psiM(k,n);
      HessType& a_jk = Ajk_sum(j,k);
      a_jk=0;
      for(int n=0; n<num; n++)
        a_jk += dot(transpose(BFTrans->Amat(n,FirstIndex+j)),BFTrans->Amat(n,FirstIndex+k));
    }
  // this is a mess, there should be a better way
  // to rearrange this
  for (int pa=0; pa<BFTrans->optIndexMap.size(); ++pa)
    //for (int pa=0; pa<BFTrans->numParams; ++pa)
  {
    ValueType dpsia=0;
    Gtemp=0;
    ValueType dLa=0;
    GradType temp;
    temp=0;
    ValueType temp2(0);
    for(int i=0; i<NumPtcls; i++)
      for(int j=0; j<NumPtcls; j++)
      {
        GradType f_a;
        f_a=0;
        PosType& cj = BFTrans->Cmat(pa,FirstIndex+j);
        for(int k=0; k<NumPtcls; k++)
        {
          f_a += (psiMinv(i,k)*dot(grad_grad_psiM(j,k),cj)
                  -  Fmat(k,j)*rcdot(BFTrans->Cmat(pa,FirstIndex+k),Fmat(i,k)));
        }
        dFa(i,j)=f_a;
      }
    for(int i=0; i<num; i++)
    {
      temp=0;
      for(int j=0; j<NumPtcls; j++)
        temp += (dot(BFTrans->Xmat(pa,i,FirstIndex+j),Fmat(j,j))
                 + dot(BFTrans->Amat(i,FirstIndex+j),dFa(j,j)));
      Gtemp[i] += temp;
    }
    for(int j=0; j<NumPtcls; j++)
    {
      GradType B_j;
      B_j=0;
      for(int i=0; i<num; i++)
        B_j += BFTrans->Bmat_full(i,FirstIndex+j);
      dLa += (rcdot(Fmat(j,j),BFTrans->Ymat(pa,FirstIndex+j)) +
              dot(B_j,dFa(j,j)));
      dpsia += rcdot(Fmat(j,j),BFTrans->Cmat(pa,FirstIndex+j));
    }
    for(int j=0; j<NumPtcls; j++)
    {
      HessType a_j_prime;
      a_j_prime=0;
      for(int i=0; i<num; i++)
        a_j_prime += ( dot(transpose(BFTrans->Xmat(pa,i,FirstIndex+j)),BFTrans->Amat(i,FirstIndex+j)) + dot(transpose(BFTrans->Amat(i,FirstIndex+j)),BFTrans->Xmat(pa,i,FirstIndex+j)) );
      HessType q_j_prime;
      q_j_prime=0;
      PosType& cj = BFTrans->Cmat(pa,FirstIndex+j);
      for(int k=0; k<NumPtcls; k++)
      {
        //tmp=0.0;
        //for(int n=0; n<NumPtcls; n++) tmp+=psiMinv(k,n)*grad_grad_psiM(j,n);
        //tmp *= dot(BFTrans->Cmat(pa,FirstIndex+k),Fmat(j,k));
        q_j_prime += ( psiMinv(j,k)*(cj[0]*grad_grad_grad_psiM(j,k)[0]
                                     + cj[1]*grad_grad_grad_psiM(j,k)[1]
#if OHMMS_DIM==3
                                     + cj[2]*grad_grad_grad_psiM(j,k)[2]
#endif
                                    ) - rcdot(BFTrans->Cmat(pa,FirstIndex+k),Fmat(j,k))
                       *Qmat(k,j) );
      }
      dLa += (traceAtB(a_j_prime,Qmat(j,j)) + traceAtB(Ajk_sum(j,j),q_j_prime));
    }
    for(int j=0; j<NumPtcls; j++)
    {
      for(int k=0; k<NumPtcls; k++)
      {
        HessType a_jk_prime;
        a_jk_prime=0;
        for(int i=0; i<num; i++)
          a_jk_prime += ( dot(transpose(BFTrans->Xmat(pa,i,FirstIndex+j)),BFTrans->Amat(i,FirstIndex+k)) + dot(transpose(BFTrans->Amat(i,FirstIndex+j)),BFTrans->Xmat(pa,i,FirstIndex+k)) );
        dLa -= (traceAtB(a_jk_prime, outerProduct(Fmat(k,j),Fmat(j,k)))
                + traceAtB(Ajk_sum(j,k), outerProduct(dFa(k,j),Fmat(j,k))
                           + outerProduct(Fmat(k,j),dFa(j,k)) ));
      }  // k
    }   // j
    //int kk = pa; //BFTrans->optIndexMap[pa];
    int kk = BFTrans->optIndexMap[pa];
#if defined(QMC_COMPLEX)
    dlogpsi[kk]+=real(dpsia);
    dhpsioverpsi[kk] -= real(0.5*static_cast<ParticleSet::ParticleValue_t>(dLa)+Dot(P.G,Gtemp));
#else
    dlogpsi[kk]+=dpsia;
    dhpsioverpsi[kk] -= (0.5*static_cast<ParticleSet::ParticleValue_t>(dLa)+Dot(P.G,Gtemp));
#endif
  }
}

/* Used in MultiSlaterDeterminantWithBackflow::evaluateDerivatives */
void
DiracDeterminantWithBackflow::evaluateDerivatives(ParticleSet& P,
    const opt_variables_type& active,
    int offset,
    Matrix<RealType>& dlogpsi,
    Array<GradType,OHMMS_DIM>& dG,
    Matrix<RealType>& dL)
{
  /*  Note:
   *    Since evaluateDerivatives seems to always be called after
   *    evaluateDeltaLog, which in turn calls evaluateLog, many
   *    of the structures calculated here do not need to be calculated
   *    again. The only one that need to be called is a routine
   *    to calculate grad_grad_grad_psiM. The following structures
   *    should already be known here:
   *       -psiM
   *       -dpsiM
   *       -grad_grad_psiM
   *       -psiM_inv
   *       -Fmat
   */
  evaluate_SPO(psiM, dpsiM, grad_grad_psiM, grad_grad_grad_psiM);
  //std::copy(psiM.begin(),psiM.end(),psiMinv.begin());
  psiMinv=psiM;
  // invert backflow matrix
  InverseTimer.start();
  LogValue=InvertWithLog(psiMinv.data(),NumPtcls,NumOrbitals,WorkSpace.data(),Pivot.data(),PhaseValue);
  InverseTimer.stop();
  // calculate F matrix (gradients wrt bf coordinates)
  // could use dgemv with increments of 3*nCols
  for(int i=0; i<NumPtcls; i++)
    for(int j=0; j<NumPtcls; j++)
    {
      Fmat(i,j)=simd::dot(psiMinv[i],dpsiM[j],NumOrbitals);
    }
  //for(int i=0, iat=FirstIndex; i<NumPtcls; i++, iat++)
  // G(iat) += Fmat(i,i);
  const ValueType ConstZero(0.0);
  int num = P.getTotalNum();
  for(int j=0; j<NumPtcls; j++)
    for(int k=0; k<NumPtcls; k++)
    {
      HessType& q_jk = Qmat(j,k);
      q_jk=ConstZero;
      for(int n=0; n<NumPtcls; n++)
        q_jk += psiMinv(j,n)*grad_grad_psiM(k,n);
      HessType& a_jk = Ajk_sum(j,k);
      a_jk=ConstZero;
      for(int n=0; n<num; n++)
        a_jk += dot(transpose(BFTrans->Amat(n,FirstIndex+j)),BFTrans->Amat(n,FirstIndex+k));
    }
  ValueType sumL = Sum(myL);
  ValueType dotG = Dot(myG,myG);
  // this is a mess, there should be a better way
  // to rearrange this
  for (int pa=0; pa<BFTrans->optIndexMap.size(); ++pa)
    //for (int pa=0; pa<BFTrans->numParams; ++pa)
  {
    ValueType dpsia=ConstZero;
    Gtemp=ConstZero;
    ValueType dLa=ConstZero;
    GradType temp;
    ValueType temp2;
    for(int i=0; i<NumPtcls; i++)
      for(int j=0; j<NumPtcls; j++)
      {
        GradType f_a;
        PosType& cj = BFTrans->Cmat(pa,FirstIndex+j);
        for(int k=0; k<NumPtcls; k++)
        {
          f_a += (psiMinv(i,k)*dot(grad_grad_psiM(j,k),cj)
                  -  Fmat(k,j)*rcdot(BFTrans->Cmat(pa,FirstIndex+k),Fmat(i,k)));
        }
        dFa(i,j)=f_a;
      }
    for(int i=0; i<num; i++)
    {
      temp=ConstZero;
      for(int j=0; j<NumPtcls; j++)
        temp += (dot(BFTrans->Xmat(pa,i,FirstIndex+j),Fmat(j,j))
                 + dot(BFTrans->Amat(i,FirstIndex+j),dFa(j,j)));
      Gtemp[i] += temp;
    }
    for(int j=0; j<NumPtcls; j++)
    {
      GradType B_j;
      for(int i=0; i<num; i++)
        B_j += BFTrans->Bmat_full(i,FirstIndex+j);
      dLa += (rcdot(Fmat(j,j),BFTrans->Ymat(pa,FirstIndex+j)) +
              dot(B_j,dFa(j,j)));
      dpsia += rcdot(Fmat(j,j),BFTrans->Cmat(pa,FirstIndex+j));
    }
    for(int j=0; j<NumPtcls; j++)
    {
      HessType a_j_prime;
      for(int i=0; i<num; i++)
        a_j_prime += ( dot(transpose(BFTrans->Xmat(pa,i,FirstIndex+j)),BFTrans->Amat(i,FirstIndex+j)) + dot(transpose(BFTrans->Amat(i,FirstIndex+j)),BFTrans->Xmat(pa,i,FirstIndex+j)) );
      HessType q_j_prime;
      PosType& cj = BFTrans->Cmat(pa,FirstIndex+j);
      for(int k=0; k<NumPtcls; k++)
      {
        //tmp=0.0;
        //for(int n=0; n<NumPtcls; n++) tmp+=psiMinv(k,n)*grad_grad_psiM(j,n);
        //tmp *= dot(BFTrans->Cmat(pa,FirstIndex+k),Fmat(j,k));
        q_j_prime += ( psiMinv(j,k)*(cj[0]*grad_grad_grad_psiM(j,k)[0]
                                     + cj[1]*grad_grad_grad_psiM(j,k)[1]
                                     + cj[2]*grad_grad_grad_psiM(j,k)[2])
                       - rcdot(BFTrans->Cmat(pa,FirstIndex+k),Fmat(j,k))
                       *Qmat(k,j) );
      }
      dLa += (traceAtB(a_j_prime,Qmat(j,j)) + traceAtB(Ajk_sum(j,j),q_j_prime));
    }
    for(int j=0; j<NumPtcls; j++)
    {
      for(int k=0; k<NumPtcls; k++)
      {
        HessType a_jk_prime;
        for(int i=0; i<num; i++)
          a_jk_prime += ( dot(transpose(BFTrans->Xmat(pa,i,FirstIndex+j)),BFTrans->Amat(i,FirstIndex+k)) + dot(transpose(BFTrans->Amat(i,FirstIndex+j)),BFTrans->Xmat(pa,i,FirstIndex+k)) );
        dLa -= (traceAtB(a_jk_prime, outerProduct(Fmat(k,j),Fmat(j,k)))
                + traceAtB(Ajk_sum(j,k), outerProduct(dFa(k,j),Fmat(j,k))
                           + outerProduct(Fmat(k,j),dFa(j,k)) ));
      }  // k
    }   // j
#if defined(QMC_COMPLEX)
    convert(dpsia,dlogpsi(offset,pa));
    convert(dLa + sumL*dpsia + dotG*dpsia + static_cast<ValueType>(2.0*Dot(myG,Gtemp)), dL(offset,pa));
#else
    dlogpsi(offset,pa) = dpsia; // \nabla_pa ln(D)
    dL(offset,pa) = dLa + sumL*dpsia + dotG*dpsia + static_cast<ValueType>(2.0*Dot(myG,Gtemp));
#endif
    // \sum_i (\nabla_pa  \nabla2_i D) / D
    for(int k=0; k<num; k++)
      dG(offset,pa,k) = Gtemp[k] + myG[k]*static_cast<ParticleSet::ParticleValue_t>(dpsia);  // (\nabla_pa \nabla_i D) / D
  }
}

void DiracDeterminantWithBackflow::evaluateDerivatives(ParticleSet& P,
    const opt_variables_type& active,
    std::vector<RealType>& dlogpsi,
    std::vector<RealType>& dhpsioverpsi,
    ParticleSet::ParticleGradient_t* G0,
    ParticleSet::ParticleLaplacian_t* L0,
    int pa )
{
  evaluate_SPO(psiM, dpsiM, grad_grad_psiM, grad_grad_grad_psiM);
  //std::copy(psiM.begin(),psiM.end(),psiMinv.begin());
  psiMinv=psiM;
  // invert backflow matrix
  InverseTimer.start();
  LogValue=InvertWithLog(psiMinv.data(),NumPtcls,NumOrbitals,WorkSpace.data(),Pivot.data(),PhaseValue);
  InverseTimer.stop();
  // calculate F matrix (gradients wrt bf coordinates)
  // could use dgemv with increments of 3*nCols
  for(int i=0; i<NumPtcls; i++)
    for(int j=0; j<NumPtcls; j++)
    {
      Fmat(i,j)=simd::dot(psiMinv[i],dpsiM[j],NumOrbitals);
    }
  //for(int i=0, iat=FirstIndex; i<NumPtcls; i++, iat++)
  // G(iat) += Fmat(i,i);
  // this is a mess, there should be a better way
  // to rearrange this
  //for (int pa=0; pa<BFTrans->optIndexMap.size(); ++pa)
  //for (int pa=0; pa<BFTrans->numParams; ++pa)
  const ValueType ConstZero(0.0);
  {
    ValueType dpsia=ConstZero;
    Gtemp=ConstZero;
    //ValueType dLa=0.0;
    La1=La2=La3=ConstZero;
    GradType temp;
    ValueType temp2;
    int num = P.getTotalNum();
    for(int i=0; i<NumPtcls; i++)
      for(int j=0; j<NumPtcls; j++)
      {
        GradType f_a;
        PosType& cj = BFTrans->Cmat(pa,FirstIndex+j);
        for(int k=0; k<NumPtcls; k++)
        {
          f_a += (psiMinv(i,k)*dot(grad_grad_psiM(j,k),cj)
                  -  Fmat(k,j)*rcdot(BFTrans->Cmat(pa,FirstIndex+k),Fmat(i,k)));
        }
        dFa(i,j)=f_a;
      }
    for(int i=0; i<num; i++)
    {
      temp=ConstZero;
      for(int j=0; j<NumPtcls; j++)
        temp += (dot(BFTrans->Xmat(pa,i,FirstIndex+j),Fmat(j,j))
                 + dot(BFTrans->Amat(i,FirstIndex+j),dFa(j,j)));
      Gtemp[i] += temp;
    }
    for(int j=0; j<NumPtcls; j++)
    {
      GradType B_j;
      for(int i=0; i<num; i++)
        B_j += BFTrans->Bmat_full(i,FirstIndex+j);
      La1 += (rcdot(Fmat(j,j),BFTrans->Ymat(pa,FirstIndex+j)) +
              dot(B_j,dFa(j,j)));
      dpsia += rcdot(Fmat(j,j),BFTrans->Cmat(pa,FirstIndex+j));
    }
    for(int j=0; j<NumPtcls; j++)
    {
      HessType q_j;
      for(int k=0; k<NumPtcls; k++)
        q_j += psiMinv(j,k)*grad_grad_psiM(j,k);
// define later the dot product with a transpose tensor
      HessType a_j;
      for(int i=0; i<num; i++)
        a_j += dot(transpose(BFTrans->Amat(i,FirstIndex+j)),BFTrans->Amat(i,FirstIndex+j));
      HessType a_j_prime;
      for(int i=0; i<num; i++)
        a_j_prime += ( dot(transpose(BFTrans->Xmat(pa,i,FirstIndex+j)),BFTrans->Amat(i,FirstIndex+j)) + dot(transpose(BFTrans->Amat(i,FirstIndex+j)),BFTrans->Xmat(pa,i,FirstIndex+j)) );
      HessType q_j_prime, tmp;
      PosType& cj = BFTrans->Cmat(pa,FirstIndex+j);
      for(int k=0; k<NumPtcls; k++)
      {
        tmp=ConstZero;
        for(int n=0; n<NumPtcls; n++)
          tmp+=psiMinv(k,n)*grad_grad_psiM(j,n);
        tmp *= rcdot(BFTrans->Cmat(pa,FirstIndex+k),Fmat(j,k));
        q_j_prime += ( psiMinv(j,k)*(cj[0]*grad_grad_grad_psiM(j,k)[0]
                                     + cj[1]*grad_grad_grad_psiM(j,k)[1]
                                     + cj[2]*grad_grad_grad_psiM(j,k)[2]) - tmp);
      }
      La2 += (traceAtB(a_j_prime,q_j) + traceAtB(a_j,q_j_prime));
    }
    for(int j=0; j<NumPtcls; j++)
    {
      for(int k=0; k<NumPtcls; k++)
      {
        HessType a_jk;
        for(int i=0; i<num; i++)
          a_jk += dot(transpose(BFTrans->Amat(i,FirstIndex+j)),BFTrans->Amat(i,FirstIndex+k));
        HessType a_jk_prime;
        for(int i=0; i<num; i++)
          a_jk_prime += ( dot(transpose(BFTrans->Xmat(pa,i,FirstIndex+j)),BFTrans->Amat(i,FirstIndex+k)) + dot(transpose(BFTrans->Amat(i,FirstIndex+j)),BFTrans->Xmat(pa,i,FirstIndex+k)) );
        La3 -= (traceAtB(a_jk_prime, outerProduct(Fmat(k,j),Fmat(j,k)))
                + traceAtB(a_jk, outerProduct(dFa(k,j),Fmat(j,k))
                           + outerProduct(Fmat(k,j),dFa(j,k)) ));
      }  // k
    }   // j
    int kk = pa; //BFTrans->optIndexMap[pa];
#if defined(QMC_COMPLEX)
    dlogpsi[kk]+=real(dpsia);
    dhpsioverpsi[kk] -= real(0.5*static_cast<ParticleSet::ParticleValue_t>(La1+La2+La3)+Dot(P.G,Gtemp));
#else
    dlogpsi[kk]+=dpsia;
    dhpsioverpsi[kk] -= (0.5*static_cast<ParticleSet::ParticleValue_t>(La1+La2+La3)+Dot(P.G,Gtemp));
#endif
    *G0 += Gtemp;
    (*L0)[0] += La1+La2+La3;
  }
}

OrbitalBasePtr DiracDeterminantWithBackflow::makeClone(ParticleSet& tqp) const
{
  APP_ABORT(" Illegal action. Cannot use DiracDeterminantWithBackflow::makeClone");
  return 0;
}

DiracDeterminantWithBackflow* DiracDeterminantWithBackflow::makeCopy(SPOSetBasePtr spo) const
{
//    BackflowTransformation *BF = BFTrans->makeClone();
  // mmorales: particle set is only needed to get number of particles, so using QP set here
  DiracDeterminantWithBackflow* dclone= new DiracDeterminantWithBackflow(BFTrans->QP,spo,BFTrans);
  dclone->resize(NumPtcls, NumOrbitals);
  dclone->Optimizable=Optimizable;
  dclone->set(FirstIndex,LastIndex-FirstIndex);
  return dclone;
}

DiracDeterminantWithBackflow::DiracDeterminantWithBackflow(const DiracDeterminantWithBackflow& s):
  DiracDeterminantBase(s),BFTrans(s.BFTrans)

{
  registerTimers();
  this->resize(s.NumPtcls,s.NumOrbitals);
}

//SPOSetBasePtr  DiracDeterminantWithBackflow::clonePhi() const
//{
//  return Phi->makelone();
//}

void DiracDeterminantWithBackflow::testGG(ParticleSet& P)
{
  ParticleSet::ParticlePos_t qp_0;
  qp_0.resize(BFTrans->QP.getTotalNum());
  ValueMatrix_t psiM_1,psiM_2;
  ValueMatrix_t psiM_3,psiM_4;
  GradMatrix_t dpsiM_1,dpsiM_2;
  HessMatrix_t dgM, ggM, ggM0;
  psiM_1.resize(NumPtcls,NumOrbitals);
  psiM_2.resize(NumPtcls,NumOrbitals);
  psiM_3.resize(NumPtcls,NumOrbitals);
  psiM_4.resize(NumPtcls,NumOrbitals);
  dpsiM_1.resize(NumPtcls,NumOrbitals);
  dgM.resize(NumPtcls,NumOrbitals);
  ggM.resize(NumPtcls,NumOrbitals);
  ggM0.resize(NumPtcls,NumOrbitals);
  const RealType dh = 0.0000000001;//PREC_WARNING
  for(int i=0; i<BFTrans->QP.getTotalNum(); i++)
    qp_0[i] = BFTrans->QP.R[i];
  Phi->evaluate_notranspose(BFTrans->QP, FirstIndex, LastIndex, psiM, dpsiM, ggM);
  app_log() <<"Testing GGType calculation: " << std::endl;
  for(int lx=0; lx<3; lx++)
  {
    for(int ly=0; ly<3; ly++)
    {
      if(lx == ly )
      {
        for(int i=0; i<BFTrans->QP.getTotalNum(); i++)
          BFTrans->QP.R[i] = qp_0[i];
        for(int i=0; i<BFTrans->QP.getTotalNum(); i++)
          BFTrans->QP.R[i][lx] = qp_0[i][lx] + dh;
        BFTrans->QP.update();
        evaluate_SPO(psiM_1, dpsiM_1, ggM0);
        for(int i=0; i<BFTrans->QP.getTotalNum(); i++)
          BFTrans->QP.R[i] = qp_0[i];
        for(int i=0; i<BFTrans->QP.getTotalNum(); i++)
          BFTrans->QP.R[i][lx] = qp_0[i][lx] - dh;
        BFTrans->QP.update();
        evaluate_SPO(psiM_2, dpsiM_1, ggM0);
        for(int i=0; i<BFTrans->QP.getTotalNum(); i++)
          BFTrans->QP.R[i] = qp_0[i];
        BFTrans->QP.update();
        evaluate_SPO(psiM_3, dpsiM_1, ggM0);
        for(int i=0; i<NumPtcls; i++)
          for(int j=0; j<NumOrbitals; j++)
            (dgM(i,j))(lx,ly) = (psiM_1(i,j)+psiM_2(i,j)-(RealType)2.0*psiM_3(i,j))/(dh*dh);
      }
      else
      {
        for(int i=0; i<BFTrans->QP.getTotalNum(); i++)
          BFTrans->QP.R[i] = qp_0[i];
        for(int i=0; i<BFTrans->QP.getTotalNum(); i++)
          BFTrans->QP.R[i][lx] = qp_0[i][lx] + dh;
        for(int i=0; i<BFTrans->QP.getTotalNum(); i++)
          BFTrans->QP.R[i][ly] = qp_0[i][ly] + dh;
        BFTrans->QP.update();
        evaluate_SPO(psiM_1, dpsiM_1, ggM0);
        for(int i=0; i<BFTrans->QP.getTotalNum(); i++)
          BFTrans->QP.R[i] = qp_0[i];
        for(int i=0; i<BFTrans->QP.getTotalNum(); i++)
          BFTrans->QP.R[i][lx] = qp_0[i][lx] - dh;
        for(int i=0; i<BFTrans->QP.getTotalNum(); i++)
          BFTrans->QP.R[i][ly] = qp_0[i][ly] - dh;
        BFTrans->QP.update();
        evaluate_SPO(psiM_2, dpsiM_1, ggM0);
        for(int i=0; i<BFTrans->QP.getTotalNum(); i++)
          BFTrans->QP.R[i] = qp_0[i];
        for(int i=0; i<BFTrans->QP.getTotalNum(); i++)
          BFTrans->QP.R[i][lx] = qp_0[i][lx] + dh;
        for(int i=0; i<BFTrans->QP.getTotalNum(); i++)
          BFTrans->QP.R[i][ly] = qp_0[i][ly] - dh;
        BFTrans->QP.update();
        evaluate_SPO(psiM_3,dpsiM_1,ggM0);
        for(int i=0; i<BFTrans->QP.getTotalNum(); i++)
          BFTrans->QP.R[i] = qp_0[i];
        for(int i=0; i<BFTrans->QP.getTotalNum(); i++)
          BFTrans->QP.R[i][lx] = qp_0[i][lx] - dh;
        for(int i=0; i<BFTrans->QP.getTotalNum(); i++)
          BFTrans->QP.R[i][ly] = qp_0[i][ly] + dh;
        BFTrans->QP.update();
        evaluate_SPO(psiM_4, dpsiM_1, ggM0);
        for(int i=0; i<NumPtcls; i++)
          for(int j=0; j<NumOrbitals; j++)
            (dgM(i,j))(lx,ly) = (psiM_1(i,j)+psiM_2(i,j)-psiM_3(i,j)-psiM_4(i,j))/((RealType)4.0*dh*dh);
      }
    }
  }
  for(int i=0; i<NumPtcls; i++)
    for(int j=0; j<NumOrbitals; j++)
    {
      std::cout <<"i,j: " <<i <<" " <<j << std::endl;
      for(int lx=0; lx<3; lx++)
        for(int ly=0; ly<3; ly++)
        {
          std::cout <<"a,b: " <<lx <<" " <<ly <<(dgM(i,j))(lx,ly)-(ggM(i,j))(lx,ly) <<" -- " <<(dgM(i,j))(lx,ly) <<" -- " <<(ggM(i,j))(lx,ly) << std::endl;
        }
    }
  for(int i=0; i<BFTrans->QP.getTotalNum(); i++)
    BFTrans->QP.R[i] = qp_0[i];
  BFTrans->QP.update();
}

void DiracDeterminantWithBackflow::testGGG(ParticleSet& P)
{
  ParticleSet::ParticlePos_t qp_0;
  qp_0.resize(BFTrans->QP.getTotalNum());
  ValueMatrix_t psiM_1,psiM_2;
  GradMatrix_t dpsiM_1,dpsiM_2;
  HessMatrix_t ggM_1, ggM_2;
  psiM_1.resize(NumPtcls,NumOrbitals);
  psiM_2.resize(NumPtcls,NumOrbitals);
  dpsiM_1.resize(NumPtcls,NumOrbitals);
  dpsiM_2.resize(NumPtcls,NumOrbitals);
  ggM_1.resize(NumPtcls,NumOrbitals);
  ggM_2.resize(NumPtcls,NumOrbitals);
  GGGMatrix_t  ggg_psiM1,ggg_psiM2;
  ggg_psiM1.resize(NumPtcls,NumOrbitals);
  ggg_psiM2.resize(NumPtcls,NumOrbitals);
  const RealType dh = 0.000001; //PREC_WARNING
  for(int i=0; i<BFTrans->QP.getTotalNum(); i++)
    qp_0[i] = BFTrans->QP.R[i];
  evaluate_SPO(psiM, dpsiM, grad_grad_psiM, grad_grad_grad_psiM);
  app_log() <<"Testing GGGType calculation: " << std::endl;
  for(int lc=0; lc<3; lc++)
  {
    for(int i=0; i<BFTrans->QP.getTotalNum(); i++)
      BFTrans->QP.R[i] = qp_0[i];
    for(int i=0; i<BFTrans->QP.getTotalNum(); i++)
      BFTrans->QP.R[i][lc] = qp_0[i][lc] + dh;
    BFTrans->QP.update();
    evaluate_SPO(psiM_1, dpsiM_1, ggM_1, ggg_psiM1);
    for(int i=0; i<BFTrans->QP.getTotalNum(); i++)
      BFTrans->QP.R[i][lc] = qp_0[i][lc] - dh;
    BFTrans->QP.update();
    evaluate_SPO(psiM_2, dpsiM_2, ggM_2, ggg_psiM2);
    const RealType dh2=RealType(0.5/dh);
    RealType maxD(0);
    ValueType av(0);
    RealType cnt(0);
    for(int i=0; i<NumPtcls; i++)
      for(int j=0; j<NumOrbitals; j++)
      {
        //HessType dG = (ggM_1(i,j)-ggM_2(i,j))/((RealType)2.0*dh)-(grad_grad_grad_psiM(i,j))[lc];
        HessType dG = (ggM_1(i,j)-ggM_2(i,j))*dh2-grad_grad_grad_psiM(i,j)[lc];
        for(int la=0; la<9; la++)
        {
          cnt++;
          av+=dG[la];
#if defined(QMC_COMPLEX)
          if( std::abs(dG[la].real()) > maxD)
            maxD = std::abs(dG[la].real());
#else
          if( std::abs(dG[la]) > maxD)
            maxD = std::abs(dG[la]);
#endif
        }
        app_log() <<i <<"  " <<j <<"\n"
                  <<"dG : \n" <<dG << std::endl
                  <<"GGG: \n" <<(grad_grad_grad_psiM(i,j))[lc] << std::endl;
      }
    app_log() <<"lc, av, max: " <<lc <<"  " <<av/cnt <<"  "
              <<maxD << std::endl;
  }
  for(int i=0; i<BFTrans->QP.getTotalNum(); i++)
    BFTrans->QP.R[i] = qp_0[i];
  BFTrans->QP.update();
}

void DiracDeterminantWithBackflow::testDerivFjj(ParticleSet& P, int pa)
{
  app_log() <<" Testing derivatives of the F matrix, prm: " <<pa << std::endl;
  opt_variables_type wfVars,wfvar_prime;
  BFTrans->checkInVariables(wfVars);
  BFTrans->checkOutVariables(wfVars);
  int Nvars= wfVars.size();
  wfvar_prime= wfVars;
  GradMatrix_t dpsiM_1, dpsiM_2, dpsiM_0;
  dpsiM_0.resize(NumPtcls,NumOrbitals);
  dpsiM_1.resize(NumPtcls,NumOrbitals);
  dpsiM_2.resize(NumPtcls,NumOrbitals);
  const RealType dh(0.00001); //PREC_WARN
  int pr = pa;
  for (int j=0; j<Nvars; j++)
    wfvar_prime[j]=wfVars[j];
  wfvar_prime[pr] = wfVars[pr]+ dh;
  BFTrans->resetParameters(wfvar_prime);
  BFTrans->evaluateDerivatives(P);
  evaluate_SPO(psiM, dpsiM, grad_grad_psiM, grad_grad_grad_psiM);
  //std::copy(psiM.begin(),psiM.end(),psiMinv.begin());
  psiMinv=psiM;
  // invert backflow matrix
  InverseTimer.start();
  LogValue=InvertWithLog(psiMinv.data(),NumPtcls,NumOrbitals,WorkSpace.data(),Pivot.data(),PhaseValue);
  InverseTimer.stop();
  // calculate F matrix (gradients wrt bf coordinates)
  // could use dgemv with increments of 3*nCols
  for(int i=0; i<NumPtcls; i++)
    for(int j=0; j<NumPtcls; j++)
    {
      dpsiM_1(i,j)=simd::dot(psiMinv[i],dpsiM[j],NumOrbitals);
    }
  for (int j=0; j<Nvars; j++)
    wfvar_prime[j]=wfVars[j];
  wfvar_prime[pr] = wfVars[pr]- dh;
  BFTrans->resetParameters(wfvar_prime);
  BFTrans->evaluateDerivatives(P);
  evaluate_SPO(psiM, dpsiM, grad_grad_psiM, grad_grad_grad_psiM);
  //std::copy(psiM.begin(),psiM.end(),psiMinv.begin());
  psiMinv=psiM;
  // invert backflow matrix
  InverseTimer.start();
  LogValue=InvertWithLog(psiMinv.data(),NumPtcls,NumOrbitals,WorkSpace.data(),Pivot.data(),PhaseValue);
  InverseTimer.stop();
  // calculate F matrix (gradients wrt bf coordinates)
  // could use dgemv with increments of 3*nCols
  for(int i=0; i<NumPtcls; i++)
    for(int j=0; j<NumPtcls; j++)
    {
      dpsiM_2(i,j)=simd::dot(psiMinv[i],dpsiM[j],NumOrbitals);
    }
  for (int j=0; j<Nvars; j++)
    wfvar_prime[j]=wfVars[j];
  BFTrans->resetParameters(wfvar_prime);
  BFTrans->evaluateDerivatives(P);
  evaluate_SPO(psiM, dpsiM, grad_grad_psiM, grad_grad_grad_psiM);
  //std::copy(psiM.begin(),psiM.end(),psiMinv.begin());
  psiMinv=psiM;
  // invert backflow matrix
  InverseTimer.start();
  LogValue=InvertWithLog(psiMinv.data(),NumPtcls,NumOrbitals,WorkSpace.data(),Pivot.data(),PhaseValue);
  InverseTimer.stop();
  // calculate F matrix (gradients wrt bf coordinates)
  // could use dgemv with increments of 3*nCols
  for(int i=0; i<NumPtcls; i++)
    for(int j=0; j<NumPtcls; j++)
    {
      Fmat(i,j)=simd::dot(psiMinv[i],dpsiM[j],NumOrbitals);
    }
  RealType cnt=0,av=0;
  RealType maxD(0);
  for(int i=0; i<NumPtcls; i++)
    for(int j=0; j<NumPtcls; j++)
      for(int lb=0; lb<3; lb++)
      {
        dpsiM_0(i,j)[lb]=0.0;
        for(int k=0; k<NumPtcls; k++)
          for(int lc=0; lc<3; lc++)
          {
            dpsiM_0(i,j)[lb] += (BFTrans->Cmat(pr,FirstIndex+j)[lc]*psiMinv(i,k)*grad_grad_psiM(j,k)(lb,lc) - BFTrans->Cmat(pr,FirstIndex+k)[lc]*Fmat(i,k)[lc]*Fmat(k,j)[lb]);
          }
        cnt++;
#if defined(QMC_COMPLEX)
        RealType t=real(dpsiM_0(i,j)[lb]-( dpsiM_1(i,j)[lb]-dpsiM_2(i,j)[lb] ))/(2*dh);
        av+=t;
        maxD=std::max(maxD,std::abs(t));
#else
        av+=dpsiM_0(i,j)[lb]-( dpsiM_1(i,j)[lb]-dpsiM_2(i,j)[lb] )/(2*dh);
        if( std::abs(dpsiM_0(i,j)[lb]-( dpsiM_1(i,j)[lb]-dpsiM_2(i,j)[lb] )/(2*dh)) > maxD  )
          maxD=dpsiM_0(i,j)[lb]-( dpsiM_1(i,j)[lb]-dpsiM_2(i,j)[lb] )/(2*dh);
#endif
      }
  app_log() <<" av,max : " <<av/cnt <<"  " <<maxD << std::endl;
  //APP_ABORT("testing Fij \n");
}


void DiracDeterminantWithBackflow::testDerivLi(ParticleSet& P, int pa)
{
  //app_log() <<"Testing new L[i]: \n";
  opt_variables_type wfVars,wfvar_prime;
  BFTrans->checkInVariables(wfVars);
  BFTrans->checkOutVariables(wfVars);
  int Nvars= wfVars.size();
  wfvar_prime= wfVars;
  RealType dh=0.00001;
  //BFTrans->evaluate(P);
  ValueType L1a,L2a,L3a,L0a;
  ValueType L1b,L2b,L3b,L0b;
  ValueType L1c,L2c,L3c,L0c;
  //dummyEvalLi(L1,L2,L3);
  myG=0.0;
  myL=0.0;
  //ValueType ps = evaluateLog(P,myG,myL);
  //L0 = Sum(myL);
  //app_log() <<"L old, L new: " <<L0 <<"  " <<L1+L2+L3 << std::endl;
  app_log() << std::endl <<" Testing derivatives of L[i] matrix. " << std::endl;
  for (int j=0; j<Nvars; j++)
    wfvar_prime[j]=wfVars[j];
  wfvar_prime[pa] = wfVars[pa]+ dh;
  BFTrans->resetParameters(wfvar_prime);
  BFTrans->evaluate(P);
  dummyEvalLi(L1a,L2a,L3a);
  for (int j=0; j<Nvars; j++)
    wfvar_prime[j]=wfVars[j];
  wfvar_prime[pa] = wfVars[pa]- dh;
  BFTrans->resetParameters(wfvar_prime);
  BFTrans->evaluate(P);
  dummyEvalLi(L1b,L2b,L3b);
  BFTrans->resetParameters(wfVars);
  BFTrans->evaluateDerivatives(P);
  std::vector<RealType> dlogpsi;
  std::vector<RealType> dhpsi;
  dlogpsi.resize(Nvars);
  dhpsi.resize(Nvars);
  evaluateDerivatives(P,wfVars,dlogpsi,dhpsi,&myG,&myL,pa);
  app_log() <<"pa: " <<pa << std::endl
            <<"dL Numrical: "
            <<(L1a-L1b)/(2*dh) <<"  "
            <<(L2a-L2b)/(2*dh) <<"  "
            <<(L3a-L3b)/(2*dh) <<"\n"
            <<"dL Analitival: "
            <<La1 <<"  "
            <<La2 <<"  "
            <<La3 << std::endl
            <<" dLDiff: "
            <<(L1a-L1b)/(2*dh)-La1 <<"  "
            <<(L2a-L2b)/(2*dh)-La2 <<"  "
            <<(L3a-L3b)/(2*dh)-La3 << std::endl;
}


// evaluate \sum_i L[i] splitted into three pieces
void DiracDeterminantWithBackflow::dummyEvalLi(ValueType& L1, ValueType& L2, ValueType& L3)
{
  L1=L2=L3=0.0;
  evaluate_SPO(psiM, dpsiM, grad_grad_psiM);
  psiMinv=psiM;
  InverseTimer.start();
  LogValue=InvertWithLog(psiMinv.data(),NumPtcls,NumOrbitals,WorkSpace.data(),Pivot.data(),PhaseValue);
  InverseTimer.stop();
  for(int i=0; i<NumPtcls; i++)
    for(int j=0; j<NumPtcls; j++)
    {
      Fmat(i,j)=simd::dot(psiMinv[i],dpsiM[j],NumOrbitals);
    }
  GradType temp;
  ValueType temp2;
  int num = BFTrans->QP.getTotalNum();
  for(int i=0; i<num; i++)
  {
    for(int j=0; j<NumPtcls; j++)
      L1 += rcdot(Fmat(j,j),BFTrans->Bmat_full(i,FirstIndex+j));
  }
  for(int j=0; j<NumPtcls; j++)
  {
    HessType q_j;
    for(int k=0; k<NumPtcls; k++)
      q_j += psiMinv(j,k)*grad_grad_psiM(j,k);
    HessType a_j;
    for(int i=0; i<num; i++)
      a_j += dot(transpose(BFTrans->Amat(i,FirstIndex+j)),BFTrans->Amat(i,FirstIndex+j));
    L2 += traceAtB(a_j,q_j);
    for(int k=0; k<NumPtcls; k++)
    {
      HessType a_jk;
      for(int i=0; i<num; i++)
        a_jk += dot(transpose(BFTrans->Amat(i,FirstIndex+j)),BFTrans->Amat(i,FirstIndex+k));
      L3 -= traceAtB(a_jk, outerProduct(Fmat(k,j),Fmat(j,k)));
    }
  }
}

}<|MERGE_RESOLUTION|>--- conflicted
+++ resolved
@@ -573,86 +573,6 @@
   return LogValue;
 }
 
-<<<<<<< HEAD
-DiracDeterminantWithBackflow::RealType DiracDeterminantWithBackflow::evaluateLogForDerivativeBuffer(ParticleSet& P, PooledData<RealType>& buf)
-{
-  usingDerivBuffer=true;
-  evaluate_SPO(psiM, dpsiM, grad_grad_psiM, grad_grad_grad_psiM);
-  //std::copy(psiM.begin(),psiM.end(),psiMinv.begin());
-  psiMinv=psiM;
-  // invert backflow matrix
-  InverseTimer.start();
-  LogValue=InvertWithLog(psiMinv.data(),NumPtcls,NumOrbitals,WorkSpace.data(),Pivot.data(),PhaseValue);
-  InverseTimer.stop();
-  // calculate F matrix (gradients wrt bf coordinates)
-  // could use dgemv with increments of 3*nCols
-  for(int i=0; i<NumPtcls; i++)
-  {
-    for(int j=0; j<NumPtcls; j++)
-    {
-      Fmat(i,j)=simd::dot(psiMinv[i],dpsiM[j],NumOrbitals);
-    }
-    Fmatdiag[i] = Fmat(i,i);
-  }
-  // calculate gradients and first piece of laplacians
-  GradType temp;
-  ValueType temp2;
-  myG=0.0;
-  myL=0.0;
-  int num = P.getTotalNum();
-  for(int i=0; i<num; i++)
-  {
-    temp=0.0;
-    temp2=0.0;
-    for(int j=0; j<NumPtcls; j++)
-    {
-      for(int k=0; k<OHMMS_DIM; k++)
-        temp2 += BFTrans->Bmat_full(i,FirstIndex+j)[k]*Fmat(j,j)[k];
-      temp  += dot(BFTrans->Amat(i,FirstIndex+j),Fmat(j,j));
-      //temp2 += rcdot(BFTrans->Bmat_full(i,FirstIndex+j),Fmat(j,j));
-    }
-    myG[i] += temp;
-    myL[i] += temp2;
-  }
-// NOTE: check derivatives of Fjj and Amat numerically here, the problem has to come from somewhere
-  for(int j=0; j<NumPtcls; j++)
-  {
-    HessType q_j;
-    q_j=0.0;
-    for(int k=0; k<NumPtcls; k++)
-      q_j += psiMinv(j,k)*grad_grad_psiM(j,k);
-    for(int i=0; i<num; i++)
-    {
-      Tensor<RealType,OHMMS_DIM> AA = dot(transpose(BFTrans->Amat(i,FirstIndex+j)),BFTrans->Amat(i,FirstIndex+j));
-      myL[i] += traceAtB(AA,q_j);
-      //myL[i] += traceAtB(dot(transpose(BFTrans->Amat(i,FirstIndex+j)),BFTrans->Amat(i,FirstIndex+j)),q_j);
-    }
-    for(int k=0; k<NumPtcls; k++)
-    {
-      for(int i=0; i<num; i++)
-      {
-        Tensor<RealType,OHMMS_DIM> AA = dot(transpose(BFTrans->Amat(i,FirstIndex+j)),BFTrans->Amat(i,FirstIndex+k));
-        HessType FF = outerProduct(Fmat(k,j),Fmat(j,k));
-        myL[i] -= traceAtB(AA,FF);
-        //myL[i] -= traceAtB(dot(transpose(BFTrans->Amat(i,FirstIndex+j)),BFTrans->Amat(i,FirstIndex+k)), outerProduct(Fmat(k,j),Fmat(j,k)));
-      }
-    }
-  }
-  for(int i=0; i<num; i++)
-  {
-    P.L[i] += myL[i];
-    P.G[i] += myG[i];
-  }
-  return LogValue;
-}
-
-DiracDeterminantWithBackflow::RealType DiracDeterminantWithBackflow::evaluateLogFromDerivativeBuffer(ParticleSet& P, PooledData<RealType>& buf)
-{
-  return evaluateLog(P,P.G,P.L);
-}
-
-=======
->>>>>>> 6b49ebbd
 
 /** move was accepted, update the real container
 */
