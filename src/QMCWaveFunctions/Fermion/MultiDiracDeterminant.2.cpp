//////////////////////////////////////////////////////////////////////////////////////
// This file is distributed under the University of Illinois/NCSA Open Source License.
// See LICENSE file in top directory for details.
//
// Copyright (c) 2016 Jeongnim Kim and QMCPACK developers.
//
// File developed by: Bryan Clark, bclark@Princeton.edu, Princeton University
//                    Miguel Morales, moralessilva2@llnl.gov, Lawrence Livermore National Laboratory
//                    Jeongnim Kim, jeongnim.kim@gmail.com, University of Illinois at Urbana-Champaign
//                    Jeremy McMinnis, jmcminis@gmail.com, University of Illinois at Urbana-Champaign
//                    Mark A. Berrill, berrillma@ornl.gov, Oak Ridge National Laboratory
//
// File created by: Bryan Clark, bclark@Princeton.edu, Princeton University
//////////////////////////////////////////////////////////////////////////////////////


/**@file
 * @brief Implement build functions: Function bodies are too big to be in a header file
 */
#include "QMCWaveFunctions/Fermion/MultiDiracDeterminant.h"
#include "Numerics/MatrixOperators.h"
#include "OMPTarget/ompBLAS.hpp"

namespace qmcplusplus
{
/** shared function used by BuildDotProductsAndCalculateRatios */
void MultiDiracDeterminant::BuildDotProductsAndCalculateRatios_impl(
    int ref,
    ValueType det0,
    ValueType* restrict ratios,
    const OffloadMatrix<ValueType>& psiinv,
    const OffloadMatrix<ValueType>& psi,
    OffloadMatrix<ValueType>& dotProducts,
    const OffloadVector<int>& data,
    const VectorSoaContainer<int, 2, OffloadPinnedAllocator<int>>& pairs,
    const OffloadVector<RealType>& sign)
{
  buildTableTimer.start();
  const size_t num     = psi.extent(1);
  const size_t npairs  = pairs.size();
  const size_t nb_cols = dotProducts.cols();
  //MatrixOperators::product_ABt(psiinv,psi,dotProducts);
  const int* first  = pairs.data(0);
  const int* second = pairs.data(1);
  for (size_t i = 0; i < npairs; ++i)
  {
    const int I       = first[i];
    const int J       = second[i];
    dotProducts(I, J) = simd::dot(psiinv[I], psi[J], num);
  }
  dotProducts.updateTo();
  buildTableTimer.stop();
  readMatTimer.start();
  const int* it2      = data.data();
  const size_t nitems = sign.size();
  // explore Inclusive Scan for OpenMP
  for (size_t count = 0; count < nitems; ++count)
  {
    const size_t n = *it2;
    if (count != ref)
      ratios[count] = sign[count] * det0 *
          (n > MaxSmallDet ? det_calculator_.evaluate(dotProducts, it2 + 1, n)
                           : calcSmallDeterminant(n, dotProducts.data(), it2 + 1, nb_cols));
    it2 += 3 * n + 1;
  }

  ratios[ref] = det0;
  readMatTimer.stop();
}

void MultiDiracDeterminant::mw_BuildDotProductsAndCalculateRatios_impl(
    int nw,
    int ref,
    const OffloadVector<ValueType>& det0_list,
    const RefVector<OffloadMatrix<ValueType>>& psiinv_list,
    const RefVector<OffloadMatrix<ValueType>>& psi_list,
    const OffloadVector<int>& data,
    const VectorSoaContainer<int, 2, OffloadPinnedAllocator<int>>& pairs,
    const OffloadVector<RealType>& sign,
    const RefVector<OffloadMatrix<ValueType>>& dotProducts_list,
    const RefVector<OffloadVector<ValueType>>& ratios_list)
{
  const size_t npairs = pairs.size();
  const size_t num    = psi_list[0].get().extent(1);
  const size_t nitems = sign.size();

  const int* first  = pairs.data(0);
  const int* second = pairs.data(1);


  OffloadVector<ValueType*> psiinv_deviceptr_list(nw);
  OffloadVector<ValueType*> psi_deviceptr_list(nw);
  OffloadVector<ValueType*> dotProducts_deviceptr_list(nw);

  for (size_t iw = 0; iw < nw; iw++)
  {
    psiinv_deviceptr_list[iw]      = psiinv_list[iw].get().device_data();
    psi_deviceptr_list[iw]         = psi_list[iw].get().device_data();
    dotProducts_deviceptr_list[iw] = dotProducts_list[iw].get().device_data();
  }

  readMatTimer.start();

  const size_t nb_cols_psi(psi_list[0].get().cols());
  const size_t nb_cols_psiinv(psiinv_list[0].get().cols());
  const size_t nb_cols_dotProd(dotProducts_list[0].get().cols());

  auto* dotProducts_list_ptr  = dotProducts_deviceptr_list.data();
  const auto* psiinv_list_ptr = psiinv_deviceptr_list.data();
  const auto* psi_list_ptr    = psi_deviceptr_list.data();

  PRAGMA_OFFLOAD("omp target teams distribute  map(always,to: dotProducts_list_ptr[:nw]) \
          map(always, to: psiinv_list_ptr[:nw], psi_list_ptr[:nw],first[:npairs],second[:npairs])")
  for (size_t iw = 0; iw < nw; iw++)
    for (size_t i = 0; i < npairs; ++i)
    {
      const int I = first[i];
      const int J = second[i];

      ValueType dotProducts_local = 0.0;
      PRAGMA_OFFLOAD("omp parallel for reduction(+ : dotProducts_local)")
      for (size_t ind = 0; ind < num; ind++)
        dotProducts_local += psiinv_list_ptr[iw][I * nb_cols_psiinv + ind] * psi_list_ptr[iw][J * nb_cols_psi + ind];
      dotProducts_list_ptr[iw][I * nb_cols_dotProd + J] = dotProducts_local;
    }

  const int max_ext_level = ndets_per_excitation_level_->size() - 1;

  // Compute workload changes drastically as the excitation level increases.
  // this may need different parallelization strategy.
  size_t det_offset  = 1;
  size_t data_offset = 1;

  auto update_offsets = [&](size_t ext_level) {
    det_offset += (*ndets_per_excitation_level_)[ext_level];
    data_offset += (*ndets_per_excitation_level_)[ext_level] * (3 * ext_level + 1);
  };

  if (max_ext_level >= 1)
  {
    mw_updateRatios<1>(det_offset, data_offset, ratios_list, data, sign, det0_list, dotProducts_list);
    update_offsets(1);
  }

  if (max_ext_level >= 2)
  {
    mw_updateRatios<2>(det_offset, data_offset, ratios_list, data, sign, det0_list, dotProducts_list);
    update_offsets(2);
  }

  if (max_ext_level >= 3)
  {
    mw_updateRatios<3>(det_offset, data_offset, ratios_list, data, sign, det0_list, dotProducts_list);
    update_offsets(3);
  }

  if (max_ext_level >= 4)
  {
    mw_updateRatios<4>(det_offset, data_offset, ratios_list, data, sign, det0_list, dotProducts_list);
    update_offsets(4);
  }

  if (max_ext_level >= 5)
  {
    mw_updateRatios<5>(det_offset, data_offset, ratios_list, data, sign, det0_list, dotProducts_list);
    update_offsets(5);
  }

  if (max_ext_level >= 6)
  {
    for (size_t iw = 0; iw < nw; iw++)
      dotProducts_list[iw].get().updateFrom();
  }
  for (size_t ext_level = 6; ext_level <= max_ext_level; ext_level++)
  {
    mw_updateRatios_generic(ext_level, det_offset, data_offset, ratios_list, det_calculator_, data, sign, det0_list,
                            dotProducts_list);
    update_offsets(ext_level);
  }

  readMatTimer.stop();
}


void MultiDiracDeterminant::BuildDotProductsAndCalculateRatios(
    int ref,
    const OffloadMatrix<ValueType>& psiinv,
    const OffloadMatrix<ValueType>& psi,
    const OffloadVector<int>& data,
    const VectorSoaContainer<int, 2, OffloadPinnedAllocator<int>>& pairs,
    const OffloadVector<RealType>& sign,
    OffloadMatrix<ValueType>& dotProducts,
    OffloadVector<ValueType>& ratios)
{
  BuildDotProductsAndCalculateRatios_impl(ref, ValueType(1), ratios.data(), psiinv, psi, dotProducts, data, pairs,
                                          sign);
}

void MultiDiracDeterminant::mw_BuildDotProductsAndCalculateRatios(
    int nw,
    int ref,
    const OffloadVector<ValueType>& det0_list,
    const RefVector<OffloadMatrix<ValueType>>& psiinv_list,
    const RefVector<OffloadMatrix<ValueType>>& psi_list,
    const OffloadVector<int>& data,
    const VectorSoaContainer<int, 2, OffloadPinnedAllocator<int>>& pairs,
    const OffloadVector<RealType>& sign,
    const RefVector<OffloadMatrix<ValueType>>& dotProducts_list,
    const RefVector<OffloadVector<ValueType>>& ratios_list)
{
  mw_BuildDotProductsAndCalculateRatios_impl(nw, ref, det0_list, psiinv_list, psi_list, data, pairs, sign,
                                             dotProducts_list, ratios_list);

  for (size_t iw = 0; iw < nw; iw++)
    ratios_list[iw].get().updateFrom();
}

void MultiDiracDeterminant::BuildDotProductsAndCalculateRatiosGrads(
    int ref,
    const OffloadMatrix<ValueType>& psiinv,
    const OffloadMatrix<ValueType>& psi,
    const OffloadVector<int>& data,
    const VectorSoaContainer<int, 2, OffloadPinnedAllocator<int>>& pairs,
    const OffloadVector<RealType>& sign,
    const ValueType& det0_grad,
    OffloadMatrix<ValueType>& dotProducts,
    int dx,
    int iat,
    OffloadMatrix<GradType>& grads)
{
  BuildDotProductsAndCalculateRatios_impl(ref, det0_grad, WorkSpace.data(), psiinv, psi, dotProducts, data, pairs,
                                          sign);
  for (size_t count = 0; count < getNumDets(); ++count)
    grads(count, iat)[dx] = WorkSpace[count];
}

void MultiDiracDeterminant::mw_BuildDotProductsAndCalculateRatiosGrads(
    int nw,
    int ref,
    int iat,
    int dx,
    int getNumDets,
    const OffloadVector<ValueType>& det0_grad_list,
    const RefVector<OffloadMatrix<ValueType>>& psiinv_list,
    const RefVector<OffloadMatrix<ValueType>>& psi_list,
    const OffloadVector<int>& data,
    const VectorSoaContainer<int, 2, OffloadPinnedAllocator<int>>& pairs,
    const OffloadVector<RealType>& sign,
    const RefVector<OffloadVector<ValueType>>& WorkSpace_list,
    const RefVector<OffloadMatrix<ValueType>>& dotProducts_list,
    const RefVector<OffloadMatrix<GradType>>& grads_list,
    OffloadMatrix<ValueType>& Grads)
{
  mw_BuildDotProductsAndCalculateRatios_impl(nw, ref, det0_grad_list, psiinv_list, psi_list, data, pairs, sign,
                                             dotProducts_list, WorkSpace_list);

  OffloadVector<ValueType*> WorkSpace_deviceptr_list(nw);
  for (size_t iw = 0; iw < nw; iw++)
    WorkSpace_deviceptr_list[iw] = WorkSpace_list[iw].get().device_data();

  auto* WorkSpace_list_ptr = WorkSpace_deviceptr_list.data();
  auto* Grads_ptr          = Grads.data();
  const size_t Grads_cols  = Grads.cols();

  ///For tests only--- Tests will need to be fixed to avoid failure////
  for (size_t iw = 0; iw < nw; iw++)
  {
    WorkSpace_list[iw].get().updateFrom();
    for (size_t count = 0; count < getNumDets; ++count)
      grads_list[iw].get()(count, iat)[dx] = WorkSpace_list[iw].get()[count];
  }
  ///End of Tests

  PRAGMA_OFFLOAD("omp target teams distribute parallel for collapse(2)  map(always,from:Grads_ptr[:Grads.size()]) \
		                                                        map(always, to:WorkSpace_list_ptr[:nw])")
  for (size_t iw = 0; iw < nw; iw++)
    for (size_t count = 0; count < getNumDets; ++count)
      Grads_ptr[(3 * iw + dx) * Grads_cols + count] = WorkSpace_list_ptr[iw][count];
}

void MultiDiracDeterminant::BuildDotProductsAndCalculateRatiosValueMatrixOneParticle(
    int ref,
    const OffloadMatrix<ValueType>& psiinv,
    const OffloadMatrix<ValueType>& psi,
    const OffloadVector<int>& data,
    const VectorSoaContainer<int, 2, OffloadPinnedAllocator<int>>& pairs,
    const OffloadVector<RealType>& sign,
    OffloadMatrix<ValueType>& dotProducts,
    int iat,
    OffloadMatrix<ValueType>& ratios)
{
  const ValueType det0 = ratios(ref, iat);
  BuildDotProductsAndCalculateRatios_impl(ref, det0, WorkSpace.data(), psiinv, psi, dotProducts, data, pairs, sign);
  //splatt
  for (size_t count = 0; count < getNumDets(); ++count)
    ratios(count, iat) = WorkSpace[count];
  ratios.updateTo();
#if 0
    ValueType det0 = ratios(ref,iat);
    int num=psi.extent(1);
    std::vector<std::pair<int,int> >::iterator it(pairs.begin()), last(pairs.end());
    while(it != last)
    {
      dotProducts((*it).first,(*it).second) = simd::dot(psiinv[(*it).first],psi[(*it).second],num);
      it++;
    }
    std::vector<int>::iterator it2 = data.begin();
    int count= 0;  // number of determinants processed
    while(it2 != data.end())
    {
      int n = *it2; // number of excitations
      if(count == ref)
      {
        it2+=3*n+1;  // number of integers used to encode the current excitation
        count++;
        continue;
      }
      ratios(count,iat) = sign[count]*det0*CustomizedMatrixDet(n,dotProducts,it2+1);
      count++;
      it2+=3*n+1;
    }
#endif
}

void MultiDiracDeterminant::mw_evaluateDetsForPtclMove(const RefVectorWithLeader<MultiDiracDeterminant>& det_list,
                                                       const RefVectorWithLeader<ParticleSet>& P_list,
                                                       int iat)
{
  const int nw                      = det_list.size();
  MultiDiracDeterminant& det_leader = det_list.getLeader();
  RefVectorWithLeader<SPOSet> phi_list(*det_leader.getPhi());
  det_leader.RatioTimer.start();

  OffloadVector<ValueType> det0_list(nw, 1.0);
  OffloadVector<ValueType> curRatio_list(nw, 0.0);
  OffloadVector<size_t> confgListOccup(det_leader.NumPtcls,0.0);

  RefVector<OffloadVector<ValueType>> workV1_list, workV2_list, workV3_list;
  RefVector<OffloadVector<ValueType>> psiV_list, psiV_temp_list, new_ratios_to_ref_list;
  RefVector<OffloadMatrix<ValueType>> TpsiM_list, psiM_list, dotProducts_list;
  RefVector<OffloadMatrix<ValueType>> psiMinv_temp_list, psiMinv_list;

  phi_list.reserve(nw);
  psiV_list.reserve(nw);
  psiV_temp_list.reserve(nw);
  psiMinv_list.reserve(nw);
  psiMinv_temp_list.reserve(nw);
  workV1_list.reserve(nw);
  dotProducts_list.reserve(nw);
  workV2_list.reserve(nw);
  workV3_list.reserve(nw);
  TpsiM_list.reserve(nw);
  psiM_list.reserve(nw);
  new_ratios_to_ref_list.reserve(nw);

  curRatio_list.resize(nw);


  for (size_t iw = 0; iw < nw; iw++)
  {
    MultiDiracDeterminant& det = (det_list[iw]);
    det.UpdateMode             = ORB_PBYP_PARTIAL;
    phi_list.push_back(*det.Phi);
    psiV_list.push_back(det.psiV);
    psiV_temp_list.push_back(det.psiV_temp);
    workV1_list.push_back(det.workV1);
    workV2_list.push_back(det.workV2);
    psiMinv_list.push_back(det.psiMinv);
    psiM_list.push_back(det.psiM);
    psiMinv_temp_list.push_back(det.psiMinv_temp);
    new_ratios_to_ref_list.push_back(det.new_ratios_to_ref_);
    dotProducts_list.push_back(det.dotProducts);
    TpsiM_list.push_back(det.TpsiM);
  }

  det_leader.UpdateMode  = ORB_PBYP_RATIO;
  const int WorkingIndex = iat - det_leader.FirstIndex;

  det_leader.evalOrbTimer.start();
  for (size_t iw = 0; iw < nw; iw++)
  {
    MultiDiracDeterminant& det = (det_list[iw]);
    Vector<ValueType> psiV_list_host_view(psiV_list[iw].get().data(), psiV_list[iw].get().size());
    det.getPhi()->evaluateValue(P_list[iw], iat, psiV_list_host_view);
    ///Transfer of data from host to Device
    psiV_list[iw].get().updateTo();
  }

  det_leader.evalOrbTimer.stop();

  const ValueType cone(1);
  size_t success = 0;
  int  dummy_handle=0;
  const auto psiMinv_rows = psiMinv_list[0].get().rows();
  const auto psiMinv_cols = psiMinv_list[0].get().cols();
  const auto TpsiM_cols = TpsiM_list[0].get().cols(); 
  const auto psiM_cols = psiM_list[0].get().cols(); 
  const auto TpsiM_rows = TpsiM_list[0].get().rows(); 
  const auto NumPtcls     = det_leader.NumPtcls;
  const auto NumOrbitals     = det_leader.NumOrbitals;
  const auto& confgList      = *det_leader.ciConfigList;
  for (size_t i = 0; i < det_leader.NumPtcls; i++)
      confgListOccup[i]=confgList[det_leader.ReferenceDeterminant].occup[i];

  OffloadVector<ValueType*> psiV_deviceptr_list(nw);
  OffloadVector<ValueType*> psiV_temp_deviceptr_list(nw);

  OffloadVector<ValueType*> psiMinv_deviceptr_list(nw);
  OffloadVector<ValueType*> psiMinv_temp_deviceptr_list(nw);

  OffloadVector<ValueType*> TpsiM_deviceptr_list(nw);
  OffloadVector<ValueType*> psiM_deviceptr_list(nw);

  for (size_t iw = 0; iw < nw; iw++)
  {
    psiV_deviceptr_list[iw]         = psiV_list[iw].get().device_data();
    psiV_temp_deviceptr_list[iw]    = psiV_temp_list[iw].get().device_data();

    psiMinv_deviceptr_list[iw]      = psiMinv_list[iw].get().device_data();
    psiMinv_temp_deviceptr_list[iw] = psiMinv_temp_list[iw].get().device_data();

    TpsiM_deviceptr_list[iw]        = TpsiM_list[iw].get().device_data();
    psiM_deviceptr_list[iw]        = psiM_list[iw].get().device_data();
  }


  auto* psiV_list_ptr         = psiV_deviceptr_list.data();
  auto* psiV_temp_list_ptr    = psiV_temp_deviceptr_list.data();

  auto* psiMinv_list_ptr      = psiMinv_deviceptr_list.device_data();
  auto* psiMinv_temp_list_ptr = psiMinv_temp_deviceptr_list.device_data();

  auto* TpsiM_list_ptr        = TpsiM_deviceptr_list.device_data();
  auto* psiM_list_ptr         = psiM_deviceptr_list.data();

  auto* curRatio_list_ptr     = curRatio_list.data();
  auto* confgListOccup_ptr    = confgListOccup.data();

  det_leader.ExtraStuffTimer.start();

  psiMinv_deviceptr_list.updateTo();
  psiMinv_temp_deviceptr_list.updateTo();

  confgListOccup.updateTo();
  det0_list.updateTo();

  success=ompBLAS::copy_batched(dummy_handle, psiMinv_rows*psiMinv_cols, psiMinv_list_ptr,1,psiMinv_temp_list_ptr, 1, nw) ;
  if (success != 0)
        throw std::runtime_error("In MultiDiracDeterminant ompBLAS::copy_batched_offset failed.");

  TpsiM_deviceptr_list.updateTo();
  psiV_deviceptr_list.updateTo();
  success=ompBLAS::copy_batched_offset(dummy_handle, det_leader.NumOrbitals, psiV_list_ptr, 0, 1, TpsiM_list_ptr, WorkingIndex, TpsiM_cols, nw);
  if (success != 0)
        throw std::runtime_error("In MultiDiracDeterminant ompBLAS::copy_batched_offset failed.");


		  
  PRAGMA_OFFLOAD("omp target teams distribute map(always,from:curRatio_list_ptr[:nw]) \
                  map(always, to: psiV_temp_list_ptr[:nw]) \
		  is_device_ptr(psiV_list_ptr) \
		  is_device_ptr(psiMinv_temp_list_ptr)")
  for (size_t iw = 0; iw < nw; iw++)
  {
    for (size_t i = 0; i < NumPtcls; i++)
    {
      const size_t J=confgListOccup_ptr[i];
      psiV_temp_list_ptr[iw][i] = psiV_list_ptr[iw][J];
    }

    ValueType c_ratio = 0.0;
    PRAGMA_OFFLOAD("omp parallel for reduction(+ : c_ratio)")
    for (size_t jc = 0; jc < psiMinv_cols; jc += 1)
    {
      size_t ic = jc * psiMinv_cols;
      c_ratio += (psiMinv_temp_list_ptr[iw] + WorkingIndex)[ic] * psiV_temp_list_ptr[iw][jc];
    }
    curRatio_list_ptr[iw] = c_ratio;
  }

  det_leader.omp_mw_InverseUpdateByColumn(nw, WorkingIndex, curRatio_list, psiV_temp_list, workV1_list, workV2_list,
                                          psiMinv_temp_list);
  ///This is needed by acceptMove. Eventually acceptMove will need to become mw_acceptMove.
  for (size_t iw = 0; iw < nw; iw++)
    psiMinv_temp_list[iw].get().updateFrom();


  det_leader.mw_BuildDotProductsAndCalculateRatios(nw, det_leader.ReferenceDeterminant, det0_list, psiMinv_temp_list,
                                                   TpsiM_list, *det_leader.detData, *det_leader.uniquePairs,
                                                   *det_leader.DetSigns, dotProducts_list, new_ratios_to_ref_list);

    PRAGMA_OFFLOAD("omp target teams distribute parallel for collapse(2) is_device_ptr(TpsiM_list_ptr) \
		                                    map(always, to:psiM_list_ptr[:nw])")
    for (size_t iw = 0; iw < nw; iw++)
      for (size_t i = 0; i < NumOrbitals; i++)
        TpsiM_list_ptr[iw][i * TpsiM_cols + WorkingIndex] = psiM_list_ptr[iw][i * psiM_cols + WorkingIndex];

  det_leader.ExtraStuffTimer.stop();
  for (size_t iw = 0; iw < nw; iw++)
  {
    TpsiM_list[iw].get().updateFrom();
    MultiDiracDeterminant& det = (det_list[iw]);
    det.curRatio               = curRatio_list_ptr[iw];
  }

  det_leader.RatioTimer.stop();
}

void MultiDiracDeterminant::evaluateDetsForPtclMove(const ParticleSet& P, int iat, int refPtcl)
{
  UpdateMode = ORB_PBYP_RATIO;
  RatioTimer.start();
  evalOrbTimer.start();

  Vector<ValueType> psiV_host_view(psiV.data(), psiV.size());
  Phi->evaluateValue(P, iat, psiV_host_view);
  evalOrbTimer.stop();
  const int WorkingIndex = (refPtcl < 0 ? iat : refPtcl) - FirstIndex;
  assert(WorkingIndex >= 0 && WorkingIndex < LastIndex - FirstIndex);
  const auto& confgList = *ciConfigList;
  //std::vector<int>::iterator it(confgList[ReferenceDeterminant].occup.begin());
  auto it(confgList[ReferenceDeterminant].occup.begin());
  // mmorales: the only reason this is here is because
  // NonlocalECP do not necessarily call rejectMove after
  // calling ratio(), and even if the move is rejected
  // this matrix needs to be restored
  // If we always restore after ratio, then this is not needed
  // For efficiency reasons, I don't do this for ratioGrad or ratio(P,dG,dL)
  ExtraStuffTimer.start();
  psiMinv_temp = psiMinv;
  for (size_t i = 0; i < NumPtcls; i++)
    psiV_temp[i] = psiV[*(it++)];
  auto ratio_old_ref_det = DetRatioByColumn(psiMinv_temp, psiV_temp, WorkingIndex);
  curRatio               = ratio_old_ref_det;
  InverseUpdateByColumn(psiMinv_temp, psiV_temp, workV1, workV2, WorkingIndex, ratio_old_ref_det);
  for (size_t i = 0; i < NumOrbitals; i++)
    TpsiM(i, WorkingIndex) = psiV[i];
  ExtraStuffTimer.stop();
  BuildDotProductsAndCalculateRatios(ReferenceDeterminant, psiMinv_temp, TpsiM, *detData, *uniquePairs, *DetSigns,
                                     dotProducts, new_ratios_to_ref_);
  // check comment above
  for (size_t i = 0; i < NumOrbitals; i++)
    TpsiM(i, WorkingIndex) = psiM(WorkingIndex, i);
  RatioTimer.stop();
}

void MultiDiracDeterminant::evaluateDetsAndGradsForPtclMove(const ParticleSet& P, int iat)
{
  UpdateMode = ORB_PBYP_PARTIAL;
  evalOrb1Timer.start();
  ///Using Host Views for Phi-evaluateVGL since not ported to GPU
  Vector<ValueType> psiV_host_view(psiV.data(), psiV.size());
  Vector<GradType> dpsiV_host_view(dpsiV.data(), dpsiV.size());
  Vector<ValueType> d2psiV_host_view(d2psiV.data(), d2psiV.size());
  Phi->evaluateVGL(P, iat, psiV_host_view, dpsiV_host_view, d2psiV_host_view);
  evalOrb1Timer.stop();
  const int WorkingIndex = iat - FirstIndex;
  assert(WorkingIndex >= 0 && WorkingIndex < LastIndex - FirstIndex);

  ExtraStuffTimer.start();
  //mmorales: check comment above
  psiMinv_temp          = psiMinv;
  const auto& confgList = *ciConfigList;
  //std::vector<int>::iterator it(confgList[ReferenceDeterminant].occup.begin());
  auto it(confgList[ReferenceDeterminant].occup.begin());
  GradType ratioGradRef;
  for (size_t i = 0; i < NumPtcls; i++)
  {
    psiV_temp[i] = psiV[*it];
    ratioGradRef += psiMinv_temp(i, WorkingIndex) * dpsiV[*it];
    it++;
  }
  curRatio = DetRatioByColumn(psiMinv_temp, psiV_temp, WorkingIndex);
  InverseUpdateByColumn(psiMinv_temp, psiV_temp, workV1, workV2, WorkingIndex, curRatio);
  for (size_t i = 0; i < NumOrbitals; i++)
    TpsiM(i, WorkingIndex) = psiV[i];
  ExtraStuffTimer.stop();
  BuildDotProductsAndCalculateRatios(ReferenceDeterminant, psiMinv_temp, TpsiM, *detData, *uniquePairs, *DetSigns,
                                     dotProducts, new_ratios_to_ref_);
  for (size_t idim = 0; idim < OHMMS_DIM; idim++)
  {
    ExtraStuffTimer.start();
    //dpsiMinv = psiMinv_temp;
    dpsiMinv = psiMinv;
    it       = confgList[ReferenceDeterminant].occup.begin();
    for (size_t i = 0; i < NumPtcls; i++)
      psiV_temp[i] = dpsiV[*(it++)][idim];
    InverseUpdateByColumn(dpsiMinv, psiV_temp, workV1, workV2, WorkingIndex, ratioGradRef[idim]);
    for (size_t i = 0; i < NumOrbitals; i++)
      TpsiM(i, WorkingIndex) = dpsiV[i][idim];
    ExtraStuffTimer.stop();
    BuildDotProductsAndCalculateRatiosGrads(ReferenceDeterminant, dpsiMinv, TpsiM, *detData, *uniquePairs, *DetSigns,
                                            ratioGradRef[idim] / curRatio, dotProducts, idim, WorkingIndex, new_grads);
  }
  // check comment above
  for (int i = 0; i < NumOrbitals; i++)
    TpsiM(i, WorkingIndex) = psiM(WorkingIndex, i);
}

void MultiDiracDeterminant::evaluateDetsAndGradsForPtclMoveWithSpin(const ParticleSet& P, int iat)
{
  assert(P.isSpinor() == is_spinor_);
  UpdateMode = ORB_PBYP_PARTIAL;
  evalOrb1Timer.start();
  ///Creating Host view to call Phi->evaluateVGL
  Vector<ValueType> psiV_host_view(psiV.data(), psiV.size());
  Vector<GradType> dpsiV_host_view(dpsiV.data(), dpsiV.size());
  Vector<ValueType> d2psiV_host_view(d2psiV.data(), d2psiV.size());
  Phi->evaluateVGL_spin(P, iat, psiV_host_view, dpsiV_host_view, d2psiV_host_view, dspin_psiV);
  evalOrb1Timer.stop();
  const int WorkingIndex = iat - FirstIndex;
  assert(WorkingIndex >= 0 && WorkingIndex < LastIndex - FirstIndex);
  ExtraStuffTimer.start();
  //mmorales: check comment above
  psiMinv_temp          = psiMinv;
  const auto& confgList = *ciConfigList;
  //std::vector<int>::iterator it(confgList[ReferenceDeterminant].occup.begin());
  auto it(confgList[ReferenceDeterminant].occup.begin());
  GradType ratioGradRef;
  ValueType ratioSpinGradRef = 0.0;
  for (size_t i = 0; i < NumPtcls; i++)
  {
    psiV_temp[i] = psiV[*it];
    ratioGradRef += psiMinv_temp(i, WorkingIndex) * dpsiV[*it];
    ratioSpinGradRef += psiMinv_temp(i, WorkingIndex) * dspin_psiV[*it];
    it++;
  }
  curRatio                                          = DetRatioByColumn(psiMinv_temp, psiV_temp, WorkingIndex);
  new_spingrads(ReferenceDeterminant, WorkingIndex) = ratioSpinGradRef / curRatio;
  InverseUpdateByColumn(psiMinv_temp, psiV_temp, workV1, workV2, WorkingIndex, curRatio);
  for (size_t i = 0; i < NumOrbitals; i++)
    TpsiM(i, WorkingIndex) = psiV[i];
  ExtraStuffTimer.stop();
  BuildDotProductsAndCalculateRatios(ReferenceDeterminant, psiMinv_temp, TpsiM, *detData, *uniquePairs, *DetSigns,
                                     dotProducts, new_ratios_to_ref_);
  for (size_t idim = 0; idim < OHMMS_DIM; idim++)
  {
    ExtraStuffTimer.start();
    //dpsiMinv = psiMinv_temp;
    dpsiMinv = psiMinv;
    it       = confgList[ReferenceDeterminant].occup.begin();
    for (size_t i = 0; i < NumPtcls; i++)
      psiV_temp[i] = dpsiV[*(it++)][idim];
    InverseUpdateByColumn(dpsiMinv, psiV_temp, workV1, workV2, WorkingIndex, ratioGradRef[idim]);
    for (size_t i = 0; i < NumOrbitals; i++)
      TpsiM(i, WorkingIndex) = dpsiV[i][idim];
    ExtraStuffTimer.stop();
    BuildDotProductsAndCalculateRatiosGrads(ReferenceDeterminant, dpsiMinv, TpsiM, *detData, *uniquePairs, *DetSigns,
                                            ratioGradRef[idim] / curRatio, dotProducts, idim, WorkingIndex, new_grads);
  }
  //Now compute the spin gradient, same procedure as normal gradient components above
  ExtraStuffTimer.start();
  dpsiMinv = psiMinv;
  it       = confgList[ReferenceDeterminant].occup.begin();
  for (size_t i = 0; i < NumPtcls; i++)
    psiV_temp[i] = dspin_psiV[*(it++)];
  InverseUpdateByColumn(dpsiMinv, psiV_temp, workV1, workV2, WorkingIndex, ratioSpinGradRef);
  for (size_t i = 0; i < NumOrbitals; i++)
    TpsiM(i, WorkingIndex) = dspin_psiV[i];
  ExtraStuffTimer.stop();
  BuildDotProductsAndCalculateRatiosValueMatrixOneParticle(ReferenceDeterminant, dpsiMinv, TpsiM, *detData,
                                                           *uniquePairs, *DetSigns, dotProducts, WorkingIndex,
                                                           new_spingrads);

  // check comment above
  for (int i = 0; i < NumOrbitals; i++)
    TpsiM(i, WorkingIndex) = psiM(WorkingIndex, i);
}

void MultiDiracDeterminant::mw_evaluateDetsAndGradsForPtclMove(
    const RefVectorWithLeader<MultiDiracDeterminant>& det_list,
    const RefVectorWithLeader<ParticleSet>& P_list,
    int iat,
    OffloadMatrix<ValueType>& Grads)
{
  const int nw                      = det_list.size();
  MultiDiracDeterminant& det_leader = det_list.getLeader();
  RefVectorWithLeader<SPOSet> phi_list(*det_leader.getPhi());

  int success      = 0;
  int dummy_handle = 0;
  const size_t NumOrbitals(det_leader.NumOrbitals);
  const size_t NumPtcls(det_leader.NumPtcls);

  RefVector<OffloadVector<ValueType>> psiV_list, psiV_temp_list, new_ratios_to_ref_list, WorkSpace_list;
  RefVector<OffloadVector<ValueType>> d2psiV_list, workV1_list, workV2_list;


  RefVector<OffloadMatrix<ValueType>> psiMinv_temp_list, psiMinv_list, dpsiMinv_list;
  RefVector<OffloadMatrix<ValueType>> dotProducts_list, psiM_list, TpsiM_list;

  RefVector<OffloadVector<GradType>> dpsiV_list;
  RefVector<OffloadMatrix<GradType>> new_grads_list;


  OffloadVector<size_t> confgListOccup(NumPtcls, 0.0);
  OffloadVector<ValueType> curRatio_list(nw, 0.0), det0_grad_list, det0_list(nw, 1.0), ratioGradReflistIdim;
  OffloadVector<GradType> ratioGradRef_list;

  phi_list.reserve(nw);
  psiV_list.reserve(nw);
  dpsiV_list.reserve(nw);
  d2psiV_list.reserve(nw);
  workV1_list.reserve(nw);
  workV2_list.reserve(nw);
  psiV_temp_list.reserve(nw);
  psiMinv_temp_list.reserve(nw);
  psiMinv_list.reserve(nw);
  psiM_list.reserve(nw);

  TpsiM_list.reserve(nw);
  new_ratios_to_ref_list.reserve(nw);
  new_grads_list.reserve(nw);
  dotProducts_list.reserve(nw);
  dpsiMinv_list.reserve(nw);
  WorkSpace_list.reserve(nw);

  ratioGradReflistIdim.resize(nw);
  ratioGradRef_list.resize(nw);
  det0_grad_list.resize(nw);

  det_leader.UpdateMode  = ORB_PBYP_PARTIAL;
  const int WorkingIndex = iat - det_leader.FirstIndex;


  for (size_t iw = 0; iw < nw; iw++)
  {
    MultiDiracDeterminant& det = (det_list[iw]);
    det.UpdateMode             = ORB_PBYP_PARTIAL;
    phi_list.push_back(*det.Phi);
    psiV_list.push_back(det.psiV);
    dpsiV_list.push_back(det.dpsiV);
    d2psiV_list.push_back(det.d2psiV);
    workV1_list.push_back(det.workV1);
    workV2_list.push_back(det.workV2);
    psiV_temp_list.push_back(det.psiV_temp);
    psiMinv_list.push_back(det.psiMinv);
    psiM_list.push_back(det.psiM);
    psiMinv_temp_list.push_back(det.psiMinv_temp);
    new_ratios_to_ref_list.push_back(det.new_ratios_to_ref_);
    new_grads_list.push_back(det.new_grads);
    TpsiM_list.push_back(det.TpsiM);
    dotProducts_list.push_back(det.dotProducts);
    dpsiMinv_list.push_back(det.dpsiMinv);
    WorkSpace_list.push_back(det.WorkSpace);
  }

  det_leader.evalOrb1Timer.start();
  for (size_t iw = 0; iw < nw; iw++)
  {
    MultiDiracDeterminant& det = (det_list[iw]);
    Vector<ValueType> psiV_list_host_view(psiV_list[iw].get().data(), psiV_list[iw].get().size());
    Vector<GradType> dpsiV_list_host_view(dpsiV_list[iw].get().data(), dpsiV_list[iw].get().size());
    Vector<ValueType> d2psiV_list_host_view(d2psiV_list[iw].get().data(), d2psiV_list[iw].get().size());
    det.Phi->evaluateVGL(P_list[iw], iat, psiV_list_host_view, dpsiV_list_host_view, d2psiV_list_host_view);
    psiV_list[iw].get().updateTo();
    dpsiV_list[iw].get().updateTo();
  }
  det_leader.evalOrb1Timer.stop();

  const auto psiMinv_rows   = psiMinv_list[0].get().rows();
  const auto psiMinv_cols   = psiMinv_list[0].get().cols();
  const auto TpsiM_num_cols = TpsiM_list[0].get().cols();
  const auto psiM_num_cols  = psiM_list[0].get().cols();
  const auto& confgList     = *det_leader.ciConfigList;
  for (size_t i = 0; i < det_leader.NumPtcls; i++)
    confgListOccup[i] = confgList[det_leader.ReferenceDeterminant].occup[i];


  OffloadVector<ValueType*> psiV_deviceptr_list(nw);
  OffloadVector<ValueType*> psiV_temp_deviceptr_list(nw);
  OffloadVector<ValueType*> TpsiM_deviceptr_list(nw);
  OffloadVector<ValueType*> psiM_deviceptr_list(nw);
  OffloadVector<ValueType*> psiMinv_temp_deviceptr_list(nw);
  OffloadVector<ValueType*> psiMinv_deviceptr_list(nw);
  OffloadVector<ValueType*> dpsiMinv_deviceptr_list(nw);
  OffloadVector<GradType*> dpsiV_deviceptr_list(nw);

  for (size_t iw = 0; iw < nw; iw++)
  {
    psiV_deviceptr_list[iw]         = psiV_list[iw].get().device_data();
    psiV_temp_deviceptr_list[iw]    = psiV_temp_list[iw].get().device_data();
    TpsiM_deviceptr_list[iw]        = TpsiM_list[iw].get().device_data();
    psiM_deviceptr_list[iw]         = psiM_list[iw].get().device_data();
    psiMinv_deviceptr_list[iw]      = psiMinv_list[iw].get().device_data();
    dpsiMinv_deviceptr_list[iw]     = dpsiMinv_list[iw].get().device_data();
    psiMinv_temp_deviceptr_list[iw] = psiMinv_temp_list[iw].get().device_data();
    dpsiV_deviceptr_list[iw]        = dpsiV_list[iw].get().device_data();
  }

  auto* psiV_list_ptr         = psiV_deviceptr_list.device_data();
  auto* psiV_temp_list_ptr    = psiV_temp_deviceptr_list.device_data();
  auto* TpsiM_list_ptr        = TpsiM_deviceptr_list.device_data();
  auto* psiM_list_ptr         = psiM_deviceptr_list.data();
  auto* psiMinv_list_ptr      = psiMinv_deviceptr_list.device_data();
  auto* dpsiMinv_list_ptr     = dpsiMinv_deviceptr_list.device_data();
  auto* psiMinv_temp_list_ptr = psiMinv_temp_deviceptr_list.device_data();

  auto* curRatio_list_ptr        = curRatio_list.data();
  auto* det0_grad_list_ptr       = det0_grad_list.data();
  auto* confgListOccup_ptr       = confgListOccup.data();
  auto* ratioGradReflistIdim_ptr = ratioGradReflistIdim.data();

  auto* dpsiV_list_ptr        = dpsiV_deviceptr_list.data();
  auto* ratioGradRef_list_ptr = ratioGradRef_list.data();

  psiMinv_deviceptr_list.updateTo();
  dpsiMinv_deviceptr_list.updateTo();
  psiMinv_temp_deviceptr_list.updateTo();
  TpsiM_deviceptr_list.updateTo();
  psiV_deviceptr_list.updateTo();
  psiV_temp_deviceptr_list.updateTo();
  ///Data Transfer to Device
  confgListOccup.updateTo();
  det0_list.updateTo();


  success = ompBLAS::copy_batched(dummy_handle, psiMinv_rows * psiMinv_cols, psiMinv_list_ptr, 1, psiMinv_temp_list_ptr,
                                  1, nw);
  if (success != 0)
    throw std::runtime_error("In MultiDiracDeterminant ompBLAS::copy_batched_offset failed.");


  PRAGMA_OFFLOAD("omp target teams distribute  is_device_ptr(psiV_temp_list_ptr, psiV_list_ptr,psiMinv_temp_list_ptr) \
		                                                       map(always,from:curRatio_list_ptr[:nw]) \
		                                                       map(always,to: dpsiV_list_ptr[:nw])")
  for (size_t iw = 0; iw < nw; iw++)
  {
    GradType ratioGradRef_local(0);
    PRAGMA_OFFLOAD("omp parallel for reduction(+ : ratioGradRef_local)")
    for (size_t i = 0; i < NumPtcls; i++)
    {
      const size_t J            = confgListOccup_ptr[i];
      psiV_temp_list_ptr[iw][i] = psiV_list_ptr[iw][J];
      ratioGradRef_local += psiMinv_temp_list_ptr[iw][i * psiMinv_cols + WorkingIndex] * dpsiV_list_ptr[iw][J];
    }
    ratioGradRef_list_ptr[iw] = ratioGradRef_local;

    ValueType c_ratio = 0.0;
    PRAGMA_OFFLOAD("omp parallel for reduction(+ : c_ratio)")
    for (size_t jc = 0; jc < psiMinv_cols; jc += 1)
    {
      const size_t ic = jc * psiMinv_cols;
      c_ratio += (psiMinv_temp_list_ptr[iw] + WorkingIndex)[ic] * psiV_temp_list_ptr[iw][jc];
    }
    curRatio_list_ptr[iw] = c_ratio;
  }

  success = ompBLAS::copy_batched_offset(dummy_handle, det_leader.NumOrbitals, psiV_list_ptr, 0, 1, TpsiM_list_ptr,
                                         WorkingIndex, TpsiM_num_cols, nw);
  if (success != 0)
    throw std::runtime_error("In MultiDiracDeterminant ompBLAS::copy_batched_offset failed.");


  det_leader.omp_mw_InverseUpdateByColumn(nw, WorkingIndex, curRatio_list, psiV_temp_list, workV1_list, workV2_list,
                                          psiMinv_temp_list);

  ///This is needed by Host in acceptMove. Eventually acceptMove will need to become mw_acceptMove.
  for (size_t iw = 0; iw < nw; iw++)
    psiMinv_temp_list[iw].get().updateFrom();

  det_leader.mw_BuildDotProductsAndCalculateRatios(nw, det_leader.ReferenceDeterminant, det0_list, psiMinv_temp_list,
                                                   TpsiM_list, *det_leader.detData, *det_leader.uniquePairs,
                                                   *det_leader.DetSigns, dotProducts_list, new_ratios_to_ref_list);

  for (size_t idim = 0; idim < OHMMS_DIM; idim++)
  {
    success =
        ompBLAS::copy_batched(dummy_handle, psiMinv_rows * psiMinv_cols, psiMinv_list_ptr, 1, dpsiMinv_list_ptr, 1, nw);
    if (success != 0)
      throw std::runtime_error("In MultiDiracDeterminant ompBLAS::copy_batched_offset failed.");

    PRAGMA_OFFLOAD(
        "omp target teams distribute  is_device_ptr(psiV_temp_list_ptr, psiV_list_ptr,psiMinv_temp_list_ptr) \
		                                 map(to: dpsiV_list_ptr[:nw]) \
		                                 map(to: ratioGradRef_list_ptr[:nw]) \
		                                 map(always, from: ratioGradReflistIdim_ptr[:nw])")
    for (size_t iw = 0; iw < nw; iw++)
    {
      ratioGradReflistIdim_ptr[iw] = ratioGradRef_list_ptr[iw][idim];

      for (size_t i = 0; i < NumPtcls; i++)
      {
        const size_t J            = confgListOccup_ptr[i];
        psiV_temp_list_ptr[iw][i] = dpsiV_list_ptr[iw][J][idim];
      }
    }

    det_leader.omp_mw_InverseUpdateByColumn(nw, WorkingIndex, ratioGradReflistIdim, psiV_temp_list, workV1_list,
                                            workV2_list, dpsiMinv_list);

    PRAGMA_OFFLOAD(
        "omp target teams distribute map(to:dpsiV_list_ptr[:nw], curRatio_list_ptr[:nw],ratioGradReflistIdim_ptr[:nw]) \
		                                map(always,from:det0_grad_list_ptr[:nw]) \
		                                is_device_ptr(TpsiM_list_ptr)")
    for (size_t iw = 0; iw < nw; iw++)
    {
      det0_grad_list_ptr[iw] = ratioGradReflistIdim_ptr[iw] / curRatio_list_ptr[iw];
      for (size_t i = 0; i < NumOrbitals; i++)
        TpsiM_list_ptr[iw][i * TpsiM_num_cols + WorkingIndex] = dpsiV_list_ptr[iw][i][idim];
    }

    det_leader.mw_BuildDotProductsAndCalculateRatiosGrads(nw, det_leader.ReferenceDeterminant, WorkingIndex, idim,
                                                          det_leader.getNumDets(), det0_grad_list, dpsiMinv_list,
                                                          TpsiM_list, *det_leader.detData, *det_leader.uniquePairs,
                                                          *det_leader.DetSigns, WorkSpace_list, dotProducts_list,
                                                          new_grads_list, Grads);

  }

    PRAGMA_OFFLOAD("omp target teams distribute parallel for collapse(2) is_device_ptr(TpsiM_list_ptr) \
		                                    map(always, to:psiM_list_ptr[:nw])")
    for (size_t iw = 0; iw < nw; iw++)
      for (size_t i = 0; i < NumOrbitals; i++)
        TpsiM_list_ptr[iw][i * TpsiM_num_cols + WorkingIndex] = psiM_list_ptr[iw][i * psiM_num_cols + WorkingIndex];


  for (size_t iw = 0; iw < nw; iw++)
  {
<<<<<<< HEAD
    TpsiM_list[iw].get().updateFrom();
=======
>>>>>>> c1aa75bd
    MultiDiracDeterminant& det = (det_list[iw]);
    det.curRatio               = curRatio_list[iw];
  }
}

void MultiDiracDeterminant::evaluateGrads(ParticleSet& P, int iat)
{
  const int WorkingIndex = iat - FirstIndex;
  assert(WorkingIndex >= 0 && WorkingIndex < LastIndex - FirstIndex);

  const auto& confgList = *ciConfigList;
  for (size_t idim = 0; idim < OHMMS_DIM; idim++)
  {
    //dpsiMinv = psiMinv_temp;
    dpsiMinv         = psiMinv;
    auto it          = confgList[ReferenceDeterminant].occup.begin();
    ValueType ratioG = 0.0;
    for (size_t i = 0; i < NumPtcls; i++)
    {
      psiV_temp[i] = dpsiM(WorkingIndex, *it)[idim];
      ratioG += psiMinv(i, WorkingIndex) * dpsiM(WorkingIndex, *it)[idim];
      it++;
    }
    InverseUpdateByColumn(dpsiMinv, psiV_temp, workV1, workV2, WorkingIndex, ratioG);
    for (size_t i = 0; i < NumOrbitals; i++)
      TpsiM(i, WorkingIndex) = dpsiM(WorkingIndex, i)[idim];
    BuildDotProductsAndCalculateRatiosGrads(ReferenceDeterminant, dpsiMinv, TpsiM, *detData, *uniquePairs, *DetSigns,
                                            ratioG, dotProducts, idim, WorkingIndex, grads);
  }
  // check comment above
  for (size_t i = 0; i < NumOrbitals; i++)
    TpsiM(i, WorkingIndex) = psiM(WorkingIndex, i);
}

void MultiDiracDeterminant::evaluateGradsWithSpin(ParticleSet& P, int iat)
{
  assert(P.isSpinor() == is_spinor_);
  const int WorkingIndex = iat - FirstIndex;
  assert(WorkingIndex >= 0 && WorkingIndex < LastIndex - FirstIndex);

  const auto& confgList = *ciConfigList;
  for (size_t idim = 0; idim < OHMMS_DIM; idim++)
  {
    //dpsiMinv = psiMinv_temp;
    dpsiMinv         = psiMinv;
    auto it          = confgList[ReferenceDeterminant].occup.begin();
    ValueType ratioG = 0.0;
    for (size_t i = 0; i < NumPtcls; i++)
    {
      psiV_temp[i] = dpsiM(WorkingIndex, *it)[idim];
      ratioG += psiMinv(i, WorkingIndex) * dpsiM(WorkingIndex, *it)[idim];
      it++;
    }
    InverseUpdateByColumn(dpsiMinv, psiV_temp, workV1, workV2, WorkingIndex, ratioG);
    for (size_t i = 0; i < NumOrbitals; i++)
      TpsiM(i, WorkingIndex) = dpsiM(WorkingIndex, i)[idim];
    BuildDotProductsAndCalculateRatiosGrads(ReferenceDeterminant, dpsiMinv, TpsiM, *detData, *uniquePairs, *DetSigns,
                                            ratioG, dotProducts, idim, WorkingIndex, grads);
  }

  //Now compute the spin gradient, same procedure as normal gradient components above
  dpsiMinv          = psiMinv;
  auto it           = confgList[ReferenceDeterminant].occup.begin();
  ValueType ratioSG = 0.0;
  for (size_t i = 0; i < NumPtcls; i++)
  {
    psiV_temp[i] = dspin_psiM(WorkingIndex, *it);
    ratioSG += psiMinv(i, WorkingIndex) * dspin_psiM(WorkingIndex, *it);
    it++;
  }
  spingrads(ReferenceDeterminant, WorkingIndex) = ratioSG;
  InverseUpdateByColumn(dpsiMinv, psiV_temp, workV1, workV2, WorkingIndex, ratioSG);
  for (size_t i = 0; i < NumOrbitals; i++)
    TpsiM(i, WorkingIndex) = dspin_psiM(WorkingIndex, i);
  BuildDotProductsAndCalculateRatiosValueMatrixOneParticle(ReferenceDeterminant, dpsiMinv, TpsiM, *detData,
                                                           *uniquePairs, *DetSigns, dotProducts, WorkingIndex,
                                                           spingrads);

  // check comment above
  for (size_t i = 0; i < NumOrbitals; i++)
    TpsiM(i, WorkingIndex) = psiM(WorkingIndex, i);
}

void MultiDiracDeterminant::mw_evaluateGrads(const RefVectorWithLeader<MultiDiracDeterminant>& det_list,
                                             const RefVectorWithLeader<ParticleSet>& P_list,
                                             int iat,
                                             OffloadMatrix<ValueType>& Grads)
{
  const int nw                      = det_list.size();
  MultiDiracDeterminant& det_leader = det_list.getLeader();
  const int WorkingIndex            = iat - det_leader.FirstIndex;
  int success                       = 0;
  int dummy_handle                  = 0;
  const size_t NumOrbitals(det_leader.NumOrbitals);
  const size_t NumPtcls(det_leader.NumPtcls);


  RefVector<OffloadMatrix<ValueType>> dpsiMinv_list, psiMinv_list;
  RefVector<OffloadMatrix<GradType>> dpsiM_list;
  RefVector<OffloadVector<ValueType>> psiV_temp_list, WorkSpace_list, workV1_list, workV2_list;
  RefVector<OffloadMatrix<ValueType>> dotProducts_list, TpsiM_list, psiM_list;
  RefVector<OffloadMatrix<GradType>> grads_list;

  OffloadVector<ValueType> ratioG_list;


  OffloadVector<size_t> confgListOccup(NumPtcls, 0.0);

  psiMinv_list.reserve(nw);
  dpsiMinv_list.reserve(nw);
  workV1_list.reserve(nw);
  workV2_list.reserve(nw);
  dpsiM_list.reserve(nw);
  psiV_temp_list.reserve(nw);
  grads_list.reserve(nw);
  dotProducts_list.reserve(nw);
  TpsiM_list.reserve(nw);
  psiM_list.reserve(nw);
  WorkSpace_list.reserve(nw);

  ratioG_list.resize(nw);

  for (size_t iw = 0; iw < nw; iw++)
  {
    MultiDiracDeterminant& det = (det_list[iw]);
    psiMinv_list.push_back(det.psiMinv);
    dpsiMinv_list.push_back(det.dpsiMinv);
    psiV_temp_list.push_back(det.psiV_temp);
    workV1_list.push_back(det.workV1);
    workV2_list.push_back(det.workV2);
    dpsiM_list.push_back(det.dpsiM);
    grads_list.push_back(det.grads);
    TpsiM_list.push_back(det.TpsiM);
    psiM_list.push_back(det.psiM);
    dotProducts_list.push_back(det.dotProducts);
    WorkSpace_list.push_back(det.WorkSpace);
  }


  const auto psiMinv_rows = psiMinv_list[0].get().rows();
  const auto psiMinv_cols = psiMinv_list[0].get().cols();
  const auto TpsiM_cols   = TpsiM_list[0].get().cols();
  const auto psiM_cols    = psiM_list[0].get().cols();
  const auto dpsiM_cols   = dpsiM_list[0].get().cols();
  const auto dpsiM_rows   = dpsiM_list[0].get().rows();
  const auto& confgList   = *det_leader.ciConfigList;
  for (size_t i = 0; i < det_leader.NumPtcls; i++)
    confgListOccup[i] = confgList[det_leader.ReferenceDeterminant].occup[i];


  OffloadVector<ValueType*> TpsiM_deviceptr_list(nw);
  OffloadVector<ValueType*> psiM_deviceptr_list(nw);
  OffloadVector<ValueType*> psiV_temp_deviceptr_list(nw);
  OffloadVector<ValueType*> psiMinv_deviceptr_list(nw);
  OffloadVector<ValueType*> dpsiMinv_deviceptr_list(nw);
  OffloadVector<GradType*> dpsiM_deviceptr_list(nw);


  for (size_t iw = 0; iw < nw; iw++)
  {
    psiMinv_deviceptr_list[iw]   = psiMinv_list[iw].get().device_data();
    dpsiMinv_deviceptr_list[iw]  = dpsiMinv_list[iw].get().device_data();
    TpsiM_deviceptr_list[iw]     = TpsiM_list[iw].get().device_data();
    psiM_deviceptr_list[iw]      = psiM_list[iw].get().device_data();
    psiV_temp_deviceptr_list[iw] = psiV_temp_list[iw].get().device_data();
    dpsiM_deviceptr_list[iw]     = dpsiM_list[iw].get().device_data();
  }

  auto* psiMinv_list_ptr   = psiMinv_deviceptr_list.device_data();
  auto* dpsiMinv_list_ptr  = dpsiMinv_deviceptr_list.device_data();
  auto* TpsiM_list_ptr     = TpsiM_deviceptr_list.data();
  auto* psiM_list_ptr      = psiM_deviceptr_list.data();
  auto* psiV_temp_list_ptr = psiV_temp_deviceptr_list.data();
  auto* dpsiM_list_ptr     = dpsiM_deviceptr_list.data();
  auto* confgListOccup_ptr = confgListOccup.data();
  auto* ratioG_list_ptr    = ratioG_list.data();


  psiMinv_deviceptr_list.updateTo();
  dpsiMinv_deviceptr_list.updateTo();
  ///Data Transfer
  confgListOccup.updateTo();

  for (size_t idim = 0; idim < OHMMS_DIM; idim++)
  {
    success =
        ompBLAS::copy_batched(dummy_handle, psiMinv_rows * psiMinv_cols, psiMinv_list_ptr, 1, dpsiMinv_list_ptr, 1, nw);
    if (success != 0)
      throw std::runtime_error("In MultiDiracDeterminant ompBLAS::copy_batched_offset failed.");

    PRAGMA_OFFLOAD("omp target teams distribute  map(always, to: psiV_temp_list_ptr[:nw]) \
		                                  map(always, to: dpsiM_list_ptr[:nw])")
    for (size_t iw = 0; iw < nw; iw++)
      for (size_t i = 0; i < NumPtcls; i++)
      {
        size_t J                  = confgListOccup_ptr[i];
        psiV_temp_list_ptr[iw][i] = dpsiM_list_ptr[iw][WorkingIndex * dpsiM_cols + J][idim];
      }

    PRAGMA_OFFLOAD("omp target teams distribute   is_device_ptr(psiMinv_list_ptr) \
		                                  map(to: dpsiM_list_ptr[:nw]) \
		                                  map(always, from: ratioG_list_ptr[:nw])")
    for (size_t iw = 0; iw < nw; iw++)
    {
      ValueType ratioG_local(0);
      PRAGMA_OFFLOAD("omp parallel for reduction(+ : ratioG_local)")
      for (size_t i = 0; i < NumPtcls; i++)
      {
        size_t J = confgListOccup_ptr[i];
        ratioG_local += psiMinv_list_ptr[iw][i * psiMinv_cols + WorkingIndex] *
            dpsiM_list_ptr[iw][WorkingIndex * dpsiM_cols + J][idim];
      }
      ratioG_list_ptr[iw] = ratioG_local;
    }

    det_leader.omp_mw_InverseUpdateByColumn(nw, WorkingIndex, ratioG_list, psiV_temp_list, workV1_list, workV2_list,
                                            dpsiMinv_list);


    PRAGMA_OFFLOAD("omp target teams distribute parallel for collapse(2) map(to:dpsiM_list_ptr[:nw]) \
		                                              map(always,to: TpsiM_list_ptr[:nw])") 
    for (size_t iw = 0; iw < nw; iw++)
      for (size_t i = 0; i < NumOrbitals; i++)
	   {
         TpsiM_list_ptr[iw][i*TpsiM_cols+ WorkingIndex] = dpsiM_list_ptr[iw][dpsiM_cols*WorkingIndex+i][idim];
<<<<<<< HEAD
=======
	  //printf("check iw = %ld, i = %ld, %lf out %lf\n", iw, i, dpsiM_list_ptr[iw][dpsiM_cols*WorkingIndex+i][idim], TpsiM_list_ptr[iw][i*TpsiM_cols+ WorkingIndex]);
	  }

    /*
    for (size_t iw = 0; iw < nw; iw++)
    {
      for (size_t i = 0; i < det_leader.NumOrbitals; i++)
      {
        TpsiM_list[iw].get()(i, WorkingIndex) = dpsiM_list[iw].get()(WorkingIndex, i)[idim];
	printf("check iw = %ld, i = %ld, %lf out %lf\n", iw, i, dpsiM_list[iw].get()(WorkingIndex, i)[idim], TpsiM_list[iw].get()(i, WorkingIndex));
      }
      TpsiM_list[iw].get().updateTo();
    }
    */
>>>>>>> c1aa75bd

    det_leader.mw_BuildDotProductsAndCalculateRatiosGrads(nw, det_leader.ReferenceDeterminant, WorkingIndex, idim,
                                                          det_leader.getNumDets(), ratioG_list, dpsiMinv_list,
                                                          TpsiM_list, *det_leader.detData, *det_leader.uniquePairs,
                                                          *det_leader.DetSigns, WorkSpace_list, dotProducts_list,
                                                          grads_list, Grads);


<<<<<<< HEAD
        PRAGMA_OFFLOAD("omp target teams distribute parallel for map(from:TpsiM_list_ptr[:nw]) \
		                                    map(always,to:psiM_list_ptr[:nw])")
        for (size_t iw = 0; iw < nw; iw++)
          for (size_t i = 0; i < NumOrbitals; i++)
            TpsiM_list_ptr[iw][i*TpsiM_cols+ WorkingIndex] = psiM_list_ptr[iw][i+psiM_cols*WorkingIndex];

  }
  for (size_t iw = 0; iw < nw; iw++)
  	  TpsiM_list[iw].get().updateFrom();
=======
  }

    /*
    for (size_t iw = 0; iw < nw; iw++)
      for (size_t i = 0; i < det_leader.NumOrbitals; i++)
        TpsiM_list[iw].get()(i, WorkingIndex) = psiM_list[iw].get()(WorkingIndex, i);
	  */

    PRAGMA_OFFLOAD("omp target teams distribute parallel for map(from:TpsiM_list_ptr[:nw]) \
		                                    map(always,to:psiM_list_ptr[:nw])")
        for (size_t iw = 0; iw < nw; iw++)
          for (size_t i = 0; i < NumOrbitals; i++)
            TpsiM_list_ptr[iw][i*TpsiM_cols+ WorkingIndex] = psiM_list_ptr[iw][i+psiM_cols*WorkingIndex];
>>>>>>> c1aa75bd
}

void MultiDiracDeterminant::mw_updateRatios_generic(int ext_level,
                                                    const size_t det_offset,
                                                    const size_t data_offset,
                                                    const RefVector<OffloadVector<ValueType>>& ratios_list,
                                                    SmallMatrixDetCalculator<ValueType>& det_calculator,
                                                    const OffloadVector<int>& data,
                                                    const OffloadVector<RealType>& sign,
                                                    const OffloadVector<ValueType>& det0_list,
                                                    const RefVector<OffloadMatrix<ValueType>>& dotProducts_list) const
{
  const size_t nw = ratios_list.size();
  const int* it2  = data.data() + data_offset;
  for (size_t iw = 0; iw < nw; iw++)
    for (size_t count = 0; count < (*ndets_per_excitation_level_)[ext_level]; ++count)
    {
      size_t det_id                 = det_offset + count;
      ratios_list[iw].get()[det_id] = sign[det_id] * det0_list[iw] *
          det_calculator.evaluate(dotProducts_list[iw].get(), it2 + 1 + count * (3 * ext_level + 1), ext_level);
    }
}

template<unsigned EXT_LEVEL>
void MultiDiracDeterminant::mw_updateRatios(const size_t det_offset,
                                            const size_t data_offset,
                                            const RefVector<OffloadVector<ValueType>>& ratios_list,
                                            const OffloadVector<int>& data,
                                            const OffloadVector<RealType>& sign,
                                            const OffloadVector<ValueType>& det0_list,
                                            const RefVector<OffloadMatrix<ValueType>>& dotProducts_list) const
{
  const size_t nw        = ratios_list.size();
  const size_t size_sign = sign.size();
  const size_t nb_cols_dotProd(dotProducts_list[0].get().cols());
  const size_t ndet_ext = (*ndets_per_excitation_level_)[EXT_LEVEL];


  OffloadVector<ValueType*> ratios_deviceptr_list(nw);
  OffloadVector<ValueType*> dotProducts_deviceptr_list(nw);

  for (size_t iw = 0; iw < nw; iw++)
  {
    ratios_deviceptr_list[iw]      = ratios_list[iw].get().device_data();
    dotProducts_deviceptr_list[iw] = dotProducts_list[iw].get().device_data();
  }

  auto* ratios_list_ptr            = ratios_deviceptr_list.data();
  const auto* sign_ptr             = sign.data();
  const int* data_ptr              = data.data();
  const auto* det0_list_ptr        = det0_list.data();
  const auto* dotProducts_list_ptr = dotProducts_deviceptr_list.data();

  PRAGMA_OFFLOAD("omp target teams distribute parallel for collapse(2) map(always,to:ratios_list_ptr[:nw]) \
		  map(always, to: det0_list_ptr[:nw]) \
		  map(always, to: dotProducts_list_ptr[:nw])")
  for (size_t iw = 0; iw < nw; iw++)
    for (size_t count = 0; count < ndet_ext; ++count)
    {
      size_t det_id = det_offset + count;
      ValueType ratios_local;
      ///Initialization here to avoid one additional transfer and allow the use of collapse(2)
      ratios_list_ptr[iw][0] = det0_list_ptr[iw];
      ratios_local           = sign_ptr[det_id] * det0_list_ptr[iw] *
          CustomizedMatrixDet<EXT_LEVEL>::evaluate(dotProducts_list_ptr[iw],
                                                   (data_ptr + data_offset) + 1 + count * (3 * EXT_LEVEL + 1),
                                                   nb_cols_dotProd);
      ratios_list_ptr[iw][det_id] = ratios_local;
    }
}

void MultiDiracDeterminant::omp_mw_InverseUpdateByColumn(int nw,
                                                         const int idx,
                                                         OffloadVector<ValueType>& curRatio_list,
                                                         const RefVector<OffloadVector<ValueType>>& psiV_list,
                                                         RefVector<OffloadVector<ValueType>>& workV1_list,
                                                         RefVector<OffloadVector<ValueType>>& workV2_list,
                                                         RefVector<OffloadMatrix<ValueType>>& psiMinv_list) const
{
  const ValueType cone(1);
  constexpr ValueType czero(0);
  OffloadVector<ValueType> czero_vec(nw, czero);
  ValueType* czero_ptr = czero_vec.device_data();
  czero_vec.updateTo();

  int success = 0;

  constexpr ValueType cminus_one(-1.0);
  OffloadVector<ValueType> cminus_one_vec(nw, cminus_one);
  ValueType* cminus_one_ptr = cminus_one_vec.device_data();
  cminus_one_vec.updateTo();

  int dummy_handle        = 0;
  const auto psiMinv_rows = psiMinv_list[0].get().rows();
  OffloadVector<ValueType> invCurRatio_list(nw, 1.0);

  OffloadVector<ValueType*> workV1_deviceptr_list(nw);
  OffloadVector<ValueType*> workV2_deviceptr_list(nw);
  OffloadVector<ValueType*> psiV_deviceptr_list(nw);
  OffloadVector<ValueType*> psiMinv_deviceptr_list(nw);

  for (size_t iw = 0; iw < nw; iw++)
  {
    psiV_deviceptr_list[iw]    = psiV_list[iw].get().device_data();
    psiMinv_deviceptr_list[iw] = psiMinv_list[iw].get().device_data();
    workV1_deviceptr_list[iw]  = workV1_list[iw].get().device_data();
    workV2_deviceptr_list[iw]  = workV2_list[iw].get().device_data();
  }

  auto* psiV_list_ptr        = psiV_deviceptr_list.device_data();
  auto* psiMinv_list_ptr     = psiMinv_deviceptr_list.device_data();
  auto* workV1_list_ptr      = workV1_deviceptr_list.device_data();
  auto* workV2_list_ptr      = workV2_deviceptr_list.device_data();
  auto* curRatio_list_ptr    = curRatio_list.data();
  auto* invCurRatio_list_ptr = invCurRatio_list.device_data();


  psiV_deviceptr_list.updateTo();
  psiMinv_deviceptr_list.updateTo();
  workV1_deviceptr_list.updateTo();
  workV2_deviceptr_list.updateTo();

  auto WorkingIndex = idx;

  PRAGMA_OFFLOAD("omp target teams distribute parallel for is_device_ptr(invCurRatio_list_ptr)")
  for (size_t iw = 0; iw < nw; iw++)
    invCurRatio_list_ptr[iw] = cone / curRatio_list_ptr[iw];

  success = ompBLAS::gemv_batched(dummy_handle, 'N', psiMinv_rows, psiMinv_rows, invCurRatio_list_ptr, psiMinv_list_ptr,
                                  psiMinv_rows, psiV_list_ptr, 1, czero_ptr, workV1_list_ptr, 1, nw);
  if (success != 0)
    throw std::runtime_error("In MultiDiracDeterminant ompBLAS::gemv_batched failed.");

  PRAGMA_OFFLOAD("omp target teams distribute parallel for is_device_ptr(workV1_list_ptr,invCurRatio_list_ptr)")
  for (size_t iw = 0; iw < nw; iw++)
    workV1_list_ptr[iw][idx] = cone - invCurRatio_list_ptr[iw];
  if (success != 0)
    throw std::runtime_error("In MultiDiracDeterminant ompBLAS::copy_batched_offset failed.");


  success = ompBLAS::copy_batched_offset(dummy_handle, psiMinv_rows, psiMinv_list_ptr, idx, psiMinv_rows,
                                         workV2_list_ptr, 0, 1, nw);
  if (success != 0)
    throw std::runtime_error("In MultiDiracDeterminant ompBLAS::copy_batched_offset failed.");

  success = ompBLAS::ger_batched(dummy_handle, psiMinv_rows, psiMinv_rows, cminus_one_ptr, workV1_list_ptr, 1,
                                 workV2_list_ptr, 1, psiMinv_list_ptr, psiMinv_rows, nw);
  if (success != 0)
    throw std::runtime_error("In MultiDiracDeterminant ompBLAS::ger_batched failed.");
}

} // namespace qmcplusplus<|MERGE_RESOLUTION|>--- conflicted
+++ resolved
@@ -333,7 +333,7 @@
 
   OffloadVector<ValueType> det0_list(nw, 1.0);
   OffloadVector<ValueType> curRatio_list(nw, 0.0);
-  OffloadVector<size_t> confgListOccup(det_leader.NumPtcls,0.0);
+  OffloadVector<size_t> confgListOccup(det_leader.NumPtcls, 0.0);
 
   RefVector<OffloadVector<ValueType>> workV1_list, workV2_list, workV3_list;
   RefVector<OffloadVector<ValueType>> psiV_list, psiV_temp_list, new_ratios_to_ref_list;
@@ -389,18 +389,18 @@
   det_leader.evalOrbTimer.stop();
 
   const ValueType cone(1);
-  size_t success = 0;
-  int  dummy_handle=0;
+  size_t success          = 0;
+  int dummy_handle        = 0;
   const auto psiMinv_rows = psiMinv_list[0].get().rows();
   const auto psiMinv_cols = psiMinv_list[0].get().cols();
-  const auto TpsiM_cols = TpsiM_list[0].get().cols(); 
-  const auto psiM_cols = psiM_list[0].get().cols(); 
-  const auto TpsiM_rows = TpsiM_list[0].get().rows(); 
+  const auto TpsiM_cols   = TpsiM_list[0].get().cols();
+  const auto psiM_cols    = psiM_list[0].get().cols();
+  const auto TpsiM_rows   = TpsiM_list[0].get().rows();
   const auto NumPtcls     = det_leader.NumPtcls;
-  const auto NumOrbitals     = det_leader.NumOrbitals;
-  const auto& confgList      = *det_leader.ciConfigList;
+  const auto NumOrbitals  = det_leader.NumOrbitals;
+  const auto& confgList   = *det_leader.ciConfigList;
   for (size_t i = 0; i < det_leader.NumPtcls; i++)
-      confgListOccup[i]=confgList[det_leader.ReferenceDeterminant].occup[i];
+    confgListOccup[i] = confgList[det_leader.ReferenceDeterminant].occup[i];
 
   OffloadVector<ValueType*> psiV_deviceptr_list(nw);
   OffloadVector<ValueType*> psiV_temp_deviceptr_list(nw);
@@ -413,28 +413,28 @@
 
   for (size_t iw = 0; iw < nw; iw++)
   {
-    psiV_deviceptr_list[iw]         = psiV_list[iw].get().device_data();
-    psiV_temp_deviceptr_list[iw]    = psiV_temp_list[iw].get().device_data();
+    psiV_deviceptr_list[iw]      = psiV_list[iw].get().device_data();
+    psiV_temp_deviceptr_list[iw] = psiV_temp_list[iw].get().device_data();
 
     psiMinv_deviceptr_list[iw]      = psiMinv_list[iw].get().device_data();
     psiMinv_temp_deviceptr_list[iw] = psiMinv_temp_list[iw].get().device_data();
 
-    TpsiM_deviceptr_list[iw]        = TpsiM_list[iw].get().device_data();
-    psiM_deviceptr_list[iw]        = psiM_list[iw].get().device_data();
-  }
-
-
-  auto* psiV_list_ptr         = psiV_deviceptr_list.data();
-  auto* psiV_temp_list_ptr    = psiV_temp_deviceptr_list.data();
+    TpsiM_deviceptr_list[iw] = TpsiM_list[iw].get().device_data();
+    psiM_deviceptr_list[iw]  = psiM_list[iw].get().device_data();
+  }
+
+
+  auto* psiV_list_ptr      = psiV_deviceptr_list.data();
+  auto* psiV_temp_list_ptr = psiV_temp_deviceptr_list.data();
 
   auto* psiMinv_list_ptr      = psiMinv_deviceptr_list.device_data();
   auto* psiMinv_temp_list_ptr = psiMinv_temp_deviceptr_list.device_data();
 
-  auto* TpsiM_list_ptr        = TpsiM_deviceptr_list.device_data();
-  auto* psiM_list_ptr         = psiM_deviceptr_list.data();
-
-  auto* curRatio_list_ptr     = curRatio_list.data();
-  auto* confgListOccup_ptr    = confgListOccup.data();
+  auto* TpsiM_list_ptr = TpsiM_deviceptr_list.device_data();
+  auto* psiM_list_ptr  = psiM_deviceptr_list.data();
+
+  auto* curRatio_list_ptr  = curRatio_list.data();
+  auto* confgListOccup_ptr = confgListOccup.data();
 
   det_leader.ExtraStuffTimer.start();
 
@@ -444,18 +444,19 @@
   confgListOccup.updateTo();
   det0_list.updateTo();
 
-  success=ompBLAS::copy_batched(dummy_handle, psiMinv_rows*psiMinv_cols, psiMinv_list_ptr,1,psiMinv_temp_list_ptr, 1, nw) ;
+  success = ompBLAS::copy_batched(dummy_handle, psiMinv_rows * psiMinv_cols, psiMinv_list_ptr, 1, psiMinv_temp_list_ptr,
+                                  1, nw);
   if (success != 0)
-        throw std::runtime_error("In MultiDiracDeterminant ompBLAS::copy_batched_offset failed.");
+    throw std::runtime_error("In MultiDiracDeterminant ompBLAS::copy_batched_offset failed.");
 
   TpsiM_deviceptr_list.updateTo();
   psiV_deviceptr_list.updateTo();
-  success=ompBLAS::copy_batched_offset(dummy_handle, det_leader.NumOrbitals, psiV_list_ptr, 0, 1, TpsiM_list_ptr, WorkingIndex, TpsiM_cols, nw);
+  success = ompBLAS::copy_batched_offset(dummy_handle, det_leader.NumOrbitals, psiV_list_ptr, 0, 1, TpsiM_list_ptr,
+                                         WorkingIndex, TpsiM_cols, nw);
   if (success != 0)
-        throw std::runtime_error("In MultiDiracDeterminant ompBLAS::copy_batched_offset failed.");
-
-
-		  
+    throw std::runtime_error("In MultiDiracDeterminant ompBLAS::copy_batched_offset failed.");
+
+
   PRAGMA_OFFLOAD("omp target teams distribute map(always,from:curRatio_list_ptr[:nw]) \
                   map(always, to: psiV_temp_list_ptr[:nw]) \
 		  is_device_ptr(psiV_list_ptr) \
@@ -464,7 +465,7 @@
   {
     for (size_t i = 0; i < NumPtcls; i++)
     {
-      const size_t J=confgListOccup_ptr[i];
+      const size_t J            = confgListOccup_ptr[i];
       psiV_temp_list_ptr[iw][i] = psiV_list_ptr[iw][J];
     }
 
@@ -489,11 +490,11 @@
                                                    TpsiM_list, *det_leader.detData, *det_leader.uniquePairs,
                                                    *det_leader.DetSigns, dotProducts_list, new_ratios_to_ref_list);
 
-    PRAGMA_OFFLOAD("omp target teams distribute parallel for collapse(2) is_device_ptr(TpsiM_list_ptr) \
+  PRAGMA_OFFLOAD("omp target teams distribute parallel for collapse(2) is_device_ptr(TpsiM_list_ptr) \
 		                                    map(always, to:psiM_list_ptr[:nw])")
-    for (size_t iw = 0; iw < nw; iw++)
-      for (size_t i = 0; i < NumOrbitals; i++)
-        TpsiM_list_ptr[iw][i * TpsiM_cols + WorkingIndex] = psiM_list_ptr[iw][i * psiM_cols + WorkingIndex];
+  for (size_t iw = 0; iw < nw; iw++)
+    for (size_t i = 0; i < NumOrbitals; i++)
+      TpsiM_list_ptr[iw][i * TpsiM_cols + WorkingIndex] = psiM_list_ptr[iw][i * psiM_cols + WorkingIndex];
 
   det_leader.ExtraStuffTimer.stop();
   for (size_t iw = 0; iw < nw; iw++)
@@ -905,22 +906,18 @@
                                                           TpsiM_list, *det_leader.detData, *det_leader.uniquePairs,
                                                           *det_leader.DetSigns, WorkSpace_list, dotProducts_list,
                                                           new_grads_list, Grads);
-
-  }
-
-    PRAGMA_OFFLOAD("omp target teams distribute parallel for collapse(2) is_device_ptr(TpsiM_list_ptr) \
+  }
+
+  PRAGMA_OFFLOAD("omp target teams distribute parallel for collapse(2) is_device_ptr(TpsiM_list_ptr) \
 		                                    map(always, to:psiM_list_ptr[:nw])")
-    for (size_t iw = 0; iw < nw; iw++)
-      for (size_t i = 0; i < NumOrbitals; i++)
-        TpsiM_list_ptr[iw][i * TpsiM_num_cols + WorkingIndex] = psiM_list_ptr[iw][i * psiM_num_cols + WorkingIndex];
-
-
-  for (size_t iw = 0; iw < nw; iw++)
-  {
-<<<<<<< HEAD
+  for (size_t iw = 0; iw < nw; iw++)
+    for (size_t i = 0; i < NumOrbitals; i++)
+      TpsiM_list_ptr[iw][i * TpsiM_num_cols + WorkingIndex] = psiM_list_ptr[iw][i * psiM_num_cols + WorkingIndex];
+
+
+  for (size_t iw = 0; iw < nw; iw++)
+  {
     TpsiM_list[iw].get().updateFrom();
-=======
->>>>>>> c1aa75bd
     MultiDiracDeterminant& det = (det_list[iw]);
     det.curRatio               = curRatio_list[iw];
   }
@@ -1141,28 +1138,11 @@
 
 
     PRAGMA_OFFLOAD("omp target teams distribute parallel for collapse(2) map(to:dpsiM_list_ptr[:nw]) \
-		                                              map(always,to: TpsiM_list_ptr[:nw])") 
+		                                              map(always,to: TpsiM_list_ptr[:nw])")
     for (size_t iw = 0; iw < nw; iw++)
       for (size_t i = 0; i < NumOrbitals; i++)
-	   {
-         TpsiM_list_ptr[iw][i*TpsiM_cols+ WorkingIndex] = dpsiM_list_ptr[iw][dpsiM_cols*WorkingIndex+i][idim];
-<<<<<<< HEAD
-=======
-	  //printf("check iw = %ld, i = %ld, %lf out %lf\n", iw, i, dpsiM_list_ptr[iw][dpsiM_cols*WorkingIndex+i][idim], TpsiM_list_ptr[iw][i*TpsiM_cols+ WorkingIndex]);
-	  }
-
-    /*
-    for (size_t iw = 0; iw < nw; iw++)
-    {
-      for (size_t i = 0; i < det_leader.NumOrbitals; i++)
-      {
-        TpsiM_list[iw].get()(i, WorkingIndex) = dpsiM_list[iw].get()(WorkingIndex, i)[idim];
-	printf("check iw = %ld, i = %ld, %lf out %lf\n", iw, i, dpsiM_list[iw].get()(WorkingIndex, i)[idim], TpsiM_list[iw].get()(i, WorkingIndex));
-      }
-      TpsiM_list[iw].get().updateTo();
-    }
-    */
->>>>>>> c1aa75bd
+        TpsiM_list_ptr[iw][i * TpsiM_cols + WorkingIndex] = dpsiM_list_ptr[iw][dpsiM_cols * WorkingIndex + i][idim];
+
 
     det_leader.mw_BuildDotProductsAndCalculateRatiosGrads(nw, det_leader.ReferenceDeterminant, WorkingIndex, idim,
                                                           det_leader.getNumDets(), ratioG_list, dpsiMinv_list,
@@ -1171,31 +1151,14 @@
                                                           grads_list, Grads);
 
 
-<<<<<<< HEAD
-        PRAGMA_OFFLOAD("omp target teams distribute parallel for map(from:TpsiM_list_ptr[:nw]) \
-		                                    map(always,to:psiM_list_ptr[:nw])")
-        for (size_t iw = 0; iw < nw; iw++)
-          for (size_t i = 0; i < NumOrbitals; i++)
-            TpsiM_list_ptr[iw][i*TpsiM_cols+ WorkingIndex] = psiM_list_ptr[iw][i+psiM_cols*WorkingIndex];
-
-  }
-  for (size_t iw = 0; iw < nw; iw++)
-  	  TpsiM_list[iw].get().updateFrom();
-=======
-  }
-
-    /*
-    for (size_t iw = 0; iw < nw; iw++)
-      for (size_t i = 0; i < det_leader.NumOrbitals; i++)
-        TpsiM_list[iw].get()(i, WorkingIndex) = psiM_list[iw].get()(WorkingIndex, i);
-	  */
-
     PRAGMA_OFFLOAD("omp target teams distribute parallel for map(from:TpsiM_list_ptr[:nw]) \
 		                                    map(always,to:psiM_list_ptr[:nw])")
-        for (size_t iw = 0; iw < nw; iw++)
-          for (size_t i = 0; i < NumOrbitals; i++)
-            TpsiM_list_ptr[iw][i*TpsiM_cols+ WorkingIndex] = psiM_list_ptr[iw][i+psiM_cols*WorkingIndex];
->>>>>>> c1aa75bd
+    for (size_t iw = 0; iw < nw; iw++)
+      for (size_t i = 0; i < NumOrbitals; i++)
+        TpsiM_list_ptr[iw][i * TpsiM_cols + WorkingIndex] = psiM_list_ptr[iw][i + psiM_cols * WorkingIndex];
+  }
+  for (size_t iw = 0; iw < nw; iw++)
+    TpsiM_list[iw].get().updateFrom();
 }
 
 void MultiDiracDeterminant::mw_updateRatios_generic(int ext_level,
