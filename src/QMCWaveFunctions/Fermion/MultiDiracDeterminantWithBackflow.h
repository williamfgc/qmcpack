--- conflicted
+++ resolved
@@ -145,25 +145,7 @@
 
   void registerData(ParticleSet& P, WFBufferType& buf);
 
-<<<<<<< HEAD
-  void registerDataForDerivatives(ParticleSet& P, PooledData<RealType>& buf, int storageType=0);
-
-  virtual void memoryUsage_DataForDerivatives(ParticleSet& P,long& orbs_only, long& orbs, long& invs, long& dets)
-  {
-    orbs_only += NumPtcls*NumOrbitals;
-    orbs += NumPtcls*NumOrbitals*5;
-    invs += NumPtcls*NumPtcls;
-    dets += NumDets*(1 + 4*NumPtcls);
-  }
-
-  void copyToDerivativeBuffer(ParticleSet& P, PooledData<RealType>& buf);
-
-  void copyFromDerivativeBuffer(ParticleSet& P, PooledData<RealType>& buf);
-
   RealType updateBuffer(ParticleSet& P, WFBufferType& buf, bool fromscratch=false);
-=======
-  RealType updateBuffer(ParticleSet& P, PooledData<RealType>& buf, bool fromscratch=false);
->>>>>>> d2b0cb9c
 
   void copyFromBuffer(ParticleSet& P, WFBufferType& buf);
 
