--- conflicted
+++ resolved
@@ -359,63 +359,6 @@
   ////////////////////////////////////////
 }
 
-<<<<<<< HEAD
-/** return the ratio
- * @param P current configuration
- * @param iat particle whose position is moved
- * @param dG differential Gradients
- * @param dL differential Laplacians
- *
- * Data member *_temp contain the data assuming that the move is accepted
- * and are used to evaluate differential Gradients and Laplacians.
- */
-RNDiracDeterminantBase::ValueType RNDiracDeterminantBase::ratio(ParticleSet& P, int iat,
-    ParticleSet::ParticleGradient_t& dG,
-    ParticleSet::ParticleLaplacian_t& dL)
-{
-  UpdateMode=ORB_PBYP_ALL;
-  Phi->evaluate(P, iat, psiV, dpsiV, d2psiV);
-  RatioTimer.start();
-  WorkingIndex = iat-FirstIndex;
-  //psiM_temp = psiM;
-  alternateCurRatio= DetRatioByRow(psiM_temp, psiV, WorkingIndex);
-  RatioTimer.stop();
-  if (std::abs(alternateCurRatio)<std::numeric_limits<RealType>::epsilon())
-  {
-    app_log()<<"stepped on node"<< std::endl;
-    UpdateMode=ORB_PBYP_RATIO; //singularity! do not update inverse
-    return 0.0;
-  }
-  RealType R = std::abs(alternateCurRatio);
-  RealType logR = std::log(R);
-  RealType bp = 1+std::exp(logepsilon-2.0*alternateLogValue-2.0*logR);
-  curRatio = R*std::sqrt(bp/(1+std::exp(logepsilon-2.0*alternateLogValue)));
-  bp = 1.0/bp;
-  UpdateTimer.start();
-  //update psiM_temp with the row substituted
-  InverseUpdateByRow(psiM_temp,psiV,workV1,workV2,WorkingIndex,alternateCurRatio);
-  //update dpsiM_temp and d2psiM_temp
-  std::copy(dpsiV.begin(),dpsiV.end(),dpsiM_temp[WorkingIndex]);
-  std::copy(d2psiV.begin(),d2psiV.end(),d2psiM_temp[WorkingIndex]);
-  UpdateTimer.stop();
-  RatioTimer.start();
-  for (int i=0,kat=FirstIndex; i<NumPtcls; i++,kat++)
-  {
-    //using inline dot functions
-    GradType rv=simd::dot(psiM_temp[i],dpsiM_temp[i],NumOrbitals);
-    ValueType lap=simd::dot(psiM_temp[i],d2psiM_temp[i],NumOrbitals);
-    ValueType rv2 = dot(rv,rv);
-    dG[kat] += bp*rv - myG[kat];
-    myG_temp[kat]= bp*rv;
-    dL[kat] += bp*(lap +(1.0-2.0*bp)*rv2) -myL[kat];
-    myL_temp[kat]= bp*(lap +(1.0-2.0*bp)*rv2) ;
-  }
-  RatioTimer.stop();
-  return curRatio;
-}
-
-=======
->>>>>>> af960d3d
 /** move was accepted, update the real container
 */
 void RNDiracDeterminantBase::acceptMove(ParticleSet& P, int iat)
