--- conflicted
+++ resolved
@@ -101,14 +101,9 @@
 
   ValueType evaluate(ParticleSet& P, ParticleSet::ParticleGradient_t& G, ParticleSet::ParticleLaplacian_t& L);
 
-<<<<<<< HEAD
-  LogValueType evaluateLog(ParticleSet& P //const DistanceTableData* dtable,
-                       ,
-=======
-  RealType evaluateLog(ParticleSet& P,
->>>>>>> 9413b09b
-                       ParticleSet::ParticleGradient_t& G,
-                       ParticleSet::ParticleLaplacian_t& L) override;
+  LogValueType evaluateLog(ParticleSet& P,
+                           ParticleSet::ParticleGradient_t& G,
+                           ParticleSet::ParticleLaplacian_t& L) override;
 
   GradType evalGrad(ParticleSet& P, int iat) override;
   ValueType ratioGrad(ParticleSet& P, int iat, GradType& grad_iat) override;
@@ -126,15 +121,9 @@
   void acceptMove(ParticleSet& P, int iat) override;
   void restore(int iat) override;
 
-<<<<<<< HEAD
-  void registerData(ParticleSet& P, WFBufferType& buf);
-  LogValueType updateBuffer(ParticleSet& P, WFBufferType& buf, bool fromscratch = false);
-  void copyFromBuffer(ParticleSet& P, WFBufferType& buf);
-=======
   void registerData(ParticleSet& P, WFBufferType& buf) override;
-  RealType updateBuffer(ParticleSet& P, WFBufferType& buf, bool fromscratch = false) override;
+  LogValueType updateBuffer(ParticleSet& P, WFBufferType& buf, bool fromscratch = false) override;
   void copyFromBuffer(ParticleSet& P, WFBufferType& buf) override;
->>>>>>> 9413b09b
 
   WaveFunctionComponentPtr makeClone(ParticleSet& tqp) const override;
   void evaluateDerivatives(ParticleSet& P,
