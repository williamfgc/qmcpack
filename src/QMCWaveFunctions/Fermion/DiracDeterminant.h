--- conflicted
+++ resolved
@@ -58,12 +58,6 @@
    */
   DiracDeterminant(SPOSetPtr const spos, int first=0);
 
-<<<<<<< HEAD
-=======
-  ///default destructor
-  ~DiracDeterminant();
-
->>>>>>> 15705870
   // copy constructor and assign operator disabled
   DiracDeterminant(const DiracDeterminant& s) = delete;
   DiracDeterminant& operator=(const DiracDeterminant& s) = delete;
@@ -129,11 +123,7 @@
    */
   void restore(int iat);
 
-<<<<<<< HEAD
-  ///evaluate log of determinant for a particle set: should not be called
-=======
   ///evaluate log of a determinant for a particle set
->>>>>>> 15705870
   RealType
   evaluateLog(ParticleSet& P,
               ParticleSet::ParticleGradient_t& G,
