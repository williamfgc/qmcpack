--- conflicted
+++ resolved
@@ -114,15 +114,10 @@
     test_CompositeSPOSet.cpp
     test_hybridrep.cpp
     test_pw.cpp
-<<<<<<< HEAD
-    test_ConstantSPOSet.cpp
-    test_ConstantSPOSetT.cpp
-=======
     test_LCAO_diamondC_2x1x1.cpp
     test_ConstantSPOSetT.cpp
     test_RotatedSPOsT.cpp
 
->>>>>>> c3298e81
     ${MO_SRCS})
 if(NiO_a16_H5_FOUND)
   set(SPOSET_SRC ${SPOSET_SRC} test_einset_NiO_a16.cpp)
@@ -151,11 +146,7 @@
     test_ci_configuration.cpp
     test_multi_slater_determinant.cpp)
 
-<<<<<<< HEAD
-add_library(sposets_for_testing FakeSPOT.cpp FakeSPO.cpp ConstantSPOSet.cpp ConstantSPOSetT.cpp)
-=======
 add_library(sposets_for_testing FakeSPOT.cpp FakeSPO.cpp ConstantSPOSetT.cpp)
->>>>>>> c3298e81
 target_include_directories(sposets_for_testing PUBLIC "${CMAKE_CURRENT_SOURCE_DIR}")
 target_link_libraries(sposets_for_testing PUBLIC qmcwfs)
 
