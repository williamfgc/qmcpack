//////////////////////////////////////////////////////////////////////////////////////
// This file is distributed under the University of Illinois/NCSA Open Source License.
// See LICENSE file in top directory for details.
//
// Copyright (c) 2020 QMCPACK developers.
//
// File developed by: Ye Luo, yeluo@anl.gov, Argonne National Laboratory
//
// File created by: Ye Luo, yeluo@anl.gov, Argonne National Laboratory
//////////////////////////////////////////////////////////////////////////////////////


#include "catch.hpp"

#include "OhmmsData/Libxml2Doc.h"
#include "OhmmsPETE/OhmmsMatrix.h"
#include "Particle/ParticleSet.h"
#include "Particle/ParticleSetPool.h"
#include "QMCWaveFunctions/WaveFunctionFactory.h"

#include <stdio.h>
#include <string>
#include <limits>

using std::string;

namespace qmcplusplus
{
using PosType   = ParticleSet::PosType;
using ValueType = ParticleSet::ValueType;

void test_LiH_msd(const std::string& spo_xml_string,
                  const std::string& check_sponame,
                  int check_spo_size,
                  int check_basisset_size,
                  int test_batched)
{
  Communicate* c;
  c = OHMMS::Controller;

  auto ions_uptr = std::make_unique<ParticleSet>();
  auto elec_uptr = std::make_unique<ParticleSet>();
  ParticleSet& ions_(*ions_uptr);
  ParticleSet& elec_(*elec_uptr);

  ions_.setName("ion0");
  ions_.create({1, 1});
  ions_.R[0]           = {0.0, 0.0, 0.0};
  ions_.R[1]           = {0.0, 0.0, 3.0139239693};
  SpeciesSet& ispecies = ions_.getSpeciesSet();
  int LiIdx            = ispecies.addSpecies("Li");
  int HIdx             = ispecies.addSpecies("H");

  elec_.setName("elec");
  elec_.create({2, 2});
  elec_.R[0] = {0.5, 0.5, 0.5};
  elec_.R[1] = {0.1, 0.1, 1.1};
  elec_.R[2] = {-0.5, -0.5, -0.5};
  elec_.R[3] = {-0.1, -0.1, 1.5};

  SpeciesSet& tspecies       = elec_.getSpeciesSet();
  int upIdx                  = tspecies.addSpecies("u");
  int downIdx                = tspecies.addSpecies("d");
  int massIdx                = tspecies.addAttribute("mass");
  tspecies(massIdx, upIdx)   = 1.0;
  tspecies(massIdx, downIdx) = 1.0;
  // Necessary to set mass
  elec_.resetGroups();

  // Need 1 electron and 1 proton, somehow
  //ParticleSet target = ParticleSet();
  ParticleSetPool ptcl = ParticleSetPool(c);
  ptcl.addParticleSet(std::move(elec_uptr));
  ptcl.addParticleSet(std::move(ions_uptr));

  Libxml2Document doc;
  bool okay = doc.parseFromString(spo_xml_string);
  REQUIRE(okay);

  xmlNodePtr ein_xml = doc.getRoot();

  WaveFunctionFactory wf_factory("psi0", elec_, ptcl.getPool(), c);
  wf_factory.put(ein_xml);

  SPOSet* spo_ptr(wf_factory.getSPOSet(check_sponame));
  REQUIRE(spo_ptr != nullptr);
<<<<<<< HEAD
  REQUIRE(spo_ptr->getOrbitalSetSize() == check_spo_size);
  REQUIRE(spo_ptr->getBasisSetSize() == check_basisset_size);
=======
  CHECK(spo_ptr->getOrbitalSetSize() == check_spo_size);
  CHECK(spo_ptr->getBasisSetSize() == check_basisset_size);

>>>>>>> 40e4cf2e
  ions_.update();
  elec_.update();

  auto& twf(*wf_factory.getTWF());
  twf.setMassTerm(elec_);
  twf.evaluateLog(elec_);

  std::cout << "twf.evaluateLog logpsi " << std::setprecision(16) << twf.getLogPsi() << " " << twf.getPhase()
            << std::endl;
  CHECK(std::complex<double>(twf.getLogPsi(), twf.getPhase()) ==
        LogComplexApprox(std::complex<double>(-7.646027846242066, 3.141592653589793)));

  twf.prepareGroup(elec_, 0);
  auto grad_old = twf.evalGrad(elec_, 1);
  std::cout << "twf.evalGrad grad_old " << std::setprecision(16) << grad_old << std::endl;
  CHECK(grad_old[0] == ValueApprox(0.1204183219));
  CHECK(grad_old[1] == ValueApprox(0.120821033));
  CHECK(grad_old[2] == ValueApprox(2.05904174));

  PosType delta(0.1, 0.1, 0.2);
  elec_.makeMove(1, delta);

  ParticleSet::GradType grad_new;
  auto ratio = twf.calcRatioGrad(elec_, 1, grad_new);
  std::cout << "twf.calcRatioGrad ratio " << ratio << " grad_new " << grad_new << std::endl;
  CHECK(ratio == ValueApprox(1.374307585));
  CHECK(grad_new[0] == ValueApprox(0.05732804333));
  CHECK(grad_new[1] == ValueApprox(0.05747775029));
  CHECK(grad_new[2] == ValueApprox(1.126889742));

  ratio = twf.calcRatio(elec_, 1);
  std::cout << "twf.calcRatio ratio " << ratio << std::endl;
<<<<<<< HEAD
  REQUIRE(ratio == ValueApprox(1.374307585));


  opt_variables_type active;
  twf.checkInVariables(active);

  int nparam = active.size_of_active();
  REQUIRE(nparam == 1486);

  using ValueType = QMCTraits::ValueType;
  std::vector<ValueType> dlogpsi(nparam);
  std::vector<ValueType> dhpsioverpsi(nparam);
  twf.evaluateDerivatives(elec_, active, dlogpsi, dhpsioverpsi);

  // Numbers not validated
  REQUIRE(dlogpsi[0] == ValueApprox(0.006449058893092842));
  REQUIRE(dlogpsi[1] == ValueApprox(-0.01365690177395768));
  REQUIRE(dlogpsi[nparam - 1] == ValueApprox(0.1641910574099575));

  REQUIRE(dhpsioverpsi[0] == ValueApprox(0.2207480131794138));
  REQUIRE(dhpsioverpsi[1] == ValueApprox(0.009316665149067847));
  REQUIRE(dhpsioverpsi[nparam - 1] == ValueApprox(0.982665984797896));
=======
  CHECK(ratio == ValueApprox(1.374307585));

  if (test_batched)
  {
    // set virtutal particle position
    PosType newpos(0.3, 0.2, 0.5);

    //elec_.makeVirtualMoves(newpos);
    //std::vector<ValueType> ratios(elec_.getTotalNum());
    //twf.evaluateRatiosAlltoOne(elec_, ratios);

    //CHECK(std::real(ratios[0]) == Approx());
    //CHECK(std::real(ratios[1]) == Approx());
    //CHECK(std::real(ratios[2]) == Approx());

    elec_.makeMove(0, newpos - elec_.R[0]);
    ValueType ratio_0 = twf.calcRatio(elec_, 0);
    elec_.rejectMove(0);

    CHECK(std::real(ratio_0) == Approx(2.350046921));

    VirtualParticleSet VP(elec_, 2);
    std::vector<PosType> newpos2(2);
    std::vector<ValueType> ratios2(2);
    newpos2[0] = newpos - elec_.R[1];
    newpos2[1] = PosType(0.2, 0.5, 0.3) - elec_.R[1];
    VP.makeMoves(1, elec_.R[1], newpos2);
    twf.evaluateRatios(VP, ratios2);

    CHECK(std::real(ratios2[0]) == Approx(-0.8544310407));
    CHECK(std::real(ratios2[1]) == Approx(-1.0830708458));

    //test acceptMove
    elec_.makeMove(1, newpos - elec_.R[1]);
    ValueType ratio_1 = twf.calcRatio(elec_, 1);
    twf.acceptMove(elec_, 1);
    elec_.acceptMove(1);

    CHECK(std::real(ratio_1) == Approx(-0.8544310407));
    CHECK(twf.getLogPsi() == Approx(-7.6460278462));
  }
>>>>>>> 40e4cf2e
}

TEST_CASE("LiH multi Slater dets", "[wavefunction]")
{
  app_log() << "-----------------------------------------------------------------" << std::endl;
  app_log() << "LiH_msd using the table method no precomputation" << std::endl;
  app_log() << "-----------------------------------------------------------------" << std::endl;
  const char* spo_xml_string1 = "<wavefunction name=\"psi0\" target=\"e\"> \
    <sposet_collection type=\"MolecularOrbital\" name=\"LCAOBSet\" source=\"ion0\" cuspCorrection=\"no\" href=\"LiH.orbs.h5\"> \
      <basisset name=\"LCAOBSet\" key=\"GTO\" transform=\"yes\"> \
        <grid type=\"log\" ri=\"1.e-6\" rf=\"1.e2\" npts=\"1001\"/> \
      </basisset> \
      <sposet basisset=\"LCAOBSet\" name=\"spo-up\" size=\"85\"> \
        <occupation mode=\"ground\"/> \
        <coefficient size=\"85\" spindataset=\"0\"/> \
      </sposet> \
      <sposet basisset=\"LCAOBSet\" name=\"spo-dn\" size=\"85\"> \
        <occupation mode=\"ground\"/> \
        <coefficient size=\"85\" spindataset=\"0\"/> \
      </sposet> \
    </sposet_collection> \
    <determinantset> \
      <multideterminant optimize=\"yes\" spo_up=\"spo-up\" spo_dn=\"spo-dn\" algorithm=\"table_method\"> \
        <detlist size=\"1487\" type=\"DETS\" cutoff=\"1e-20\" href=\"LiH.orbs.h5\"/> \
      </multideterminant> \
    </determinantset> \
</wavefunction> \
";
  test_LiH_msd(spo_xml_string1, "spo-up", 85, 105, true);

  app_log() << "-----------------------------------------------------------------" << std::endl;
  app_log() << "LiH_msd using the traditional slow method with all the determinants" << std::endl;
  app_log() << "-----------------------------------------------------------------" << std::endl;
  const char* spo_xml_string1_slow = "<wavefunction name=\"psi0\" target=\"e\"> \
    <sposet_collection type=\"MolecularOrbital\" name=\"LCAOBSet\" source=\"ion0\" cuspCorrection=\"no\" href=\"LiH.orbs.h5\"> \
      <basisset name=\"LCAOBSet\" key=\"GTO\" transform=\"yes\"> \
        <grid type=\"log\" ri=\"1.e-6\" rf=\"1.e2\" npts=\"1001\"/> \
      </basisset> \
      <sposet basisset=\"LCAOBSet\" name=\"spo-up\" size=\"85\"> \
        <occupation mode=\"ground\"/> \
        <coefficient size=\"85\" spindataset=\"0\"/> \
      </sposet> \
      <sposet basisset=\"LCAOBSet\" name=\"spo-dn\" size=\"85\"> \
        <occupation mode=\"ground\"/> \
        <coefficient size=\"85\" spindataset=\"0\"/> \
      </sposet> \
    </sposet_collection> \
    <determinantset> \
      <multideterminant optimize=\"yes\" spo_up=\"spo-up\" spo_dn=\"spo-dn\"  algorithm=\"all_determinants\"> \
        <detlist size=\"1487\" type=\"DETS\" cutoff=\"1e-20\" href=\"LiH.orbs.h5\"/> \
      </multideterminant> \
    </determinantset> \
</wavefunction> \
";
  test_LiH_msd(spo_xml_string1_slow, "spo-up", 85, 105, false);

  app_log() << "-----------------------------------------------------------------" << std::endl;
  app_log() << "LiH_msd using the table method with new optimization" << std::endl;
  app_log() << "-----------------------------------------------------------------" << std::endl;
  const char* spo_xml_string1_new = "<wavefunction name=\"psi0\" target=\"e\"> \
    <sposet_collection type=\"MolecularOrbital\" name=\"LCAOBSet\" source=\"ion0\" cuspCorrection=\"no\" href=\"LiH.orbs.h5\"> \
      <basisset name=\"LCAOBSet\" key=\"GTO\" transform=\"yes\"> \
        <grid type=\"log\" ri=\"1.e-6\" rf=\"1.e2\" npts=\"1001\"/> \
      </basisset> \
      <sposet basisset=\"LCAOBSet\" name=\"spo-up\" size=\"85\"> \
        <occupation mode=\"ground\"/> \
        <coefficient size=\"85\" spindataset=\"0\"/> \
      </sposet> \
      <sposet basisset=\"LCAOBSet\" name=\"spo-dn\" size=\"85\"> \
        <occupation mode=\"ground\"/> \
        <coefficient size=\"85\" spindataset=\"0\"/> \
      </sposet> \
    </sposet_collection> \
    <determinantset> \
      <multideterminant optimize=\"yes\" spo_up=\"spo-up\" spo_dn=\"spo-dn\" algorithm=\"precomputed_table_method\"> \
        <detlist size=\"1487\" type=\"DETS\" cutoff=\"1e-20\" href=\"LiH.orbs.h5\"/> \
      </multideterminant> \
    </determinantset> \
</wavefunction> \
";
  test_LiH_msd(spo_xml_string1_new, "spo-up", 85, 105, true);
}
} // namespace qmcplusplus<|MERGE_RESOLUTION|>--- conflicted
+++ resolved
@@ -84,14 +84,9 @@
 
   SPOSet* spo_ptr(wf_factory.getSPOSet(check_sponame));
   REQUIRE(spo_ptr != nullptr);
-<<<<<<< HEAD
-  REQUIRE(spo_ptr->getOrbitalSetSize() == check_spo_size);
-  REQUIRE(spo_ptr->getBasisSetSize() == check_basisset_size);
-=======
   CHECK(spo_ptr->getOrbitalSetSize() == check_spo_size);
   CHECK(spo_ptr->getBasisSetSize() == check_basisset_size);
 
->>>>>>> 40e4cf2e
   ions_.update();
   elec_.update();
 
@@ -124,8 +119,7 @@
 
   ratio = twf.calcRatio(elec_, 1);
   std::cout << "twf.calcRatio ratio " << ratio << std::endl;
-<<<<<<< HEAD
-  REQUIRE(ratio == ValueApprox(1.374307585));
+  CHECK(ratio == ValueApprox(1.374307585));
 
 
   opt_variables_type active;
@@ -147,8 +141,6 @@
   REQUIRE(dhpsioverpsi[0] == ValueApprox(0.2207480131794138));
   REQUIRE(dhpsioverpsi[1] == ValueApprox(0.009316665149067847));
   REQUIRE(dhpsioverpsi[nparam - 1] == ValueApprox(0.982665984797896));
-=======
-  CHECK(ratio == ValueApprox(1.374307585));
 
   if (test_batched)
   {
@@ -189,7 +181,6 @@
     CHECK(std::real(ratio_1) == Approx(-0.8544310407));
     CHECK(twf.getLogPsi() == Approx(-7.6460278462));
   }
->>>>>>> 40e4cf2e
 }
 
 TEST_CASE("LiH multi Slater dets", "[wavefunction]")
