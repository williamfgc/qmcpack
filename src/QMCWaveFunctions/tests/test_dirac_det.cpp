--- conflicted
+++ resolved
@@ -352,12 +352,7 @@
   std::cout << "det ratio 2 = " << det_ratio2 << std::endl;
 #endif
   //double det_ratio2_val = 0.178276269185;
-<<<<<<< HEAD
   REQUIRE(det_ratio2 == ValueApprox(det_ratio2_val));
-=======
-  REQUIRE(std::abs(det_ratio2) == Approx(std::real(det_ratio2_val)));
->>>>>>> 9413b09b
-
 
   ddb.acceptMove(elec, 1);
 
@@ -488,11 +483,7 @@
 #endif
   // check ratio computed directly and the one computed by ddc with no delay
   //double det_ratio2_val = 0.178276269185;
-<<<<<<< HEAD
   REQUIRE(det_ratio2 == ValueApprox(det_ratio2_val));
-=======
-  REQUIRE(std::abs(det_ratio2) == Approx(std::real(det_ratio2_val)));
->>>>>>> 9413b09b
 
   // update of Ainv in ddc is delayed
   ddc.acceptMove(elec, 1);
