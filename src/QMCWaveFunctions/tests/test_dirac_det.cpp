//////////////////////////////////////////////////////////////////////////////////////
// This file is distributed under the University of Illinois/NCSA Open Source License.
// See LICENSE file in top directory for details.
//
// Copyright (c) 2017 Jeongnim Kim and QMCPACK developers.
//
// File developed by: Mark Dewing, mdewing@anl.gov, Argonne National Laboratory
//
// File created by: Mark Dewing, mdewing@anl.gov, Argonne National Laboratory
//////////////////////////////////////////////////////////////////////////////////////


#include "catch.hpp"

#include "OhmmsData/Libxml2Doc.h"
#include "OhmmsPETE/OhmmsMatrix.h"
#include "QMCWaveFunctions/WaveFunctionComponent.h"
#include "QMCWaveFunctions/SPOSet.h"
#include "QMCWaveFunctions/Fermion/DiracDeterminant.h"


#include <stdio.h>
#include <string>

using std::string;


namespace qmcplusplus
{
typedef QMCTraits::ValueType ValueType;
#ifdef ENABLE_CUDA
typedef DiracDeterminant<DelayedUpdateCUDA<ValueType>> DetType;
#else
typedef DiracDeterminant<DelayedUpdate<ValueType>> DetType;
#endif

template<typename T1, typename T2>
void check_matrix(Matrix<T1>& a, Matrix<T2>& b)
{
  REQUIRE(a.size() == b.size());
  for (int i = 0; i < a.rows(); i++)
  {
    for (int j = 0; j < a.cols(); j++)
    {
      REQUIRE(a(i, j) == ValueApprox(b(i, j)));
    }
  }
}

class FakeSPO : public SPOSet
{
public:
  Matrix<ValueType> a;
  Matrix<ValueType> a2;
  Vector<ValueType> v;
  Matrix<ValueType> v2;

  FakeSPO();
  virtual ~FakeSPO() {}

  virtual void report() {}
  virtual void resetParameters(const opt_variables_type& optVariables) {}
  virtual void resetTargetParticleSet(ParticleSet& P) {}
  virtual void setOrbitalSetSize(int norbs);

  virtual void evaluate(const ParticleSet& P, int iat, ValueVector_t& psi);

  virtual void evaluate(const ParticleSet& P, int iat, ValueVector_t& psi, GradVector_t& dpsi, ValueVector_t& d2psi);

  virtual void evaluate(const ParticleSet& P,
                        int iat,
                        ValueVector_t& psi,
                        GradVector_t& dpsi,
                        HessVector_t& grad_grad_psi);

  virtual void evaluate_notranspose(const ParticleSet& P,
                                    int first,
                                    int last,
                                    ValueMatrix_t& logdet,
                                    GradMatrix_t& dlogdet,
                                    ValueMatrix_t& d2logdet);
};

FakeSPO::FakeSPO()
{
  a.resize(3, 3);

  a(0, 0) = 2.3;
  a(0, 1) = 4.5;
  a(0, 2) = 2.6;
  a(1, 0) = 0.5;
  a(1, 1) = 8.5;
  a(1, 2) = 3.3;
  a(2, 0) = 1.8;
  a(2, 1) = 4.4;
  a(2, 2) = 4.9;

  v.resize(3);
  v[0] = 1.9;
  v[1] = 2.0;
  v[2] = 3.1;


  a2.resize(4, 4);
  a2(0, 0) = 2.3;
  a2(0, 1) = 4.5;
  a2(0, 2) = 2.6;
  a2(0, 3) = 1.2;
  a2(1, 0) = 0.5;
  a2(1, 1) = 8.5;
  a2(1, 2) = 3.3;
  a2(1, 3) = 0.3;
  a2(2, 0) = 1.8;
  a2(2, 1) = 4.4;
  a2(2, 2) = 4.9;
  a2(2, 3) = 2.8;
  a2(3, 0) = 0.8;
  a2(3, 1) = 4.1;
  a2(3, 2) = 3.2;
  a2(3, 3) = 1.1;

  v2.resize(3, 4);

  v2(0, 0) = 3.2;
  v2(0, 1) = 0.5;
  v2(0, 2) = 5.9;
  v2(0, 3) = 3.7;
  v2(1, 0) = 0.3;
  v2(1, 1) = 1.4;
  v2(1, 2) = 3.9;
  v2(1, 3) = 8.2;
  v2(2, 0) = 3.3;
  v2(2, 1) = 5.4;
  v2(2, 2) = 4.9;
  v2(2, 3) = 2.2;
}

void FakeSPO::setOrbitalSetSize(int norbs) { OrbitalSetSize = norbs; }

void FakeSPO::evaluate(const ParticleSet& P, int iat, ValueVector_t& psi)
{
  if (OrbitalSetSize == 3)
  {
    for (int i = 0; i < 3; i++)
    {
      psi[i] = a(iat, i);
    }
  }
  else if (OrbitalSetSize == 4)
  {
    for (int i = 0; i < 4; i++)
    {
      psi[i] = a2(iat, i);
    }
  }
}

void FakeSPO::evaluate(const ParticleSet& P,
                       int iat,
                       ValueVector_t& psi,
                       GradVector_t& dpsi,
                       HessVector_t& grad_grad_psi)
{
  for (int i = 0; i < 3; i++)
  {
    psi[i] = a(iat, i);
  }
}
void FakeSPO::evaluate(const ParticleSet& P, int iat, ValueVector_t& psi, GradVector_t& dpsi, ValueVector_t& d2psi)
{
  if (OrbitalSetSize == 3)
  {
    for (int i = 0; i < 3; i++)
    {
      psi[i] = v[i];
    }
  }
  else if (OrbitalSetSize == 4)
  {
    for (int i = 0; i < 4; i++)
    {
      psi[i] = v2(iat, i);
    }
  }
}

void FakeSPO::evaluate_notranspose(const ParticleSet& P,
                                   int first,
                                   int last,
                                   ValueMatrix_t& logdet,
                                   GradMatrix_t& dlogdet,
                                   ValueMatrix_t& d2logdet)
{
  if (OrbitalSetSize == 3)
  {
    for (int i = 0; i < 3; i++)
    {
      for (int j = 0; j < 3; j++)
      {
        logdet(j, i) = a(i, j);
      }
    }
  }
  else if (OrbitalSetSize == 4)
  {
    for (int i = 0; i < 4; i++)
    {
      for (int j = 0; j < 4; j++)
      {
        logdet(j, i) = a2(i, j);
      }
    }
  }
}

TEST_CASE("DiracDeterminant_first", "[wavefunction][fermion]")
{
  FakeSPO* spo = new FakeSPO();
  spo->setOrbitalSetSize(3);
  DetType ddb(spo);

  int norb = 3;
  ddb.set(0, norb);

  // occurs in call to registerData
  ddb.dpsiV.resize(norb);
  ddb.d2psiV.resize(norb);


  ParticleSet elec;

  elec.create(3);
  ddb.recompute(elec);

  Matrix<ValueType> b;
  b.resize(3, 3);

  b(0, 0) = 0.6159749342;
  b(0, 1) = -0.2408954682;
  b(0, 2) = -0.1646081192;
  b(1, 0) = 0.07923894288;
  b(1, 1) = 0.1496231042;
  b(1, 2) = -0.1428117337;
  b(2, 0) = -0.2974298429;
  b(2, 1) = -0.04586322768;
  b(2, 2) = 0.3927890292;

  check_matrix(ddb.psiM, b);


<<<<<<< HEAD
  ParticleSet::GradType grad;
  ValueType det_ratio = ddb.ratioGrad(elec, 0, grad);
=======
  DiracDeterminant::GradType grad;
  ValueType det_ratio  = ddb.ratioGrad(elec, 0, grad);
>>>>>>> 418fd815
  ValueType det_ratio1 = 0.178276269185;
  REQUIRE(det_ratio1 == ValueApprox(det_ratio));

  ddb.acceptMove(elec, 0);
  ddb.completeUpdates();

  b(0, 0) = 3.455170657;
  b(0, 1) = -1.35124809;
  b(0, 2) = -0.9233316353;
  b(1, 0) = 0.05476311768;
  b(1, 1) = 0.1591951095;
  b(1, 2) = -0.1362710138;
  b(2, 0) = -2.235099338;
  b(2, 1) = 0.7119205298;
  b(2, 2) = 0.9105960265;

  check_matrix(ddb.psiM, b);
}

//#define DUMP_INFO

TEST_CASE("DiracDeterminant_second", "[wavefunction][fermion]")
{
  FakeSPO* spo = new FakeSPO();
  spo->setOrbitalSetSize(4);
  DetType ddb(spo);

  int norb = 4;
  ddb.set(0, norb);

  // occurs in call to registerData
  ddb.dpsiV.resize(norb);
  ddb.d2psiV.resize(norb);


  ParticleSet elec;

  elec.create(4);
  ddb.recompute(elec);

  Matrix<ValueType> orig_a;
  orig_a.resize(4, 4);
  orig_a = spo->a2;

  for (int i = 0; i < 3; i++)
  {
    for (int j = 0; j < norb; j++)
    {
      orig_a(j, i) = spo->v2(i, j);
    }
  }

  //check_matrix(ddb.psiM, b);
  DiracMatrix<ValueType> dm;

  Matrix<ValueType> a_update1;
  a_update1.resize(4, 4);
  a_update1 = spo->a2;
  for (int j = 0; j < norb; j++)
  {
    a_update1(j, 0) = spo->v2(0, j);
  }

  Matrix<ValueType> a_update2;
  a_update2.resize(4, 4);
  a_update2 = spo->a2;
  for (int j = 0; j < norb; j++)
  {
    a_update2(j, 0) = spo->v2(0, j);
    a_update2(j, 1) = spo->v2(1, j);
  }

  Matrix<ValueType> a_update3;
  a_update3.resize(4, 4);
  a_update3 = spo->a2;
  for (int j = 0; j < norb; j++)
  {
    a_update3(j, 0) = spo->v2(0, j);
    a_update3(j, 1) = spo->v2(1, j);
    a_update3(j, 2) = spo->v2(2, j);
  }


  ParticleSet::GradType grad;
  ValueType det_ratio = ddb.ratioGrad(elec, 0, grad);

  dm.invert(a_update1, true);
  ValueType det_update1 = dm.LogDet;
  ValueType log_ratio1  = det_update1 - ddb.LogValue;
  ValueType det_ratio1  = std::exp(log_ratio1);
#ifdef DUMP_INFO
  std::cout << "det 0 = " << std::exp(ddb.LogValue) << std::endl;
  std::cout << "det 1 = " << std::exp(det_update1) << std::endl;
  std::cout << "det ratio 1 = " << det_ratio1 << std::endl;
#endif
  //double det_ratio1 = 0.178276269185;

  REQUIRE(det_ratio1 == ValueApprox(det_ratio));

  ddb.acceptMove(elec, 0);


  ValueType det_ratio2 = ddb.ratioGrad(elec, 1, grad);
  dm.invert(a_update2, true);
  ValueType det_update2    = dm.LogDet;
  ValueType log_ratio2     = det_update2 - det_update1;
  ValueType det_ratio2_val = std::exp(log_ratio2);
#ifdef DUMP_INFO
  std::cout << "det 1 = " << std::exp(ddb.LogValue) << std::endl;
  std::cout << "det 2 = " << std::exp(det_update2) << std::endl;
  std::cout << "det ratio 2 = " << det_ratio2 << std::endl;
#endif
  //double det_ratio2_val = 0.178276269185;
  REQUIRE(std::abs(det_ratio2) == ValueApprox(det_ratio2_val));


  ddb.acceptMove(elec, 1);

  ValueType det_ratio3 = ddb.ratioGrad(elec, 2, grad);
  dm.invert(a_update3, true);
  ValueType det_update3    = dm.LogDet;
  ValueType log_ratio3     = det_update3 - det_update2;
  ValueType det_ratio3_val = std::exp(log_ratio3);
#ifdef DUMP_INFO
  std::cout << "det 2 = " << std::exp(ddb.LogValue) << std::endl;
  std::cout << "det 3 = " << std::exp(det_update3) << std::endl;
  std::cout << "det ratio 3 = " << det_ratio3 << std::endl;
#endif
  REQUIRE(det_ratio3 == ValueApprox(det_ratio3_val));
  //check_value(det_ratio3, det_ratio3_val);

  ddb.acceptMove(elec, 2);
  ddb.completeUpdates();

  dm.invert(orig_a, false);

#ifdef DUMP_INFO
  std::cout << "original " << std::endl;
  std::cout << orig_a << std::endl;
  std::cout << "block update " << std::endl;
  std::cout << ddb.psiM << std::endl;
#endif

  check_matrix(orig_a, ddb.psiM);
}

TEST_CASE("DiracDeterminant_delayed_update", "[wavefunction][fermion]")
{
  FakeSPO* spo = new FakeSPO();
  spo->setOrbitalSetSize(4);
  DetType ddc(spo);

  int norb = 4;
  // maximum delay 2
  ddc.set(0, norb, 2);

  // occurs in call to registerData
  ddc.dpsiV.resize(norb);
  ddc.d2psiV.resize(norb);


  ParticleSet elec;

  elec.create(4);
  ddc.recompute(elec);

  Matrix<ValueType> orig_a;
  orig_a.resize(4, 4);
  orig_a = spo->a2;

  for (int i = 0; i < 3; i++)
  {
    for (int j = 0; j < norb; j++)
    {
      orig_a(j, i) = spo->v2(i, j);
    }
  }

  //check_matrix(ddc.psiM, b);
  DiracMatrix<ValueType> dm;

  Matrix<ValueType> a_update1;
  a_update1.resize(4, 4);
  a_update1 = spo->a2;
  for (int j = 0; j < norb; j++)
  {
    a_update1(j, 0) = spo->v2(0, j);
  }

  Matrix<ValueType> a_update2;
  a_update2.resize(4, 4);
  a_update2 = spo->a2;
  for (int j = 0; j < norb; j++)
  {
    a_update2(j, 0) = spo->v2(0, j);
    a_update2(j, 1) = spo->v2(1, j);
  }

  Matrix<ValueType> a_update3;
  a_update3.resize(4, 4);
  a_update3 = spo->a2;
  for (int j = 0; j < norb; j++)
  {
    a_update3(j, 0) = spo->v2(0, j);
    a_update3(j, 1) = spo->v2(1, j);
    a_update3(j, 2) = spo->v2(2, j);
  }


  ParticleSet::GradType grad;
  ValueType det_ratio = ddc.ratioGrad(elec, 0, grad);

  dm.invert(a_update1, true);
  ValueType det_update1 = dm.LogDet;
  ValueType log_ratio1  = det_update1 - ddc.LogValue;
  ValueType det_ratio1  = std::exp(log_ratio1);
#ifdef DUMP_INFO
  std::cout << "det 0 = " << std::exp(ddc.LogValue) << std::endl;
  std::cout << "det 1 = " << std::exp(det_update1) << std::endl;
  std::cout << "det ratio 1 = " << det_ratio1 << std::endl;
#endif
  //double det_ratio1 = 0.178276269185;

  REQUIRE(det_ratio1 == ValueApprox(det_ratio));

  // update of Ainv in ddc is delayed
  ddc.acceptMove(elec, 0);
  // force update Ainv in ddc using SM-1 code path
  ddc.completeUpdates();

  grad                 = ddc.evalGrad(elec, 1);
  ValueType det_ratio2 = ddc.ratioGrad(elec, 1, grad);
  dm.invert(a_update2, true);
  ValueType det_update2    = dm.LogDet;
  ValueType log_ratio2     = det_update2 - det_update1;
  ValueType det_ratio2_val = std::exp(log_ratio2);
#ifdef DUMP_INFO
  std::cout << "det 1 = " << std::exp(ddc.LogValue) << std::endl;
  std::cout << "det 2 = " << std::exp(det_update2) << std::endl;
  std::cout << "det ratio 2 = " << det_ratio2 << std::endl;
#endif
  // check ratio computed directly and the one computed by ddc with no delay
  //double det_ratio2_val = 0.178276269185;
  REQUIRE(std::abs(det_ratio2) == ValueApprox(det_ratio2_val));

  // update of Ainv in ddc is delayed
  ddc.acceptMove(elec, 1);

  grad                 = ddc.evalGrad(elec, 2);
  ValueType det_ratio3 = ddc.ratioGrad(elec, 2, grad);
  dm.invert(a_update3, true);
  ValueType det_update3    = dm.LogDet;
  ValueType log_ratio3     = det_update3 - det_update2;
  ValueType det_ratio3_val = std::exp(log_ratio3);
#ifdef DUMP_INFO
  std::cout << "det 2 = " << std::exp(ddc.LogValue) << std::endl;
  std::cout << "det 3 = " << std::exp(det_update3) << std::endl;
  std::cout << "det ratio 3 = " << det_ratio3 << std::endl;
#endif
  // check ratio computed directly and the one computed by ddc with 1 delay
  REQUIRE(det_ratio3 == ValueApprox(det_ratio3_val));
  //check_value(det_ratio3, det_ratio3_val);

  // maximal delay reached and Ainv is updated fully
  ddc.acceptMove(elec, 2);
  ddc.completeUpdates();

  // fresh invert orig_a
  dm.invert(orig_a, false);

#ifdef DUMP_INFO
  std::cout << "original " << std::endl;
  std::cout << orig_a << std::endl;
  std::cout << "delayed update " << std::endl;
  std::cout << ddc.psiM << std::endl;
#endif

  // compare all the elements of psiM in ddc and orig_a
  check_matrix(orig_a, ddc.psiM);
}

} // namespace qmcplusplus<|MERGE_RESOLUTION|>--- conflicted
+++ resolved
@@ -248,13 +248,8 @@
   check_matrix(ddb.psiM, b);
 
 
-<<<<<<< HEAD
   ParticleSet::GradType grad;
   ValueType det_ratio = ddb.ratioGrad(elec, 0, grad);
-=======
-  DiracDeterminant::GradType grad;
-  ValueType det_ratio  = ddb.ratioGrad(elec, 0, grad);
->>>>>>> 418fd815
   ValueType det_ratio1 = 0.178276269185;
   REQUIRE(det_ratio1 == ValueApprox(det_ratio));
 
