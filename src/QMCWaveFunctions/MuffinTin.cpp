--- conflicted
+++ resolved
@@ -122,17 +122,7 @@
   double dl    = 0.0;
   for (int l = 0; l <= lMax; l++)
   {
-<<<<<<< HEAD
-    std::vector<double> XlmVec(2*l+1), dXlmVec(2*l+1);
-    XlmVec[2*l]  = lsign;
-    dXlmVec[2*l] = dl * cottheta * XlmVec[2*l];
-    XlmVec[0]    = lsign*XlmVec[2*l];
-    dXlmVec[0]   = lsign*dXlmVec[2*l];
-    double dm = dl;
-    double msign = lsign;
-    for (int m=l; m>0; m--)
-=======
-    double XlmVec[2 * l + 1], dXlmVec[2 * l + 1];
+    std::vector<double> XlmVec(2 * l + 1), dXlmVec(2 * l + 1);
     XlmVec[2 * l]  = lsign;
     dXlmVec[2 * l] = dl * cottheta * XlmVec[2 * l];
     XlmVec[0]      = lsign * XlmVec[2 * l];
@@ -140,7 +130,6 @@
     double dm      = dl;
     double msign   = lsign;
     for (int m = l; m > 0; m--)
->>>>>>> d53461b5
     {
       double tmp         = std::sqrt((dl + dm) * (dl - dm + 1.0));
       XlmVec[l + m - 1]  = -(dXlmVec[l + m] + dm * cottheta * XlmVec[l + m]) / tmp;
