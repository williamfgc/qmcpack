--- conflicted
+++ resolved
@@ -121,17 +121,11 @@
 }
 
 template<class COT, typename ORBT>
-<<<<<<< HEAD
-void SoaLocalizedBasisSet<COT, ORBT>::setPBCParams(const TinyVector<int, 3>& PBCImages,
-                                                   const TinyVector<double, 3> Sup_Twist,
-                                                   const std::vector<ORBT>& phase_factor)
-=======
 void SoaLocalizedBasisSet<COT, ORBT>::setPBCParams(
     const TinyVector<int, 3>& PBCImages,
     const TinyVector<double, 3> Sup_Twist,
     const Vector<ValueType, OffloadPinnedAllocator<ValueType>>& phase_factor,
     const Array<RealType, 2, OffloadPinnedAllocator<RealType>>& pbc_displacements)
->>>>>>> c3298e81
 {
   for (int i = 0; i < LOBasisSet.size(); ++i)
     LOBasisSet[i]->setPBCParams(PBCImages, Sup_Twist, phase_factor, pbc_displacements);
