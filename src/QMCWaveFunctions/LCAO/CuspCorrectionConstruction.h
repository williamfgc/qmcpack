//////////////////////////////////////////////////////////////////////////////////////
// This file is distributed under the University of Illinois/NCSA Open Source License.
// See LICENSE file in top directory for details.
//
// Copyright (c) 2016 Jeongnim Kim and QMCPACK developers.
//
// File developed by: Mark Dewing, mdewing@anl.gov, Argonne National Laboratory
//                    Ye Luo, yeluo@anl.gov, Argonne National Laboratory
//
// File created by: Ye Luo, yeluo@anl.gov, Argonne National Laboratory
//////////////////////////////////////////////////////////////////////////////////////


#ifndef QMCPLUSPLUS_CUSP_CORRECTION_CONSTRUCTOR_H
#define QMCPLUSPLUS_CUSP_CORRECTION_CONSTRUCTOR_H

<<<<<<< HEAD
#include "LCAOrbitalSet.h"
#include "SoaCuspCorrection.h"
#include "CuspCorrection.h"

class Communicate;
namespace qmcplusplus
{

class ParticleSet;
/// Broadcast cusp correction parameters
void broadcastCuspInfo(CuspCorrectionParameters& param, Communicate& Comm, int root);

class OneMolecularOrbital
{
  using RealType    = QMCTraits::RealType;
  using ValueType   = QMCTraits::ValueType;
  using GradType    = QMCTraits::GradType;
  using ValueVector = OrbitalSetTraits<ValueType>::ValueVector;
  using GradVector  = OrbitalSetTraits<ValueType>::GradVector;
  using SPOSetPtr   = SPOSet*;

public:
  RealType phi(RealType r)
  {
    TinyVector<RealType, 3> dr = 0;
    dr[0]                      = r;

    targetPtcl->R[0] = sourcePtcl->R[curCenter];
    targetPtcl->makeMove(0, dr);
    Psi1->evaluateValue(*targetPtcl, 0, val1);

    return val1[curOrb];
  }

  void phi_vgl(RealType r, RealType& val, GradType& grad, RealType& lap)
  {
    TinyVector<RealType, 3> dr = 0;
    dr[0]                      = r;

    targetPtcl->R[0] = sourcePtcl->R[curCenter];
    targetPtcl->makeMove(0, dr);
    Psi1->evaluateVGL(*targetPtcl, 0, val1, grad1, lap1);

    val  = val1[curOrb];
    grad = grad1[curOrb];
    lap  = lap1[curOrb];
  }

  OneMolecularOrbital(ParticleSet* targetP, ParticleSet* sourceP, SPOSetPtr Phi)
      : targetPtcl(targetP), sourcePtcl(sourceP), curOrb(0), curCenter(0)
  {
    Psi1     = Phi;
    int norb = Psi1->getOrbitalSetSize();
    val1.resize(norb);
    grad1.resize(norb);
    lap1.resize(norb);
  }

  void changeOrbital(int centerIdx, int orbIdx)
  {
    curCenter = centerIdx;
    curOrb    = orbIdx;
  }

private:
  /// Temporary storage for real wavefunction values
  ValueVector val1;
  GradVector grad1;
  ValueVector lap1;

  /// target ParticleSet
  ParticleSet* targetPtcl;
  /// source ParticleSet
  ParticleSet* sourcePtcl;

  /// Index of orbital
  int curOrb;

  /// Index of atomic center
  int curCenter;

  SPOSetPtr Psi1;
};

/// Read cusp correction parameters from XML file
bool readCuspInfo(const std::string& cuspInfoFile,
                  const std::string& objectName,
                  int OrbitalSetSize,
                  Matrix<CuspCorrectionParameters>& info);

/// save cusp correction info to a file.
void saveCusp(const std::string& filename, const Matrix<CuspCorrectionParameters>& info, const std::string& id);

/// Divide molecular orbital into atomic S-orbitals on this center (phi), and everything else (eta).
void splitPhiEta(int center, const std::vector<bool>& corrCenter, LCAOrbitalSet& phi, LCAOrbitalSet& eta);

/// Remove S atomic orbitals from all molecular orbitals on all centers.
void removeSTypeOrbitals(const std::vector<bool>& corrCenter, LCAOrbitalSet& Phi);

/// Compute the radial part of the corrected wavefunction
void computeRadialPhiBar(ParticleSet* targetP,
                         ParticleSet* sourceP,
                         int curOrb_,
                         int curCenter_,
                         SPOSet* Phi,
                         Vector<QMCTraits::RealType>& xgrid,
                         Vector<QMCTraits::RealType>& rad_orb,
                         const CuspCorrectionParameters& data);

using RealType    = QMCTraits::RealType;
using ValueType   = QMCTraits::ValueType;
using GradType    = QMCTraits::GradType;
using ValueVector = OrbitalSetTraits<ValueType>::ValueVector;

/** Ideal local energy at one point
 * @param r  input radial distance
 * @param Z  nuclear charge
 * @param beta0  adjustable parameter to make energy continuous at Rc
 */
RealType getOneIdealLocalEnergy(RealType r, RealType Z, RealType beta0);

/** Ideal local energy at a vector of points
 * @param pos input vector of radial distances
 * @param Z nuclear charge
 * @param Rc cutoff radius where the correction meets the actual orbital
 * @param ELorigAtRc local energy at Rc.  beta0 is adjusted to make energy continuous at Rc
 * @param ELideal - output the ideal local energy at pos values
 */
void getIdealLocalEnergy(const ValueVector& pos, RealType Z, RealType Rc, RealType ELorigAtRc, ValueVector& ELideal);

/** Evaluate various orbital quantities that enter as constraints on the correction
 * @param valRc  orbital value at Rc
 * @param gradRc  orbital gradient at Rc
 * @param lapRc  orbital laplacian at Rc
 * @param Rc cutoff radius
 * @param Z nuclear charge
 * @param C offset to keep correction to a single sign
 * @param valAtZero orbital value at zero
 * @param eta0 value of non-corrected pieces of the orbital at zero
 * @param X output
 */
void evalX(RealType valRc,
           GradType gradRc,
           ValueType lapRc,
           RealType Rc,
           RealType Z,
           RealType C,
           RealType valAtZero,
           RealType eta0,
           TinyVector<ValueType, 5>& X);

/** Convert constraints to polynomial parameters
 * @param X input from evalX
 * @param Rc cutoff radius
 * @param alpha output the polynomial parameters for the correction
 */
void X2alpha(const TinyVector<ValueType, 5>& X, RealType Rc, TinyVector<ValueType, 5>& alpha);

/** Effective nuclear charge to keep effective local energy finite at zero
 * @param Z nuclear charge
 * @param etaAtZero value of non-S orbitals at this center
 * @param phiBarAtZero value of corrected orbital at zero
 */
RealType getZeff(RealType Z, RealType etaAtZero, RealType phiBarAtZero);

RealType phiBar(const CuspCorrection& cusp, RealType r, OneMolecularOrbital& phiMO);

/**  Compute effective local energy at vector of points
 * @param pos input vector of radial distances
 * @param Zeff effective charge from getZeff
 * @param Rc cutoff radius
 * @param originalELatRc  Local energy at the center from the uncorrected orbital
 * @param cusp cusp correction parameters
 * @param phiMO uncorrected orbital (S-orbitals on this center only)
 * @param ELcurr output local energy at each distance in pos
 */
void getCurrentLocalEnergy(const ValueVector& pos,
                           RealType Zeff,
                           RealType Rc,
                           RealType originalELatRc,
                           CuspCorrection& cusp,
                           OneMolecularOrbital& phiMO,
                           ValueVector& ELcurr);

/** Local energy from uncorrected orbital
 * @param pos input vector of radial distances
 * @param Zeff nuclear charge
 * @param Rc cutoff radius
 * @param phiMO uncorrected orbital (S-orbitals on this center only)
 * @param ELorig output local energy at each distance in pos
 *
 * Return is value of local energy at zero.  This is the value needed for subsequent computations.
 * The routine can be called with an empty vector of positions to get just this value.
 */
RealType getOriginalLocalEnergy(const ValueVector& pos,
                                RealType Zeff,
                                RealType Rc,
                                OneMolecularOrbital& phiMO,
                                ValueVector& Elorig);

/** Sum of squares difference between the current and ideal local energies
 * This is the objective function to be minimized.
 * @param Elcurr  current local energy
 * @param Elideal  ideal local energy
 */
RealType getELchi2(const ValueVector& ELcurr, const ValueVector& ELideal);


/** Minimize chi2 with respect to phi at zero for a fixed Rc
 * @param cusp correction parameters
 * @param phiMO uncorrected orbital (S-orbitals on this center only)
 * @param Z nuclear charge
 * @param eta0 value at zero for parts of the orbital that don't require correction - the non-S-orbitals on this center and all orbitals on other centers
 * @param pos vector of radial positions
 * @param Elcurr storage for current local energy
 * @param Elideal storage for ideal local energy
 */
RealType minimizeForPhiAtZero(CuspCorrection& cusp,
                              OneMolecularOrbital& phiMO,
                              RealType Z,
                              RealType eta0,
                              ValueVector& pos,
                              ValueVector& ELcurr,
                              ValueVector& ELideal,
                              RealType start_phi0);


/** Minimize chi2 with respect to Rc and phi at zero.
 * @param cusp correction parameters
 * @param phiMO uncorrected orbital (S-orbitals on this center only)
 * @param Z nuclear charge
 * @param Rc_init initial value for Rc
 * @param Rc_max maximum value for Rc
 * @param eta0 value at zero for parts of the orbital that don't require correction - the non-S-orbitals on this center and all orbitals on other centers
 * @param pos vector of radial positions
 * @param Elcurr storage for current local energy
 * @param Elideal storage for ideal local energy
 *
 * Output is parameter values in cusp.cparam
 */
void minimizeForRc(CuspCorrection& cusp,
                   OneMolecularOrbital& phiMO,
                   RealType Z,
                   RealType Rc_init,
                   RealType Rc_max,
                   RealType eta0,
                   ValueVector& pos,
                   ValueVector& ELcurr,
                   ValueVector& ELideal);

// Modifies orbital set lcwc
void applyCuspCorrection(const Matrix<CuspCorrectionParameters>& info,
                         ParticleSet& targetPtcl,
                         ParticleSet& sourcePtcl,
                         LCAOrbitalSet& lcao,
                         SoaCuspCorrection& cusp,
                         const std::string& id);

void generateCuspInfo(Matrix<CuspCorrectionParameters>& info,
                      const ParticleSet& targetPtcl,
                      const ParticleSet& sourcePtcl,
                      const LCAOrbitalSet& lcao,
                      const std::string& id,
                      Communicate& Comm);

} // namespace qmcplusplus
=======
#include "Configuration.h"
#include "QMCWaveFunctions/LCAO/CuspCorrectionConstructionT.h"
>>>>>>> c3298e81

#endif<|MERGE_RESOLUTION|>--- conflicted
+++ resolved
@@ -14,276 +14,7 @@
 #ifndef QMCPLUSPLUS_CUSP_CORRECTION_CONSTRUCTOR_H
 #define QMCPLUSPLUS_CUSP_CORRECTION_CONSTRUCTOR_H
 
-<<<<<<< HEAD
-#include "LCAOrbitalSet.h"
-#include "SoaCuspCorrection.h"
-#include "CuspCorrection.h"
-
-class Communicate;
-namespace qmcplusplus
-{
-
-class ParticleSet;
-/// Broadcast cusp correction parameters
-void broadcastCuspInfo(CuspCorrectionParameters& param, Communicate& Comm, int root);
-
-class OneMolecularOrbital
-{
-  using RealType    = QMCTraits::RealType;
-  using ValueType   = QMCTraits::ValueType;
-  using GradType    = QMCTraits::GradType;
-  using ValueVector = OrbitalSetTraits<ValueType>::ValueVector;
-  using GradVector  = OrbitalSetTraits<ValueType>::GradVector;
-  using SPOSetPtr   = SPOSet*;
-
-public:
-  RealType phi(RealType r)
-  {
-    TinyVector<RealType, 3> dr = 0;
-    dr[0]                      = r;
-
-    targetPtcl->R[0] = sourcePtcl->R[curCenter];
-    targetPtcl->makeMove(0, dr);
-    Psi1->evaluateValue(*targetPtcl, 0, val1);
-
-    return val1[curOrb];
-  }
-
-  void phi_vgl(RealType r, RealType& val, GradType& grad, RealType& lap)
-  {
-    TinyVector<RealType, 3> dr = 0;
-    dr[0]                      = r;
-
-    targetPtcl->R[0] = sourcePtcl->R[curCenter];
-    targetPtcl->makeMove(0, dr);
-    Psi1->evaluateVGL(*targetPtcl, 0, val1, grad1, lap1);
-
-    val  = val1[curOrb];
-    grad = grad1[curOrb];
-    lap  = lap1[curOrb];
-  }
-
-  OneMolecularOrbital(ParticleSet* targetP, ParticleSet* sourceP, SPOSetPtr Phi)
-      : targetPtcl(targetP), sourcePtcl(sourceP), curOrb(0), curCenter(0)
-  {
-    Psi1     = Phi;
-    int norb = Psi1->getOrbitalSetSize();
-    val1.resize(norb);
-    grad1.resize(norb);
-    lap1.resize(norb);
-  }
-
-  void changeOrbital(int centerIdx, int orbIdx)
-  {
-    curCenter = centerIdx;
-    curOrb    = orbIdx;
-  }
-
-private:
-  /// Temporary storage for real wavefunction values
-  ValueVector val1;
-  GradVector grad1;
-  ValueVector lap1;
-
-  /// target ParticleSet
-  ParticleSet* targetPtcl;
-  /// source ParticleSet
-  ParticleSet* sourcePtcl;
-
-  /// Index of orbital
-  int curOrb;
-
-  /// Index of atomic center
-  int curCenter;
-
-  SPOSetPtr Psi1;
-};
-
-/// Read cusp correction parameters from XML file
-bool readCuspInfo(const std::string& cuspInfoFile,
-                  const std::string& objectName,
-                  int OrbitalSetSize,
-                  Matrix<CuspCorrectionParameters>& info);
-
-/// save cusp correction info to a file.
-void saveCusp(const std::string& filename, const Matrix<CuspCorrectionParameters>& info, const std::string& id);
-
-/// Divide molecular orbital into atomic S-orbitals on this center (phi), and everything else (eta).
-void splitPhiEta(int center, const std::vector<bool>& corrCenter, LCAOrbitalSet& phi, LCAOrbitalSet& eta);
-
-/// Remove S atomic orbitals from all molecular orbitals on all centers.
-void removeSTypeOrbitals(const std::vector<bool>& corrCenter, LCAOrbitalSet& Phi);
-
-/// Compute the radial part of the corrected wavefunction
-void computeRadialPhiBar(ParticleSet* targetP,
-                         ParticleSet* sourceP,
-                         int curOrb_,
-                         int curCenter_,
-                         SPOSet* Phi,
-                         Vector<QMCTraits::RealType>& xgrid,
-                         Vector<QMCTraits::RealType>& rad_orb,
-                         const CuspCorrectionParameters& data);
-
-using RealType    = QMCTraits::RealType;
-using ValueType   = QMCTraits::ValueType;
-using GradType    = QMCTraits::GradType;
-using ValueVector = OrbitalSetTraits<ValueType>::ValueVector;
-
-/** Ideal local energy at one point
- * @param r  input radial distance
- * @param Z  nuclear charge
- * @param beta0  adjustable parameter to make energy continuous at Rc
- */
-RealType getOneIdealLocalEnergy(RealType r, RealType Z, RealType beta0);
-
-/** Ideal local energy at a vector of points
- * @param pos input vector of radial distances
- * @param Z nuclear charge
- * @param Rc cutoff radius where the correction meets the actual orbital
- * @param ELorigAtRc local energy at Rc.  beta0 is adjusted to make energy continuous at Rc
- * @param ELideal - output the ideal local energy at pos values
- */
-void getIdealLocalEnergy(const ValueVector& pos, RealType Z, RealType Rc, RealType ELorigAtRc, ValueVector& ELideal);
-
-/** Evaluate various orbital quantities that enter as constraints on the correction
- * @param valRc  orbital value at Rc
- * @param gradRc  orbital gradient at Rc
- * @param lapRc  orbital laplacian at Rc
- * @param Rc cutoff radius
- * @param Z nuclear charge
- * @param C offset to keep correction to a single sign
- * @param valAtZero orbital value at zero
- * @param eta0 value of non-corrected pieces of the orbital at zero
- * @param X output
- */
-void evalX(RealType valRc,
-           GradType gradRc,
-           ValueType lapRc,
-           RealType Rc,
-           RealType Z,
-           RealType C,
-           RealType valAtZero,
-           RealType eta0,
-           TinyVector<ValueType, 5>& X);
-
-/** Convert constraints to polynomial parameters
- * @param X input from evalX
- * @param Rc cutoff radius
- * @param alpha output the polynomial parameters for the correction
- */
-void X2alpha(const TinyVector<ValueType, 5>& X, RealType Rc, TinyVector<ValueType, 5>& alpha);
-
-/** Effective nuclear charge to keep effective local energy finite at zero
- * @param Z nuclear charge
- * @param etaAtZero value of non-S orbitals at this center
- * @param phiBarAtZero value of corrected orbital at zero
- */
-RealType getZeff(RealType Z, RealType etaAtZero, RealType phiBarAtZero);
-
-RealType phiBar(const CuspCorrection& cusp, RealType r, OneMolecularOrbital& phiMO);
-
-/**  Compute effective local energy at vector of points
- * @param pos input vector of radial distances
- * @param Zeff effective charge from getZeff
- * @param Rc cutoff radius
- * @param originalELatRc  Local energy at the center from the uncorrected orbital
- * @param cusp cusp correction parameters
- * @param phiMO uncorrected orbital (S-orbitals on this center only)
- * @param ELcurr output local energy at each distance in pos
- */
-void getCurrentLocalEnergy(const ValueVector& pos,
-                           RealType Zeff,
-                           RealType Rc,
-                           RealType originalELatRc,
-                           CuspCorrection& cusp,
-                           OneMolecularOrbital& phiMO,
-                           ValueVector& ELcurr);
-
-/** Local energy from uncorrected orbital
- * @param pos input vector of radial distances
- * @param Zeff nuclear charge
- * @param Rc cutoff radius
- * @param phiMO uncorrected orbital (S-orbitals on this center only)
- * @param ELorig output local energy at each distance in pos
- *
- * Return is value of local energy at zero.  This is the value needed for subsequent computations.
- * The routine can be called with an empty vector of positions to get just this value.
- */
-RealType getOriginalLocalEnergy(const ValueVector& pos,
-                                RealType Zeff,
-                                RealType Rc,
-                                OneMolecularOrbital& phiMO,
-                                ValueVector& Elorig);
-
-/** Sum of squares difference between the current and ideal local energies
- * This is the objective function to be minimized.
- * @param Elcurr  current local energy
- * @param Elideal  ideal local energy
- */
-RealType getELchi2(const ValueVector& ELcurr, const ValueVector& ELideal);
-
-
-/** Minimize chi2 with respect to phi at zero for a fixed Rc
- * @param cusp correction parameters
- * @param phiMO uncorrected orbital (S-orbitals on this center only)
- * @param Z nuclear charge
- * @param eta0 value at zero for parts of the orbital that don't require correction - the non-S-orbitals on this center and all orbitals on other centers
- * @param pos vector of radial positions
- * @param Elcurr storage for current local energy
- * @param Elideal storage for ideal local energy
- */
-RealType minimizeForPhiAtZero(CuspCorrection& cusp,
-                              OneMolecularOrbital& phiMO,
-                              RealType Z,
-                              RealType eta0,
-                              ValueVector& pos,
-                              ValueVector& ELcurr,
-                              ValueVector& ELideal,
-                              RealType start_phi0);
-
-
-/** Minimize chi2 with respect to Rc and phi at zero.
- * @param cusp correction parameters
- * @param phiMO uncorrected orbital (S-orbitals on this center only)
- * @param Z nuclear charge
- * @param Rc_init initial value for Rc
- * @param Rc_max maximum value for Rc
- * @param eta0 value at zero for parts of the orbital that don't require correction - the non-S-orbitals on this center and all orbitals on other centers
- * @param pos vector of radial positions
- * @param Elcurr storage for current local energy
- * @param Elideal storage for ideal local energy
- *
- * Output is parameter values in cusp.cparam
- */
-void minimizeForRc(CuspCorrection& cusp,
-                   OneMolecularOrbital& phiMO,
-                   RealType Z,
-                   RealType Rc_init,
-                   RealType Rc_max,
-                   RealType eta0,
-                   ValueVector& pos,
-                   ValueVector& ELcurr,
-                   ValueVector& ELideal);
-
-// Modifies orbital set lcwc
-void applyCuspCorrection(const Matrix<CuspCorrectionParameters>& info,
-                         ParticleSet& targetPtcl,
-                         ParticleSet& sourcePtcl,
-                         LCAOrbitalSet& lcao,
-                         SoaCuspCorrection& cusp,
-                         const std::string& id);
-
-void generateCuspInfo(Matrix<CuspCorrectionParameters>& info,
-                      const ParticleSet& targetPtcl,
-                      const ParticleSet& sourcePtcl,
-                      const LCAOrbitalSet& lcao,
-                      const std::string& id,
-                      Communicate& Comm);
-
-} // namespace qmcplusplus
-=======
 #include "Configuration.h"
 #include "QMCWaveFunctions/LCAO/CuspCorrectionConstructionT.h"
->>>>>>> c3298e81
 
 #endif