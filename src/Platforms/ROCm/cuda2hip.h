--- conflicted
+++ resolved
@@ -2,21 +2,15 @@
 // This file is distributed under the University of Illinois/NCSA Open Source License.
 // See LICENSE file in top directory for details.
 //
-<<<<<<< HEAD
 // Copyright (c) 2021 QMCPACK developers.
-//
-// File developed by: Jakub Kurzak, jakurzak@amd.com, Advanced Micro Devices, Inc
-//                    Ye Luo, yeluo@anl.gov, Argonne National Laboratory
-//
-// File created by: Jakub Kurzak, jakurzak@amd.com, Advanced Micro Devices, Inc
-=======
 // Copyright(C) 2021 Advanced Micro Devices, Inc. All rights reserved.
 //
 // File developed by: Jakub Kurzak, jakurzak@amd.com, Advanced Micro Devices, Inc.
+//                    Ye Luo, yeluo@anl.gov, Argonne National Laboratory
 //
 // File created by: Jakub Kurzak, jakurzak@amd.com, Advanced Micro Devices, Inc.
->>>>>>> 7203ca58
 //////////////////////////////////////////////////////////////////////////////////////
+
 
 #ifndef CUDA2HIP_H
 #define CUDA2HIP_H
