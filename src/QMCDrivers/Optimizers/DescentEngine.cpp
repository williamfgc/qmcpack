
//Prototype code for a descent engine
//Some functions modeled on those in linear method engine, but trying to avoid use of formic wrappers for things like mpi.
//Long-term(?) amibition is to eventually get rid of most of formic except for parts essential for the adaptive three shift LM and BLM.


#include <cmath>
#include <vector>
#include <string>
#include "QMCDrivers/Optimizers/DescentEngine.h"
#include "Message/CommOperators.h"

namespace qmcplusplus
{
DescentEngine::DescentEngine(Communicate* comm, const xmlNodePtr cur)
    : myComm(comm),
      engineTargetExcited(false),
<<<<<<< HEAD
      numParams(0),
=======
>>>>>>> 2990e365
      flavor("RMSprop"),
      TJF_2Body_eta(.01),
      TJF_1Body_eta(.01),
      F_eta(.001),
      Gauss_eta(.001),
      CI_eta(.01),
      Orb_eta(.001),
      ramp_eta(false),
      ramp_num(30)
{

  m_param.add(excited, "targetExcited", "string");
  
  //Type of descent method being used
  m_param.add(flavor, "flavor", "string");
  m_param.add(TJF_2Body_eta, "TJF_2Body_eta", "double");
   
  
  m_param.add(TJF_1Body_eta, "TJF_1Body_eta", "double");
  m_param.add(F_eta, "F_eta", "double");
 m_param.add(CI_eta, "CI_eta", "double");
  m_param.add(Gauss_eta, "Gauss_eta", "double");
  m_param.add(Orb_eta, "Orb_eta", "double");
  m_param.add(ramp_etaStr,"Ramp_eta","string");
  m_param.add(ramp_num,"Ramp_num","int");

  processXML(cur);
}


bool DescentEngine::processXML(const xmlNodePtr cur)
{
 
 m_param.put(cur);

  engineTargetExcited = (excited == "yes");
 
 
  ramp_eta = (ramp_etaStr == "yes");

  return true;
}

void DescentEngine::clear_samples(const int numOptimizables)
{
  avg_le_der_samp.resize(numOptimizables);
  avg_der_rat_samp.resize(numOptimizables);
  LDerivs.resize(numOptimizables);

  numParams = numOptimizables;

  std::fill(avg_le_der_samp.begin(), avg_le_der_samp.end(), 0.0);
  std::fill(avg_der_rat_samp.begin(), avg_der_rat_samp.end(), 0.0);

  w_sum       = 0;
  e_avg       = 0;
  e_sum       = 0;
  eSquare_sum = 0;
  eSquare_avg = 0;
}

void DescentEngine::setEtemp(const std::vector<double>& etemp)
{
  e_sum       = etemp[0];
  w_sum       = etemp[1];
  eSquare_sum = etemp[2];
  e_avg       = e_sum / w_sum;
  eSquare_avg = eSquare_sum / w_sum;

  int my_rank = myComm->rank();
  if (my_rank == 0)
  {
    std::cout << "e_sum: " << e_sum << std::endl;
    std::cout << "w_sum: " << w_sum << std::endl;
    std::cout << "e_avg: " << e_avg << std::endl;
    std::cout << "eSquare_sum: " << eSquare_sum << std::endl;
    std::cout << "eSquare_avg: " << eSquare_avg << std::endl;
  }
}

////////////////////////////////////////////////////////////////////////////////////////////////////////
/// \brief  Function that Take Sample Data from the Host Code
///
/// \param[in]  der_rat_samp   <n|Psi_i>/<n|Psi> (i = 0 (|Psi>), 1, ... N_var )
/// \param[in]  le_der_samp    <n|H|Psi_i>/<n|Psi> (i = 0 (|Psi>), 1, ... N_var )
/// \param[in]  ls_der_samp    <|S^2|Psi_i>/<n|Psi> (i = 0 (|Psi>), 1, ... N_var )
/// \param[in]  vgs_samp       |<n|value_fn>/<n|guiding_fn>|^2
/// \param[in]  weight_samp    weight for this sample
///
////////////////////////////////////////////////////////////////////////////////////////////////////////
void DescentEngine::take_sample(const std::vector<double>& der_rat_samp,
                                const std::vector<double>& le_der_samp,
                                const std::vector<double>& ls_der_samp,
                                double vgs_samp,
                                double weight_samp)
{
  const size_t numOptimizables = der_rat_samp.size() - 1;


  for (int i = 0; i < numOptimizables; i++)
  {
    avg_le_der_samp.at(i) += le_der_samp.at(i + 1);
    avg_der_rat_samp.at(i) += der_rat_samp.at(i + 1);
  }
}

////////////////////////////////////////////////////////////////////////////////////////////////////////
/// \brief  Function that Take Sample Data from the Host Code
///
/// \param[in]  local_en       local energy
/// \param[in]  vgs_samp       |<n|value_fn>/<n|guiding_fn>|^2
/// \param[in]  weight_samp    weight for this sample
///
////////////////////////////////////////////////////////////////////////////////////////////////////////
void DescentEngine::take_sample(double local_en, double vgs_samp, double weight_samp) {}

////////////////////////////////////////////////////////////////////////////////////////////////////////
/// \brief  Function that reduces all vector information from all processors to the root
///         processor
///
////////////////////////////////////////////////////////////////////////////////////////////////////////
void DescentEngine::sample_finish()
{
  int my_rank = myComm->rank();

  myComm->allreduce(avg_le_der_samp);
  myComm->allreduce(avg_der_rat_samp);

  for (int i = 0; i < LDerivs.size(); i++)
  {
    avg_le_der_samp.at(i)  = avg_le_der_samp.at(i) / w_sum;
    avg_der_rat_samp.at(i) = avg_der_rat_samp.at(i) / w_sum;

    if (my_rank == 0)
    {
      std::cout << "Parameter # " << i << " Hamiltonian term: " << avg_le_der_samp.at(i) << std::endl;
      std::cout << "Parameter # " << i << " Overlap term: " << avg_der_rat_samp.at(i) << std::endl;
    }

    if (!engineTargetExcited)
    {
      LDerivs.at(i) = 2 * avg_le_der_samp.at(i) - e_avg * (2 * avg_der_rat_samp.at(i));
    }
  }
}


//Function for updating parameters during descent optimization
void DescentEngine::updateParameters(int stepNum, int descentNum)
{
  int my_rank = myComm->rank();
  if (my_rank == 0)
  {
    std::cout << "Number of Parameters: " << numParams << std::endl;

    std::cout << "Parameter Type step sizes: "
              << " TJF_2Body_eta=" << TJF_2Body_eta << " TJF_1Body_eta=" << TJF_1Body_eta << " F_eta=" << F_eta
              << " CI_eta=" << CI_eta << " Orb_eta=" << Orb_eta << std::endl;
  }

  // Get set of derivatives for current (kth) optimization step
  std::vector<double> curDerivSet = derivRecords.at(derivRecords.size() - 1);
  std::vector<double> prevDerivSet;

  if (!taus.empty())
  {
    // Get set of derivatives for previous (k-1th) optimization step
    prevDerivSet = derivRecords.at(derivRecords.size() - 2);
  }

  double denom;
  double numer;
  double v;
  double corNumer;
  double corV;

  double epsilon = 1e-8;
  double type_Eta;

  double tau;
  // Update parameters according to specified flavor of gradient descent method

  // RMSprop corresponds to the method used by Booth and co-workers
  if (flavor.compare("RMSprop") == 0)
  {
    if (my_rank == 0)
      std::cout << "Using RMSprop" << std::endl;

    // To match up with Booth group paper notation, prevLambda is lambda_k-1,
    // curLambda is lambda_k, nextLambda is lambda_k+1
    double curLambda  = .5 + .5 * std::sqrt(1 + 4 * lambda * lambda);
    double nextLambda = .5 + .5 * std::sqrt(1 + 4 * curLambda * curLambda);
    double gamma      = (1 - curLambda) / nextLambda;

    // Define damping factor that turns off acceleration of the algorithm
    // small value of d corresponds to quick damping and effectively using
    // steepest descent
    double d           = 100;
    double decayFactor = std::exp(-(1 / d) * (stepNum));
    gamma              = gamma * decayFactor;

    double rho = .9;

    for (int i = 0; i < numParams; i++)
    {
    
      double curSquare = std::pow(curDerivSet.at(i), 2);

      // Need to calculate step size tau for each parameter inside loop
      // In RMSprop, the denominator of the step size depends on a a running average of past squares of the parameter derivative
      if (derivsSquared.size() < numParams)
      {
        curSquare = std::pow(curDerivSet.at(i), 2);
      }
      else if (derivsSquared.size() >= numParams)
      {
        curSquare = rho * derivsSquared.at(i) + (1 - rho) * std::pow(curDerivSet.at(i), 2);
      }

      denom = std::sqrt(curSquare + epsilon);

      //The numerator of the step size is set according to parameter type based on input choices
      type_Eta = this->setStepSize(i);
      tau      = type_Eta / denom;

      // Include an additional factor to cause step size to eventually decrease to 0 as number of steps taken increases
      double stepLambda = .1;

      double stepDecayDenom = 1 + stepLambda * stepNum;
      tau                   = tau / stepDecayDenom;


      //Update parameter values
      //If case corresponds to being after the first descent step
      if (taus.size() >= numParams)
      {
        double oldTau = taus.at(i);

        currentParams.at(i) = (1 - gamma) * (currentParams.at(i) - tau * curDerivSet.at(i)) +
            gamma * (paramsCopy.at(i) - oldTau * prevDerivSet.at(i));
      }
      else
      {
        tau = type_Eta;

        currentParams.at(i) = currentParams.at(i) - tau * curDerivSet.at(i);
      }

      if (taus.size() < numParams)
      {
        // For the first optimization step, need to add to the vectors
        taus.push_back(tau);
        derivsSquared.push_back(curSquare);
      }
      else
      {
        // When not on the first step, can overwrite the previous stored values
        taus[i]          = tau;
        derivsSquared[i] = curSquare;
      }

      paramsCopy[i] = currentParams[i];
    }

    // Store current (kth) lambda value for next optimization step
    lambda = curLambda;
  }
  // Random uses only the sign of the parameter derivatives and takes a step of random size within a range.
  else if (flavor.compare("Random") == 0)
  {
    if (my_rank == 0)
      std::cout << "Using Random" << std::endl;

    for (int i = 0; i < numParams; i++)
    {
      denom        = 1;
      double alpha = ((double)rand() / RAND_MAX);
      double sign  = std::abs(curDerivSet[i]) / curDerivSet[i];
      if (std::isnan(sign) && my_rank == 0)
      {
        std::cout << "Got a nan, choosing sign randomly with 50-50 probability" << std::endl;

        double t = ((double)rand() / RAND_MAX);
        if (t > .5)
        {
          sign = 1;
        }
        else
        {
          sign = -1;
        }
      }
      if (my_rank == 0)
        std::cout << "This is random alpha: " << alpha << " with sign: " << sign << std::endl;

      currentParams.at(i) = currentParams.at(i) - tau * alpha * sign;
    }
  }

  else
  {
    // ADAM method
    if (flavor.compare("ADAM") == 0)
    {
      if (my_rank == 0)
        std::cout << "Using ADAM" << std::endl;

      for (int i = 0; i < numParams; i++)
      {
        double curSquare = std::pow(curDerivSet.at(i), 2);
        double beta1     = .9;
        double beta2     = .99;
        if (descentNum == 0)
        {
          numerRecords.push_back(0);
          denomRecords.push_back(0);
        }
        numer = beta1 * numerRecords[i] + (1 - beta1) * curDerivSet[i];
        v     = beta2 * denomRecords[i] + (1 - beta2) * curSquare;

        corNumer = numer / (1 - std::pow(beta1, descentNum + 1));
        corV     = v / (1 - std::pow(beta2, descentNum + 1));

        denom = std::sqrt(corV) + epsilon;

        type_Eta = this->setStepSize(i);
        tau      = type_Eta / denom;

        currentParams.at(i) = currentParams.at(i) - tau * corNumer;

        if (taus.size() < numParams)
        {
          // For the first optimization step, need to add to the vectors
          taus.push_back(tau);
          derivsSquared.push_back(curSquare);
          denomRecords[i] = v;
          numerRecords[i] = numer;
        }
        else
        {
          // When not on the first step, can overwrite the previous stored values
          taus[i]          = tau;
          derivsSquared[i] = curSquare;
          denomRecords[i]  = v;
          numerRecords[i]  = numer;
        }

        paramsCopy[i] = currentParams.at(i);
      }
    }
    // AMSGrad method, similar to ADAM except for form of the step size denominator
    else if (flavor.compare("AMSGrad") == 0)
    {
      if (my_rank == 0)
        std::cout << "Using AMSGrad" << std::endl;


      for (int i = 0; i < numParams; i++)
      {
        double curSquare = std::pow(curDerivSet.at(i), 2);
        double beta1     = .9;
        double beta2     = .99;
        if (descentNum == 0)
        {
          numerRecords.push_back(0);
          denomRecords.push_back(0);
        }

        numer = beta1 * numerRecords[i] + (1 - beta1) * curDerivSet[i];
        v     = beta2 * denomRecords[i] + (1 - beta2) * curSquare;
        v     = std::max(denomRecords[i], v);

        denom    = std::sqrt(v) + epsilon;
        type_Eta = this->setStepSize(i);
        tau      = type_Eta / denom;

        currentParams.at(i) = currentParams.at(i) - tau * numer;

        if (taus.size() < numParams)
        {
          // For the first optimization step, need to add to the vectors
          taus.push_back(tau);
          derivsSquared.push_back(curSquare);
          denomRecords[i] = v;
          numerRecords[i] = numer;
        }
        else
        {
          // When not on the first step, can overwrite the previous stored values
          taus[i]          = tau;
          derivsSquared[i] = curSquare;
          denomRecords[i]  = v;
          numerRecords[i]  = numer;
        }

        paramsCopy[i] = currentParams.at(i);
      }
    }
  }


  /*
  //During the hybrid method,store 5 vectors of parameter differences over the course of a descent section
  if (doHybrid && ((descentNum + 1) % (descent_len / 5) == 0)) {
      app_log() << "Step number in macro-iteration is " << stepNum % descent_len
                << " out of expected total of " << descent_len
                << " descent steps." << std::endl;
    storeVectors(paramsForDiff);
  }
  */
}

// Helper method for setting step size according parameter type.
double DescentEngine::setStepSize(int i)
{
  double type_eta;


  std::string name = engineParamNames[i];
  

  int type = engineParamTypes[i];

  //Step sizes are assigned according to parameter type identified from the variable name.
  //Other parameter types could be added to this section as other wave function ansatzes are developed.
  if ((name.find("uu") != std::string::npos) || (name.find("ud") != std::string::npos))
  {
    type_eta = TJF_2Body_eta;
  }
  //If parameter name doesn't have "uu" or "ud" in it and is of type 1, assume it is a 1 body Jastrow parameter.
  else if (type == 1)
  {
    type_eta = TJF_1Body_eta;
  }
  else if (name.find("F_") != std::string::npos)
  {
    type_eta = F_eta;
  }
  else if (name.find("CIcoeff_") != std::string::npos || name.find("CSFcoeff_") != std::string::npos)
  {
    type_eta = CI_eta;
  }
  else if (name.find("orb_rot_") != std::string::npos)
  {
    type_eta = Orb_eta;
  }
  else if (name.find("g") != std::string::npos)
  {
    //Gaussian parameters are rarely optimized in practice but the descent code allows for it.
    type_eta = Gauss_eta;
  }
  else
  {
    //If there is some other parameter type that isn't in one of the categories with a default/input, use a conservative default step size.
    type_eta = .001;
  }

  if (ramp_eta && descentNum < ramp_num)
  {
    type_eta = type_eta * (descentNum + 1) / ramp_num;
  }

  return type_eta;
}

void DescentEngine::setupUpdate(const optimize::VariableSet& myVars)
{
  numParams = myVars.size();
  for (int i = 0; i < numParams; i++)
  {
    engineParamNames.push_back(myVars.name(i));
    engineParamTypes.push_back(myVars.getType(i));
    paramsCopy.push_back(myVars[i]);
    currentParams.push_back(myVars[i]);
  }
}

} // namespace qmcplusplus<|MERGE_RESOLUTION|>--- conflicted
+++ resolved
@@ -8,6 +8,7 @@
 #include <vector>
 #include <string>
 #include "QMCDrivers/Optimizers/DescentEngine.h"
+#include "OhmmsData/ParameterSet.h"
 #include "Message/CommOperators.h"
 
 namespace qmcplusplus
@@ -15,10 +16,7 @@
 DescentEngine::DescentEngine(Communicate* comm, const xmlNodePtr cur)
     : myComm(comm),
       engineTargetExcited(false),
-<<<<<<< HEAD
       numParams(0),
-=======
->>>>>>> 2990e365
       flavor("RMSprop"),
       TJF_2Body_eta(.01),
       TJF_1Body_eta(.01),
@@ -29,14 +27,19 @@
       ramp_eta(false),
       ramp_num(30)
 {
-
+  processXML(cur);
+}
+
+
+bool DescentEngine::processXML(const xmlNodePtr cur)
+{
+ 
+  ParameterSet m_param;
+  
   m_param.add(excited, "targetExcited", "string");
-  
   //Type of descent method being used
   m_param.add(flavor, "flavor", "string");
   m_param.add(TJF_2Body_eta, "TJF_2Body_eta", "double");
-   
-  
   m_param.add(TJF_1Body_eta, "TJF_1Body_eta", "double");
   m_param.add(F_eta, "F_eta", "double");
  m_param.add(CI_eta, "CI_eta", "double");
@@ -45,13 +48,7 @@
   m_param.add(ramp_etaStr,"Ramp_eta","string");
   m_param.add(ramp_num,"Ramp_num","int");
 
-  processXML(cur);
-}
-
-
-bool DescentEngine::processXML(const xmlNodePtr cur)
-{
- 
+
  m_param.put(cur);
 
   engineTargetExcited = (excited == "yes");
