--- conflicted
+++ resolved
@@ -476,13 +476,9 @@
   if (MinMethod == "hybrid")
   {
     doHybrid = true;
-<<<<<<< HEAD
-    //if (!hybridEngineObj)
-    //  hybridEngineObj = std::make_unique<hybridEngine>(myComm, q);
-=======
     if(!hybridEngineObj)
 	hybridEngineObj = std::make_unique<HybridEngine>(myComm, q);
->>>>>>> 2990e365
+
     // look for the optimizer section based on the counter
     xmlNodePtr selected_method_xml = NULL; //hybridEngineObj->getSelectedXML(counter);
     return processXML(selected_method_xml, vmcMove, reportH5);
