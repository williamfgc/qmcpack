--- conflicted
+++ resolved
@@ -194,22 +194,6 @@
   //Integer for keeping track of only the total number of descent steps taken in the entire optimization
   int descentNum;
 
-<<<<<<< HEAD
-  //Counters for controlling changes between descent and BLM in hybrid method
-
-  int totalCount;
-  //descentCount tracks thenumber of descent steps taken within one section of descent in the hybrid method
-  //It resets for another section of descent in the hybrid optimization
-  int descentCount;
-  //blmCount tracks the number of BLM steps taken within one BLM section of the hybrid method.
-  //Like descentCount, it resets for another BLM section.
-  int blmCount;
-=======
-  //Whether hybrid accelerated descent and linear method will be used
-  std::string hybrid;
-
-
->>>>>>> 17384567
 };
 } // namespace qmcplusplus
 #endif