//////////////////////////////////////////////////////////////////////////////////////
// This file is distributed under the University of Illinois/NCSA Open Source License.
// See LICENSE file in top directory for details.
//
// Copyright (c) 2016 Jeongnim Kim and QMCPACK developers.
//
// File developed by: Ken Esler, kpesler@gmail.com, University of Illinois at Urbana-Champaign
//                    Miguel Morales, moralessilva2@llnl.gov, Lawrence Livermore National Laboratory
//                    Jeremy McMinnis, jmcminis@gmail.com, University of Illinois at Urbana-Champaign
//                    Jeongnim Kim, jeongnim.kim@gmail.com, University of Illinois at Urbana-Champaign
//                    Ye Luo, yeluo@anl.gov, Argonne National Laboratory
//                    Raymond Clay III, j.k.rofling@gmail.com, Lawrence Livermore National Laboratory
//                    Mark A. Berrill, berrillma@ornl.gov, Oak Ridge National Laboratory
//
// File created by: Jeongnim Kim, jeongnim.kim@gmail.com, University of Illinois at Urbana-Champaign
//////////////////////////////////////////////////////////////////////////////////////


#include "QMCDrivers/QMCCostFunction.h"
#include "Particle/MCWalkerConfiguration.h"
#include "QMCWaveFunctions/TrialWaveFunction.h"
#include "Message/CommOperators.h"
//#define QMCCOSTFUNCTION_DEBUG
#include "formic/utils/matrix.h"

namespace qmcplusplus
{
QMCCostFunction::QMCCostFunction(MCWalkerConfiguration& w, TrialWaveFunction& psi, QMCHamiltonian& h, Communicate* comm)
    : QMCCostFunctionBase(w, psi, h, comm)
{
  CSWeight = 1.0;
  app_log() << " Using QMCCostFunction::QMCCostFunction" << std::endl;
}


/** Clean up the vector */
QMCCostFunction::~QMCCostFunction()
{
  delete_iter(H_KE_Node.begin(), H_KE_Node.end());
  delete_iter(RngSaved.begin(), RngSaved.end());
  delete_iter(RecordsOnNode.begin(), RecordsOnNode.end());
  delete_iter(DerivRecords.begin(), DerivRecords.end());
  delete_iter(HDerivRecords.begin(), HDerivRecords.end());
}

void QMCCostFunction::GradCost(std::vector<Return_t>& PGradient, const std::vector<Return_t>& PM, Return_rt FiniteDiff)
{
  if (FiniteDiff > 0)
  {
    QMCTraits::ValueType dh = 1.0 / (2.0 * FiniteDiff);
    for (int i = 0; i < NumOptimizables; i++)
    {
      for (int j = 0; j < NumOptimizables; j++)
        OptVariables[j] = PM[j];
      OptVariables[i]               = PM[i] + FiniteDiff;
      QMCTraits::RealType CostPlus  = this->Cost();
      OptVariables[i]               = PM[i] - FiniteDiff;
      QMCTraits::RealType CostMinus = this->Cost();
      PGradient[i]                  = (CostPlus - CostMinus) * dh;
    }
  }
  else
  {
    for (int j = 0; j < NumOptimizables; j++)
      OptVariables[j] = PM[j];
    resetPsi();
    //evaluate new local energies and derivatives
    NumWalkersEff = correlatedSampling(true);
    //Estimators::accumulate has been called by correlatedSampling
    curAvg_w = SumValue[SUM_E_WGT] / SumValue[SUM_WGT];
    //    Return_t curAvg2_w = curAvg_w*curAvg_w;
    curVar_w = SumValue[SUM_ESQ_WGT] / SumValue[SUM_WGT] - curAvg_w * curAvg_w;
    std::vector<Return_rt> EDtotals(NumOptimizables, 0.0);
    std::vector<Return_rt> EDtotals_w(NumOptimizables, 0.0);
    std::vector<Return_rt> E2Dtotals_w(NumOptimizables, 0.0);
    std::vector<Return_rt> URV(NumOptimizables, 0.0);
    std::vector<Return_rt> HD_avg(NumOptimizables, 0.0);
    Return_rt wgtinv   = 1.0 / SumValue[SUM_WGT];
    Return_rt delE_bar = 0;
    for (int ip = 0; ip < NumThreads; ip++)
    {
      int nw = wClones[ip]->numSamples();
      for (int iw = 0; iw < nw; iw++)
      {
        const Return_rt* restrict saved = (*RecordsOnNode[ip])[iw];
        Return_rt weight                = saved[REWEIGHT] * wgtinv;
        Return_rt eloc_new              = saved[ENERGY_NEW];
        delE_bar += weight * std::pow(std::abs(eloc_new - EtargetEff), PowerE);
        const Return_rt* HDsaved = (*HDerivRecords[ip])[iw];
        for (int pm = 0; pm < NumOptimizables; pm++)
          HD_avg[pm] += HDsaved[pm];
      }
    }
    myComm->allreduce(HD_avg);
    myComm->allreduce(delE_bar);
    for (int pm = 0; pm < NumOptimizables; pm++)
      HD_avg[pm] *= 1.0 / static_cast<Return_rt>(NumSamples);
    for (int ip = 0; ip < NumThreads; ip++)
    {
      int nw = wClones[ip]->numSamples();
      for (int iw = 0; iw < nw; iw++)
      {
        const Return_rt* restrict saved = (*RecordsOnNode[ip])[iw];
        Return_rt weight                = saved[REWEIGHT] * wgtinv;
        Return_rt eloc_new              = saved[ENERGY_NEW];
        Return_rt delta_l               = (eloc_new - curAvg_w);
        bool ltz(true);
        if (eloc_new - EtargetEff < 0)
          ltz = false;
        Return_rt delE           = std::pow(std::abs(eloc_new - EtargetEff), PowerE);
        Return_rt ddelE          = PowerE * std::pow(std::abs(eloc_new - EtargetEff), PowerE - 1);
        const Return_rt* Dsaved  = (*DerivRecords[ip])[iw];
        const Return_rt* HDsaved = (*HDerivRecords[ip])[iw];
        for (int pm = 0; pm < NumOptimizables; pm++)
        {
          EDtotals_w[pm] += weight * (HDsaved[pm] + 2.0 * Dsaved[pm] * delta_l);
          URV[pm] += 2.0 * (eloc_new * HDsaved[pm] - curAvg * HD_avg[pm]);
          if (ltz)
            EDtotals[pm] += weight * (2.0 * Dsaved[pm] * (delE - delE_bar) + ddelE * HDsaved[pm]);
          else
            EDtotals[pm] += weight * (2.0 * Dsaved[pm] * (delE - delE_bar) - ddelE * HDsaved[pm]);
        }
      }
    }
    myComm->allreduce(EDtotals);
    myComm->allreduce(EDtotals_w);
    myComm->allreduce(URV);
    Return_rt smpinv = 1.0 / static_cast<Return_rt>(NumSamples);
    for (int ip = 0; ip < NumThreads; ip++)
    {
      int nw = wClones[ip]->numSamples();
      for (int iw = 0; iw < nw; iw++)
      {
        const Return_rt* restrict saved = (*RecordsOnNode[ip])[iw];
        Return_rt weight                = saved[REWEIGHT] * wgtinv;
        Return_rt eloc_new              = saved[ENERGY_NEW];
        Return_rt delta_l               = (eloc_new - curAvg_w);
        Return_rt sigma_l               = delta_l * delta_l;
        const Return_rt* Dsaved         = (*DerivRecords[ip])[iw];
        const Return_rt* HDsaved        = (*HDerivRecords[ip])[iw];
        for (int pm = 0; pm < NumOptimizables; pm++)
        {
          E2Dtotals_w[pm] +=
              weight * 2.0 * (Dsaved[pm] * (sigma_l - curVar_w) + delta_l * (HDsaved[pm] - EDtotals_w[pm]));
        }
      }
    }
    myComm->allreduce(E2Dtotals_w);
    for (int pm = 0; pm < NumOptimizables; pm++)
      URV[pm] *= smpinv;
    for (int j = 0; j < NumOptimizables; j++)
    {
      PGradient[j] = 0.0;
      if (std::abs(w_var) > 1.0e-10)
        PGradient[j] += w_var * E2Dtotals_w[j];
      if (std::abs(w_en) > 1.0e-10)
        PGradient[j] += w_en * EDtotals_w[j];
      if (std::abs(w_w) > 1.0e-10)
        PGradient[j] += w_w * URV[j];
      if (std::abs(w_abs) > 1.0e-10)
        PGradient[j] += w_abs * EDtotals[j];
    }
    IsValid = true;
    //         if ((CSWeight/wgtinv) < MinNumWalkers)
    if (NumWalkersEff < MinNumWalkers * NumSamples)
    {
      ERRORMSG("CostFunction-> Number of Effective Walkers is too small " << NumWalkersEff << "Minimum required"
                                                                          << MinNumWalkers * NumSamples)
      //ERRORMSG("Going to stop now.")
      IsValid = false;
    }
  }
}


void QMCCostFunction::getConfigurations(const std::string& aroot)
{
  //makeClones(W,Psi,H);
  if (H_KE_Node.empty())
  {
    app_log() << "  QMCCostFunction is created with " << NumThreads << " threads." << std::endl;
    //make H_KE_Node
    H_KE_Node.resize(NumThreads, 0);
    RecordsOnNode.resize(NumThreads, 0);
    DerivRecords.resize(NumThreads, 0);
    HDerivRecords.resize(NumThreads, 0);
  }

  app_log() << "  Using Nonlocal PP in Opt: " << includeNonlocalH << std::endl;
  outputManager.pause();
  //#pragma omp parallel for
  for (int ip = 0; ip < NumThreads; ++ip)
  {
    if (H_KE_Node[ip] == 0)
    {
      H_KE_Node[ip] = new QMCHamiltonian;
      H_KE_Node[ip]->addOperator(hClones[ip]->getHamiltonian("Kinetic"), "Kinetic");
      if (includeNonlocalH != "no")
      {
        QMCHamiltonianBase* a = hClones[ip]->getHamiltonian(includeNonlocalH);
        if (a)
        {
          app_log() << " Found non-local Hamiltonian element named " << includeNonlocalH << std::endl;
          H_KE_Node[ip]->addOperator(a, includeNonlocalH);
        }
        else
          app_log() << " Did not find non-local Hamiltonian element named " << includeNonlocalH << std::endl;
      }
    }
  }

  //load samples from SampleStack
  outputManager.resume();
  app_log() << "   Number of samples loaded to each thread : ";
  wPerNode[0] = 0;
  for (int ip = 0; ip < NumThreads; ++ip)
  {
    wPerNode[ip + 1] = wPerNode[ip] + wClones[ip]->numSamples();
    app_log() << wClones[ip]->numSamples() << " ";
  }
  app_log() << std::endl;
  app_log().flush();

  if (dLogPsi.size() != wPerNode[NumThreads])
  {
    delete_iter(dLogPsi.begin(), dLogPsi.end());
    delete_iter(d2LogPsi.begin(), d2LogPsi.end());
    int nptcl = W.getTotalNum();
    int nwtot = wPerNode[NumThreads];
    dLogPsi.resize(nwtot);
    d2LogPsi.resize(nwtot);
    for (int i = 0; i < nwtot; ++i)
      dLogPsi[i] = new ParticleGradient_t(nptcl);
    for (int i = 0; i < nwtot; ++i)
      d2LogPsi[i] = new ParticleLaplacian_t(nptcl);
  }
}

/** evaluate everything before optimization */
void QMCCostFunction::checkConfigurations()
{
  RealType et_tot = 0.0;
  RealType e2_tot = 0.0;
#pragma omp parallel reduction(+ : et_tot, e2_tot)
  {
    int ip = omp_get_thread_num();
    MCWalkerConfiguration& wRef(*wClones[ip]);
    if (RecordsOnNode[ip] == 0)
    {
      RecordsOnNode[ip] = new Matrix<Return_rt>;
      RecordsOnNode[ip]->resize(wRef.numSamples(), SUM_INDEX_SIZE);
      if (needGrads)
      {
        DerivRecords[ip] = new Matrix<Return_rt>;
        DerivRecords[ip]->resize(wRef.numSamples(), NumOptimizables);
        HDerivRecords[ip] = new Matrix<Return_rt>;
        HDerivRecords[ip]->resize(wRef.numSamples(), NumOptimizables);
      }
    }
    else if (RecordsOnNode[ip]->size1() != wRef.numSamples())
    {
      RecordsOnNode[ip]->resize(wRef.numSamples(), SUM_INDEX_SIZE);
      if (needGrads)
      {
        DerivRecords[ip]->resize(wRef.numSamples(), NumOptimizables);
        HDerivRecords[ip]->resize(wRef.numSamples(), NumOptimizables);
      }
    }
    QMCHamiltonianBase* nlpp = (includeNonlocalH == "no") ? 0 : hClones[ip]->getHamiltonian(includeNonlocalH);
    bool compute_nlpp        = useNLPPDeriv && nlpp;
    //set the optimization mode for the trial wavefunction
    psiClones[ip]->startOptimization();
    //    synchronize the random number generator with the node
    (*MoverRng[ip]) = (*RngSaved[ip]);
    hClones[ip]->setRandomGenerator(MoverRng[ip]);
    //int nat = wRef.getTotalNum();
    Return_rt e0 = 0.0;
    //       Return_t ef=0.0;
    Return_rt e2 = 0.0;
    for (int iw = 0, iwg = wPerNode[ip]; iw < wRef.numSamples(); ++iw, ++iwg)
    {
      wRef.loadSample(wRef.R, iw);
      wRef.update();
      Return_rt* restrict saved = (*RecordsOnNode[ip])[iw];
      psiClones[ip]->evaluateDeltaLog(wRef, saved[LOGPSI_FIXED], saved[LOGPSI_FREE], *dLogPsi[iwg], *d2LogPsi[iwg]);
      saved[REWEIGHT] = 1.0;
      Return_rt etmp;
      if (needGrads)
      {
        //allocate vector
        std::vector<Return_rt> rDsaved(NumOptimizables, 0.0);
        std::vector<Return_rt> rHDsaved(NumOptimizables, 0.0);

        std::vector<Return_t> Dsaved(NumOptimizables, 0.0);
        std::vector<Return_t> HDsaved(NumOptimizables, 0.0);

        //FIXME the ifdef should be removed after the optimizer is made compatible with complex coefficients
        #ifndef QMC_COMPLEX
        psiClones[ip]->evaluateDerivatives(wRef, OptVariablesForPsi, Dsaved, HDsaved);
        #else
        psiClones[ip]->evaluateDerivatives(wRef, OptVariablesForPsi, Dsaved, HDsaved);
        #endif
        for (int i=0; i < NumOptimizables; i++) {
          rDsaved[i] = std::real(Dsaved[i]);
          rHDsaved[i] = std::real(HDsaved[i]);
        }
        etmp = hClones[ip]->evaluateValueAndDerivatives(wRef, OptVariablesForPsi, rDsaved, rHDsaved, compute_nlpp);
        copy(rDsaved.begin(), rDsaved.end(), (*DerivRecords[ip])[iw]);
        copy(rHDsaved.begin(), rHDsaved.end(), (*HDerivRecords[ip])[iw]);
      }
      else
        etmp = hClones[ip]->evaluate(wRef);

      e0 += saved[ENERGY_TOT] = saved[ENERGY_NEW] = etmp;
      e2 += etmp * etmp;
      saved[ENERGY_FIXED] = hClones[ip]->getLocalPotential();
      if (nlpp)
        saved[ENERGY_FIXED] -= nlpp->Value;
    }
    //add them all using reduction
    et_tot += e0;
    e2_tot += e2;
    // #pragma omp atomic
    //       eft_tot+=ef;
  }
  OptVariablesForPsi.setComputed();
  //     app_log() << "  VMC Efavg = " << eft_tot/static_cast<Return_t>(wPerNode[NumThreads]) << std::endl;
  //Need to sum over the processors
  std::vector<Return_rt> etemp(3);
  etemp[0] = et_tot;
  etemp[1] = static_cast<Return_rt>(wPerNode[NumThreads]);
  etemp[2] = e2_tot;
  myComm->allreduce(etemp);
  Etarget    = static_cast<Return_rt>(etemp[0] / etemp[1]);
  NumSamples = static_cast<int>(etemp[1]);
  app_log() << "  VMC Eavg = " << Etarget << std::endl;
  app_log() << "  VMC Evar = " << etemp[2] / etemp[1] - Etarget * Etarget << std::endl;
  app_log() << "  Total weights = " << etemp[1] << std::endl;
  app_log().flush();
  setTargetEnergy(Etarget);
  ReportCounter = 0;

  //collect SumValue for computedCost
  NumWalkersEff           = etemp[1];
  SumValue[SUM_WGT]       = etemp[1];
  SumValue[SUM_WGTSQ]     = etemp[1];
  SumValue[SUM_E_WGT]     = etemp[0];
  SumValue[SUM_ESQ_WGT]   = etemp[2];
  SumValue[SUM_E_BARE]    = etemp[0];
  SumValue[SUM_ESQ_BARE]  = etemp[2];
  SumValue[SUM_ABSE_BARE] = 0.0;
}

#ifdef HAVE_LMY_ENGINE
/** evaluate everything before optimization */
void QMCCostFunction::engine_checkConfigurations(cqmc::engine::LMYEngine* EngineObj)
{
  RealType et_tot = 0.0;
  RealType e2_tot = 0.0;
#pragma omp parallel reduction(+ : et_tot, e2_tot)
  {
    int ip = omp_get_thread_num();
    MCWalkerConfiguration& wRef(*wClones[ip]);
    if (RecordsOnNode[ip] == 0)
    {
      RecordsOnNode[ip] = new Matrix<Return_rt>;
      RecordsOnNode[ip]->resize(wRef.numSamples(), SUM_INDEX_SIZE);
      if (needGrads)
      {
        DerivRecords[ip] = new Matrix<Return_rt>;
        //DerivRecords[ip]->resize(wRef.numSamples(),NumOptimizables);
        HDerivRecords[ip] = new Matrix<Return_rt>;
        //HDerivRecords[ip]->resize(wRef.numSamples(),NumOptimizables);
      }
    }
    else if (RecordsOnNode[ip]->size1() != wRef.numSamples())
    {
      RecordsOnNode[ip]->resize(wRef.numSamples(), SUM_INDEX_SIZE);
      if (needGrads)
      {
        //DerivRecords[ip]->resize(wRef.numSamples(),NumOptimizables);
        //HDerivRecords[ip]->resize(wRef.numSamples(),NumOptimizables);
      }
    }
    QMCHamiltonianBase* nlpp = (includeNonlocalH == "no") ? 0 : hClones[ip]->getHamiltonian(includeNonlocalH.c_str());
    bool compute_nlpp        = useNLPPDeriv && nlpp;
    //set the optimization mode for the trial wavefunction
    psiClones[ip]->startOptimization();
    //    synchronize the random number generator with the node
    (*MoverRng[ip]) = (*RngSaved[ip]);
    hClones[ip]->setRandomGenerator(MoverRng[ip]);
    //int nat = wRef.getTotalNum();
    Return_rt e0 = 0.0;
    //       Return_t ef=0.0;
<<<<<<< HEAD
    Return_rt e2 = 0.0;
=======
    Return_t e2 = 0.0;
  
    //app_log() << "Actual number of samples?: " << wRef.numSamples() << std::endl;
    //app_log() << "Also related to number of samples?: " << wPerNode[ip] << std::endl;

>>>>>>> 2c1335ff
    for (int iw = 0, iwg = wPerNode[ip]; iw < wRef.numSamples(); ++iw, ++iwg)
    {
      wRef.loadSample(wRef.R, iw);
      wRef.update();
      Return_rt* restrict saved = (*RecordsOnNode[ip])[iw];
      psiClones[ip]->evaluateDeltaLog(wRef, saved[LOGPSI_FIXED], saved[LOGPSI_FREE], *dLogPsi[iwg], *d2LogPsi[iwg]);
      saved[REWEIGHT] = 1.0;
      Return_rt etmp;
      if (needGrads)
      {
        //allocate vector
        std::vector<Return_t> Dsaved(NumOptimizables, 0.0);
        std::vector<Return_t> HDsaved(NumOptimizables, 0.0);

        std::vector<Return_rt> rDsaved(NumOptimizables, 0.0);
        std::vector<Return_rt> rHDsaved(NumOptimizables, 0.0);

        //FIXME The ifdef should be removed after the optimizer is compatible with complex wave function parameters
        #ifndef QMC_COMPLEX
        psiClones[ip]->evaluateDerivatives(wRef, OptVariablesForPsi, Dsaved, HDsaved);
        #else
        psiClones[ip]->evaluateDerivatives(wRef, OptVariablesForPsi, Dsaved, HDsaved);
        #endif
        for (int i=0; i < NumOptimizables; i++) {
          rDsaved[i] = std::real(Dsaved[i]);
          rHDsaved[i] = std::real(HDsaved[i]);
        }
        etmp = hClones[ip]->evaluateValueAndDerivatives(wRef, OptVariablesForPsi, rDsaved, rHDsaved, compute_nlpp);
        //std::copy(Dsaved.begin(),Dsaved.end(),(*DerivRecords[ip])[iw]);
        //std::copy(HDsaved.begin(),HDsaved.end(),(*HDerivRecords[ip])[iw]);

        // add non-differentiated derivative vector
        std::vector<Return_rt> der_rat_samp(NumOptimizables + 1, 0.0);
        std::vector<Return_rt> le_der_samp(NumOptimizables + 1, 0.0);

        // dervative vectors
        der_rat_samp.at(0) = 1.0;
        for (int i = 0; i < rDsaved.size(); i++)
          der_rat_samp.at(i + 1) = rDsaved.at(i);

        // evaluate local energy
        etmp = hClones[ip]->evaluate(wRef);

        // energy dervivatives
        le_der_samp.at(0) = etmp;
        for (int i = 0; i < rHDsaved.size(); i++)
          le_der_samp.at(i + 1) = rHDsaved.at(i) + etmp * rDsaved.at(i);

#ifdef HAVE_LMY_ENGINE
        // pass into engine
        EngineObj->take_sample(der_rat_samp, le_der_samp, le_der_samp, 1.0, saved[REWEIGHT]);
#endif

        //etmp= hClones[ip]->evaluate(wRef);
      }
      else
        etmp = hClones[ip]->evaluate(wRef);

      e0 += saved[ENERGY_TOT] = etmp;
      e2 += etmp * etmp;
      saved[ENERGY_FIXED] = hClones[ip]->getLocalPotential();
      if (nlpp)
        saved[ENERGY_FIXED] -= nlpp->Value;
    }

    //add them all using reduction
    et_tot += e0;
    e2_tot += e2;
    // #pragma omp atomic
    //       eft_tot+=ef;
  }
#ifdef HAVE_LMY_ENGINE
  // engine finish taking samples
  EngineObj->sample_finish();
#endif

  if (EngineObj->block_first())
  {
    OptVariablesForPsi.setComputed();
    app_log() << "calling setComputed function" << std::endl;
  }
  //     app_log() << "  VMC Efavg = " << eft_tot/static_cast<Return_t>(wPerNode[NumThreads]) << endl;
  //Need to sum over the processors
  std::vector<Return_rt> etemp(3);
  etemp[0] = et_tot;
  etemp[1] = static_cast<Return_rt>(wPerNode[NumThreads]);
  etemp[2] = e2_tot;
  myComm->allreduce(etemp);
  Etarget    = static_cast<Return_rt>(etemp[0] / etemp[1]);
  NumSamples = static_cast<int>(etemp[1]);
  app_log() << "  VMC Eavg = " << Etarget << std::endl;
  app_log() << "  VMC Evar = " << etemp[2] / etemp[1] - Etarget * Etarget << std::endl;
  app_log() << "  Total weights = " << etemp[1] << std::endl;

  app_log().flush();

  setTargetEnergy(Etarget);
  ReportCounter = 0;
}
#endif

void QMCCostFunction::descent_checkConfigurations(std::vector<Return_t>& LDerivs, double& oldMu, bool& targetExcited, double& omega)
{

    //int process_rank;
    //MPI_Comm_rank(MPI_COMM_WORLD, &process_rank);

    //Need this line to get non-zero derivatives for traditional Jastrow parameters.
    OptVariablesForPsi.setRecompute();

    //std::vector<Return_t> param_der_samp(NumOptimizables, 0.0);

    std::vector<Return_t> avg_le_der_samp(NumOptimizables, 0.0);
    std::vector<Return_t> avg_der_rat_samp(NumOptimizables, 0.0);

    std::vector<Return_t> numerTerm1(NumOptimizables+1,0.0);
    std::vector<Return_t> numerTerm2(NumOptimizables+1,0.0);
    std::vector<Return_t> denom(NumOptimizables+1,0.0);



  RealType et_tot = 0.0;
  RealType e2_tot = 0.0;
#pragma omp parallel reduction(+ : et_tot, e2_tot)
  {
    int ip = omp_get_thread_num();
    MCWalkerConfiguration& wRef(*wClones[ip]);
    if (RecordsOnNode[ip] == 0)
    {
      RecordsOnNode[ip] = new Matrix<Return_t>;
      RecordsOnNode[ip]->resize(wRef.numSamples(), SUM_INDEX_SIZE);
      if (needGrads)
      {
        DerivRecords[ip] = new Matrix<Return_t>;
        //DerivRecords[ip]->resize(wRef.numSamples(),NumOptimizables);
        HDerivRecords[ip] = new Matrix<Return_t>;
        //HDerivRecords[ip]->resize(wRef.numSamples(),NumOptimizables);
      }
    }
    else if (RecordsOnNode[ip]->size1() != wRef.numSamples())
    {
      RecordsOnNode[ip]->resize(wRef.numSamples(), SUM_INDEX_SIZE);
      if (needGrads)
      {
        //DerivRecords[ip]->resize(wRef.numSamples(),NumOptimizables);
        //HDerivRecords[ip]->resize(wRef.numSamples(),NumOptimizables);
      }
    }
    QMCHamiltonianBase* nlpp = (includeNonlocalH == "no") ? 0 : hClones[ip]->getHamiltonian(includeNonlocalH.c_str());
    bool compute_nlpp        = useNLPPDeriv && nlpp;
    //set the optimization mode for the trial wavefunction
    psiClones[ip]->startOptimization();
    //    synchronize the random number generator with the node
    (*MoverRng[ip]) = (*RngSaved[ip]);
    hClones[ip]->setRandomGenerator(MoverRng[ip]);
    //int nat = wRef.getTotalNum();
    Return_t e0 = 0.0;
    //       Return_t ef=0.0;
    Return_t e2 = 0.0;

double eSum = 0;

    for (int iw = 0, iwg = wPerNode[ip]; iw < wRef.numSamples(); ++iw, ++iwg)
    {
      wRef.loadSample(wRef.R, iw);
      wRef.update();
      Return_t* restrict saved = (*RecordsOnNode[ip])[iw];
      psiClones[ip]->evaluateDeltaLog(wRef, saved[LOGPSI_FIXED], saved[LOGPSI_FREE], *dLogPsi[iwg], *d2LogPsi[iwg]);
      saved[REWEIGHT] = 1.0;
      Return_t etmp;
      if (needGrads)
      {
        //allocate vector
        std::vector<Return_t> Dsaved(NumOptimizables, 0.0);
        std::vector<Return_t> HDsaved(NumOptimizables, 0.0);
        psiClones[ip]->evaluateDerivatives(wRef, OptVariablesForPsi, Dsaved, HDsaved);
        etmp = hClones[ip]->evaluateValueAndDerivatives(wRef, OptVariablesForPsi, Dsaved, HDsaved, compute_nlpp);
        //std::copy(Dsaved.begin(),Dsaved.end(),(*DerivRecords[ip])[iw]);
        //std::copy(HDsaved.begin(),HDsaved.end(),(*HDerivRecords[ip])[iw]);

        // add non-differentiated derivative vector
        std::vector<Return_t> der_rat_samp(NumOptimizables + 1, 0.0);
        std::vector<Return_t> le_der_samp(NumOptimizables + 1, 0.0);

        // dervative vectors
        der_rat_samp.at(0) = 1.0;
        for (int i = 0; i < Dsaved.size(); i++)
          der_rat_samp.at(i + 1) = Dsaved.at(i);

        // evaluate local energy
        etmp = hClones[ip]->evaluate(wRef);

        // energy dervivatives
        le_der_samp.at(0) = etmp;
        for (int i = 0; i < HDsaved.size(); i++)
          le_der_samp.at(i + 1) = HDsaved.at(i) + etmp * Dsaved.at(i);

     
     for (int i = 0; i < NumOptimizables; i++)
     {
     
     //param_der_samp.at(i) = 2*(le_der_samp.at(i+1)) - etmp*(2*der_rat_samp.at(i+1));
     eSum += etmp;
     avg_le_der_samp.at(i) += le_der_samp.at(i+1);
     avg_der_rat_samp.at(i) +=der_rat_samp.at(i+1);

     }   
#ifdef HAVE_LMY_ENGINE
        // pass into engine
//        EngineObj->take_sample(der_rat_samp, le_der_samp, le_der_samp, 1.0, saved[REWEIGHT]);
#endif

        //etmp= hClones[ip]->evaluate(wRef);
      }
      else
        etmp = hClones[ip]->evaluate(wRef);

      e0 += saved[ENERGY_TOT] = etmp;
      e2 += etmp * etmp;
      saved[ENERGY_FIXED] = hClones[ip]->getLocalPotential();
      if (nlpp)
        saved[ENERGY_FIXED] -= nlpp->Value;
    }

    //add them all using reduction
    et_tot += e0;
    e2_tot += e2;
    // #pragma omp atomic
    //       eft_tot+=ef;
  }
#ifdef HAVE_LMY_ENGINE
  // engine finish taking samples
  //EngineObj->sample_finish();
#endif
/*
  if (EngineObj->block_first())
  {
    OptVariablesForPsi.setComputed();
    app_log() << "calling setComputed function" << std::endl;
  }
  //     app_log() << "  VMC Efavg = " << eft_tot/static_cast<Return_t>(wPerNode[NumThreads]) << endl;
*/
  //Need to sum over the processors
  std::vector<Return_t> etemp(3);
  etemp[0] = et_tot;
  etemp[1] = static_cast<Return_t>(wPerNode[NumThreads]);
  etemp[2] = e2_tot;
  myComm->allreduce(etemp);
  Etarget    = static_cast<Return_t>(etemp[0] / etemp[1]);
  NumSamples = static_cast<int>(etemp[1]);
  app_log() << "  VMC Eavg = " << Etarget << std::endl;
  app_log() << "  VMC Evar = " << etemp[2] / etemp[1] - Etarget * Etarget << std::endl;
  app_log() << "  Total weights = " << etemp[1] << std::endl;


  myComm->allreduce(avg_le_der_samp); 
  myComm->allreduce(avg_der_rat_samp);

double newE = etemp[0];
newE = newE/etemp[1];
for (int i = 0; i < LDerivs.size();i++)
{

avg_le_der_samp.at(i) = avg_le_der_samp.at(i)/etemp[1];
avg_der_rat_samp.at(i) = avg_der_rat_samp.at(i)/etemp[1];



if(!targetExcited)
{

LDerivs.at(i) = 2*avg_le_der_samp.at(i) - newE*(2*avg_der_rat_samp.at(i));

}

else
{
//LDerivs.at(i) = omega*omega*(2*avg_le_der_samp.at(i)) -2*omega*(2*avg_le_der_samp.at(i)) + 2*avg_le_der_samp.at(0)*avg_le_der_samp.at(i);

numerTerm1.at(i) = (omega*2*avg_der_rat_samp.at(i) - 2*avg_le_der_samp.at(i))*(omega*omega*avg_der_rat_samp.at(0) - 2*omega*avg_le_der_samp.at(0) + avg_le_der_samp.at(0)*avg_le_der_samp.at(0));
numerTerm2.at(i) = (omega* avg_der_rat_samp.at(0) - avg_le_der_samp.at(0))*(omega*omega*(2*avg_der_rat_samp.at(i)) - 2*omega*2*avg_le_der_samp.at(i) + 2* avg_le_der_samp.at(0)*avg_le_der_samp.at(i));

denom.at(i) = (omega*omega*avg_der_rat_samp.at(0) - 2*omega*avg_le_der_samp.at(0) + avg_le_der_samp.at(0)*avg_le_der_samp.at(0))*(omega*omega*avg_der_rat_samp.at(0)-2*omega*avg_le_der_samp.at(0) + avg_le_der_samp.at(0)*avg_le_der_samp.at(0));
LDerivs.at(i) = (numerTerm1.at(i) - numerTerm2.at(i))/denom.at(i);

}

}
 app_log().flush();

  setTargetEnergy(Etarget);
  ReportCounter = 0;


}
void QMCCostFunction::sr_checkConfigurations(formic::Matrix<Return_t>&  lhsMatrix, std::vector<Return_t>& rhsVector, double& tau, bool& targetExcited,double& omega)
{

    //int process_rank;
    //MPI_Comm_rank(MPI_COMM_WORLD, &process_rank);

    //Need this line to get non-zero derivatives for traditional Jastrow parameters.
    OptVariablesForPsi.setRecompute();

    //std::vector<Return_t> param_der_samp(NumOptimizables, 0.0);

    std::vector<Return_t> avg_le_der_samp(NumOptimizables, 0.0);
    std::vector<Return_t> avg_der_rat_samp(NumOptimizables, 0.0);

    formic::Matrix<Return_t> avg_overlap_samp(NumOptimizables,NumOptimizables,0.0);

    std::vector<Return_t> numerTerm1(NumOptimizables+1,0.0);
    std::vector<Return_t> numerTerm2(NumOptimizables+1,0.0);
    std::vector<Return_t> denom(NumOptimizables+1,0.0);



  RealType et_tot = 0.0;
  RealType e2_tot = 0.0;
#pragma omp parallel reduction(+ : et_tot, e2_tot)
  {
    int ip = omp_get_thread_num();
    MCWalkerConfiguration& wRef(*wClones[ip]);
    if (RecordsOnNode[ip] == 0)
    {
      RecordsOnNode[ip] = new Matrix<Return_t>;
      RecordsOnNode[ip]->resize(wRef.numSamples(), SUM_INDEX_SIZE);
      if (needGrads)
      {
        DerivRecords[ip] = new Matrix<Return_t>;
        //DerivRecords[ip]->resize(wRef.numSamples(),NumOptimizables);
        HDerivRecords[ip] = new Matrix<Return_t>;
        //HDerivRecords[ip]->resize(wRef.numSamples(),NumOptimizables);
      }
    }
    else if (RecordsOnNode[ip]->size1() != wRef.numSamples())
    {
      RecordsOnNode[ip]->resize(wRef.numSamples(), SUM_INDEX_SIZE);
      if (needGrads)
      {
        //DerivRecords[ip]->resize(wRef.numSamples(),NumOptimizables);
        //HDerivRecords[ip]->resize(wRef.numSamples(),NumOptimizables);
      }
    }
    QMCHamiltonianBase* nlpp = (includeNonlocalH == "no") ? 0 : hClones[ip]->getHamiltonian(includeNonlocalH.c_str());
    bool compute_nlpp        = useNLPPDeriv && nlpp;
    //set the optimization mode for the trial wavefunction
    psiClones[ip]->startOptimization();
    //    synchronize the random number generator with the node
    (*MoverRng[ip]) = (*RngSaved[ip]);
    hClones[ip]->setRandomGenerator(MoverRng[ip]);
    //int nat = wRef.getTotalNum();
    Return_t e0 = 0.0;
    //       Return_t ef=0.0;
    Return_t e2 = 0.0;

double eSum = 0;

    for (int iw = 0, iwg = wPerNode[ip]; iw < wRef.numSamples(); ++iw, ++iwg)
    {
      wRef.loadSample(wRef.R, iw);
      wRef.update();
      Return_t* restrict saved = (*RecordsOnNode[ip])[iw];
      psiClones[ip]->evaluateDeltaLog(wRef, saved[LOGPSI_FIXED], saved[LOGPSI_FREE], *dLogPsi[iwg], *d2LogPsi[iwg]);
      saved[REWEIGHT] = 1.0;
      Return_t etmp;
      if (needGrads)
      {
        //allocate vector
        std::vector<Return_t> Dsaved(NumOptimizables, 0.0);
        std::vector<Return_t> HDsaved(NumOptimizables, 0.0);
        psiClones[ip]->evaluateDerivatives(wRef, OptVariablesForPsi, Dsaved, HDsaved);
        etmp = hClones[ip]->evaluateValueAndDerivatives(wRef, OptVariablesForPsi, Dsaved, HDsaved, compute_nlpp);
        //std::copy(Dsaved.begin(),Dsaved.end(),(*DerivRecords[ip])[iw]);
        //std::copy(HDsaved.begin(),HDsaved.end(),(*HDerivRecords[ip])[iw]);

        // add non-differentiated derivative vector
        std::vector<Return_t> der_rat_samp(NumOptimizables + 1, 0.0);
        std::vector<Return_t> le_der_samp(NumOptimizables + 1, 0.0);

        // dervative vectors
        der_rat_samp.at(0) = 1.0;
        for (int i = 0; i < Dsaved.size(); i++)
          der_rat_samp.at(i + 1) = Dsaved.at(i);

        // evaluate local energy
        etmp = hClones[ip]->evaluate(wRef);

        // energy dervivatives
        le_der_samp.at(0) = etmp;
        for (int i = 0; i < HDsaved.size(); i++)
          le_der_samp.at(i + 1) = HDsaved.at(i) + etmp * Dsaved.at(i);

     
     for (int i = 0; i < NumOptimizables; i++)
     {
     
     //param_der_samp.at(i) = 2*(le_der_samp.at(i+1)) - etmp*(2*der_rat_samp.at(i+1));
     eSum += etmp;
     avg_le_der_samp.at(i) += le_der_samp.at(i+1);
     avg_der_rat_samp.at(i) +=der_rat_samp.at(i+1);

     for(int j = 0; j < NumOptimizables; j++)
     {
         double entry_samp = der_rat_samp.at(i+1)*der_rat_samp.at(j+1);
         avg_overlap_samp.at(i,j) += entry_samp;
     }

     }   
#ifdef HAVE_LMY_ENGINE
        // pass into engine
//        EngineObj->take_sample(der_rat_samp, le_der_samp, le_der_samp, 1.0, saved[REWEIGHT]);
#endif

        //etmp= hClones[ip]->evaluate(wRef);
      }
      else
        etmp = hClones[ip]->evaluate(wRef);

      e0 += saved[ENERGY_TOT] = etmp;
      e2 += etmp * etmp;
      saved[ENERGY_FIXED] = hClones[ip]->getLocalPotential();
      if (nlpp)
        saved[ENERGY_FIXED] -= nlpp->Value;
    }

    //add them all using reduction
    et_tot += e0;
    e2_tot += e2;
    // #pragma omp atomic
    //       eft_tot+=ef;
  }
#ifdef HAVE_LMY_ENGINE
  // engine finish taking samples
  //EngineObj->sample_finish();
#endif
/*
  if (EngineObj->block_first())
  {
    OptVariablesForPsi.setComputed();
    app_log() << "calling setComputed function" << std::endl;
  }
  //     app_log() << "  VMC Efavg = " << eft_tot/static_cast<Return_t>(wPerNode[NumThreads]) << endl;
*/
  //Need to sum over the processors
  std::vector<Return_t> etemp(3);
  etemp[0] = et_tot;
  etemp[1] = static_cast<Return_t>(wPerNode[NumThreads]);
  etemp[2] = e2_tot;
  myComm->allreduce(etemp);
  Etarget    = static_cast<Return_t>(etemp[0] / etemp[1]);
  NumSamples = static_cast<int>(etemp[1]);
  app_log() << "  VMC Eavg = " << Etarget << std::endl;
  app_log() << "  VMC Evar = " << etemp[2] / etemp[1] - Etarget * Etarget << std::endl;
  app_log() << "  Total weights = " << etemp[1] << std::endl;


  myComm->allreduce(avg_le_der_samp); 
  myComm->allreduce(avg_der_rat_samp);
  myComm->allreduce(avg_overlap_samp);

double newE = etemp[0];
newE = newE/etemp[1];


for (int i = 0; i <NumOptimizables;i++)
{

avg_le_der_samp.at(i) = avg_le_der_samp.at(i)/etemp[1];
avg_der_rat_samp.at(i) = avg_der_rat_samp.at(i)/etemp[1];



if(!targetExcited)
{

rhsVector.at(i) = avg_der_rat_samp.at(i) - tau*avg_le_der_samp.at(i);

for(int j = 0; j < NumOptimizables; j++)
{
lhsMatrix.at(i,j) = avg_overlap_samp.at(i,j); 
}

//LDerivs.at(i) = 2*avg_le_der_samp.at(i) - newE*(2*avg_der_rat_samp.at(i));

}

else
{

    //Will need something different for SR for excited states if we end up getting to that point.

//LDerivs.at(i) = omega*omega*(2*avg_le_der_samp.at(i)) -2*omega*(2*avg_le_der_samp.at(i)) + 2*avg_le_der_samp.at(0)*avg_le_der_samp.at(i);

//numerTerm1.at(i) = (omega*2*avg_der_rat_samp.at(i) - 2*avg_le_der_samp.at(i))*(omega*omega*avg_der_rat_samp.at(0) - 2*omega*avg_le_der_samp.at(0) + avg_le_der_samp.at(0)*avg_le_der_samp.at(0));
//numerTerm2.at(i) = (omega* avg_der_rat_samp.at(0) - avg_le_der_samp.at(0))*(omega*omega*(2*avg_der_rat_samp.at(i)) - 2*omega*2*avg_le_der_samp.at(i) + 2* avg_le_der_samp.at(0)*avg_le_der_samp.at(i));

//denom.at(i) = (omega*omega*avg_der_rat_samp.at(0) - 2*omega*avg_le_der_samp.at(0) + avg_le_der_samp.at(0)*avg_le_der_samp.at(0))*(omega*omega*avg_der_rat_samp.at(0)-2*omega*avg_le_der_samp.at(0) + avg_le_der_samp.at(0)*avg_le_der_samp.at(0));
//LDerivs.at(i) = (numerTerm1.at(i) - numerTerm2.at(i))/denom.at(i);

}

}


 app_log().flush();

  setTargetEnergy(Etarget);
  ReportCounter = 0;


}


void QMCCostFunction::resetPsi(bool final_reset)
{
  if (OptVariables.size() < OptVariablesForPsi.size())
    for (int i = 0; i < equalVarMap.size(); ++i)
      OptVariablesForPsi[equalVarMap[i][0]] = OptVariables[equalVarMap[i][1]];
  else
    for (int i = 0; i < OptVariables.size(); ++i)
      OptVariablesForPsi[i] = OptVariables[i];
  if (final_reset)
  {
#pragma omp parallel for
    for (int i = 0; i < psiClones.size(); ++i)
      psiClones[i]->stopOptimization();
  }
  //cout << "######### QMCCostFunction::resetPsi " << std::endl;
  //OptVariablesForPsi.print(std::cout);
  //cout << "-------------------------------------- " << std::endl;
  Psi.resetParameters(OptVariablesForPsi);
  for (int i = 0; i < psiClones.size(); ++i)
    psiClones[i]->resetParameters(OptVariablesForPsi);
}

QMCCostFunction::Return_rt QMCCostFunction::correlatedSampling(bool needGrad)
{
  for (int ip = 0; ip < NumThreads; ++ip)
  {
    //    synchronize the random number generator with the node
    (*MoverRng[ip]) = (*RngSaved[ip]);
    hClones[ip]->setRandomGenerator(MoverRng[ip]);
  }

  const bool nlpp        = (includeNonlocalH != "no");
  Return_rt wgt_tot       = 0.0;
  Return_rt wgt_tot2      = 0.0;
  Return_rt inv_n_samples = 1.0 / NumSamples;
#pragma omp parallel reduction(+ : wgt_tot, wgt_tot2)
  {
    int ip                        = omp_get_thread_num();
    bool compute_nlpp             = useNLPPDeriv && (includeNonlocalH != "no");
    bool compute_all_from_scratch = (includeNonlocalH != "no"); //true if we have nlpp

    MCWalkerConfiguration& wRef(*wClones[ip]);
    Return_rt wgt_node = 0.0, wgt_node2 = 0.0;
    for (int iw = 0, iwg = wPerNode[ip]; iw < wRef.numSamples(); ++iw, ++iwg)
    {
      wRef.loadSample(wRef.R, iw);
      wRef.update(true);
      Return_rt* restrict saved = (*RecordsOnNode[ip])[iw];
      Return_rt logpsi;
      logpsi = psiClones[ip]->evaluateDeltaLog(wRef, compute_all_from_scratch);
      wRef.G += *dLogPsi[iwg];
      wRef.L += *d2LogPsi[iwg];
      Return_rt weight = saved[REWEIGHT] = vmc_or_dmc * (logpsi - saved[LOGPSI_FREE]);
      if (needGrad)
      {
        std::vector<Return_t> Dsaved(NumOptimizables, 0);
        std::vector<Return_t> HDsaved(NumOptimizables, 0);

        std::vector<Return_rt> rDsaved(NumOptimizables, 0);
        std::vector<Return_rt> rHDsaved(NumOptimizables, 0);
        psiClones[ip]->evaluateDerivatives(wRef, OptVariablesForPsi, Dsaved, HDsaved);

        for (int i = 0; i < NumOptimizables; i++) {
          rDsaved[i] = std::real(Dsaved[i]);
          rHDsaved[i] = std::real(HDsaved[i]);
        }
        saved[ENERGY_NEW] =
            H_KE_Node[ip]->evaluateValueAndDerivatives(wRef, OptVariablesForPsi, rDsaved, rHDsaved, compute_nlpp) +
            saved[ENERGY_FIXED];
        ;
        for (int i = 0; i < NumOptimizables; i++)
          if (OptVariablesForPsi.recompute(i))
          {
            (*DerivRecords[ip])(iw, i)  = rDsaved[i];
            (*HDerivRecords[ip])(iw, i) = rHDsaved[i];
          }
        //saved[ENERGY_NEW] = H_KE_Node[ip]->evaluate(wRef) + saved[ENERGY_FIXED];
      }
      else
        saved[ENERGY_NEW] = H_KE_Node[ip]->evaluate(wRef) + saved[ENERGY_FIXED];
      wgt_node += inv_n_samples * weight;
      wgt_node2 += inv_n_samples * weight * weight;
    }
    wgt_tot += wgt_node;
    wgt_tot2 += wgt_node2;
  }
  //this is MPI barrier
  OHMMS::Controller->barrier();
  //collect the total weight for normalization and apply maximum weight
  myComm->allreduce(wgt_tot);
  myComm->allreduce(wgt_tot2);
  //    app_log()<<"Before Purge"<<wgt_tot<<" "<<wgt_tot2<< std::endl;
  Return_rt wgtnorm = (wgt_tot == 0) ? 0 : wgt_tot;
  wgt_tot          = 0.0;
  for (int ip = 0; ip < NumThreads; ip++)
  {
    int nw = wClones[ip]->numSamples();
    for (int iw = 0; iw < nw; iw++)
    {
      Return_rt* restrict saved = (*RecordsOnNode[ip])[iw];
      saved[REWEIGHT] =
          std::min(std::exp(saved[REWEIGHT] - wgtnorm), std::numeric_limits<Return_rt>::max() * (RealType)0.1);
      wgt_tot += inv_n_samples * saved[REWEIGHT];
    }
  }
  myComm->allreduce(wgt_tot);
  //    app_log()<<"During Purge"<<wgt_tot<<" "<< std::endl;
  wgtnorm = (wgt_tot == 0) ? 1 : 1.0 / wgt_tot;
  wgt_tot = 0.0;
  for (int ip = 0; ip < NumThreads; ip++)
  {
    int nw = wClones[ip]->numSamples();
    for (int iw = 0; iw < nw; iw++)
    {
      Return_rt* restrict saved = (*RecordsOnNode[ip])[iw];
      saved[REWEIGHT]          = std::min(saved[REWEIGHT] * wgtnorm, MaxWeight);
      wgt_tot += inv_n_samples * saved[REWEIGHT];
    }
  }
  myComm->allreduce(wgt_tot);
  //    app_log()<<"After Purge"<<wgt_tot<<" "<< std::endl;
  for (int i = 0; i < SumValue.size(); i++)
    SumValue[i] = 0.0;
  CSWeight = wgt_tot = (wgt_tot == 0) ? 1 : 1.0 / wgt_tot;
  for (int ip = 0; ip < NumThreads; ip++)
  {
    int nw = wClones[ip]->numSamples();
    for (int iw = 0; iw < nw; iw++)
    {
      const Return_rt* restrict saved = (*RecordsOnNode[ip])[iw];
      //      Return_t weight=saved[REWEIGHT]*wgt_tot;
      Return_rt eloc_new = saved[ENERGY_NEW];
      Return_rt delE     = std::pow(std::abs(eloc_new - EtargetEff), PowerE);
      SumValue[SUM_E_BARE] += eloc_new;
      SumValue[SUM_ESQ_BARE] += eloc_new * eloc_new;
      SumValue[SUM_ABSE_BARE] += delE;
      SumValue[SUM_E_WGT] += eloc_new * saved[REWEIGHT];
      SumValue[SUM_ESQ_WGT] += eloc_new * eloc_new * saved[REWEIGHT];
      SumValue[SUM_ABSE_WGT] += delE * saved[REWEIGHT];
      SumValue[SUM_WGT] += saved[REWEIGHT];
      SumValue[SUM_WGTSQ] += saved[REWEIGHT] * saved[REWEIGHT];
    }
  }
  //collect everything
  myComm->allreduce(SumValue);
  //     for (int i=0; i<SumValue.size(); i++) std::cerr <<SumValue[i]<<"  ";
  //     std::cerr << std::endl;
  //     app_log()<<"After purge Energy Variance Weight "
  //      << SumValue[SUM_E_WGT]/SumValue[SUM_WGT] << " "
  //      << SumValue[SUM_ESQ_WGT]/SumValue[SUM_WGT] -(SumValue[SUM_E_WGT]/SumValue[SUM_WGT])*(SumValue[SUM_E_WGT]/SumValue[SUM_WGT]) << " "
  //      << SumValue[SUM_WGT]*SumValue[SUM_WGT]/SumValue[SUM_WGTSQ] << std::endl;
  return SumValue[SUM_WGT] * SumValue[SUM_WGT] / SumValue[SUM_WGTSQ];
}


QMCCostFunction::Return_rt QMCCostFunction::fillOverlapHamiltonianMatrices(Matrix<Return_rt>& Left,
                                                                           Matrix<Return_rt>& Right)
{
  RealType b1, b2;
  if (GEVType == "H2")
  {
    b1 = w_beta;
    b2 = 0;
  }
  else
  {
    b2 = w_beta;
    b1 = 0;
  }

  Right = 0.0;
  Left  = 0.0;

  //     resetPsi();
  //     Return_t NWE = NumWalkersEff=correlatedSampling(true);
  curAvg_w           = SumValue[SUM_E_WGT] / SumValue[SUM_WGT];
  Return_rt curAvg2_w = SumValue[SUM_ESQ_WGT] / SumValue[SUM_WGT];
  //    RealType H2_avg = 1.0/curAvg2_w;
  RealType H2_avg = 1.0 / (curAvg_w * curAvg_w);
  //    RealType H2_avg = 1.0/std::sqrt(curAvg_w*curAvg_w*curAvg2_w);
  RealType V_avg = curAvg2_w - curAvg_w * curAvg_w;
  std::vector<Return_rt> D_avg(NumParams(), 0.0);
  Return_rt wgtinv = 1.0 / SumValue[SUM_WGT];
  for (int ip = 0; ip < NumThreads; ip++)
  {
    int nw = wClones[ip]->numSamples();
    for (int iw = 0; iw < nw; iw++)
    {
      const Return_rt* restrict saved = (*RecordsOnNode[ip])[iw];
      Return_rt weight                = saved[REWEIGHT] * wgtinv;
      const Return_rt* Dsaved         = (*DerivRecords[ip])[iw];
      for (int pm = 0; pm < NumParams(); pm++)
      {
        D_avg[pm] += Dsaved[pm] * weight;
      }
    }
  }

  myComm->allreduce(D_avg);

  for (int ip = 0; ip < NumThreads; ip++)
  {
    int nw = wClones[ip]->numSamples();
    for (int iw = 0; iw < nw; iw++)
    {
      const Return_rt* restrict saved = (*RecordsOnNode[ip])[iw];
      Return_rt weight                = saved[REWEIGHT] * wgtinv;
      Return_rt eloc_new              = saved[ENERGY_NEW];
      const Return_rt* Dsaved         = (*DerivRecords[ip])[iw];
      const Return_rt* HDsaved        = (*HDerivRecords[ip])[iw];
#pragma omp parallel for
      for (int pm = 0; pm < NumParams(); pm++)
      {
        Return_rt wfe = (HDsaved[pm] + (Dsaved[pm] - D_avg[pm]) * eloc_new) * weight;
        Return_rt wfd = (Dsaved[pm] - D_avg[pm]) * weight;
        Return_rt vterm =
            HDsaved[pm] * (eloc_new - curAvg_w) + (Dsaved[pm] - D_avg[pm]) * eloc_new * (eloc_new - 2.0 * curAvg_w);
        //                Return_t vterm = (HDsaved[pm]+(Dsaved[pm]-D_avg[pm])*eloc_new -curAvg_w)*(eloc_new-curAvg_w);
        //                 H2
        Right(0, pm + 1) += b1 * H2_avg * vterm * weight;
        Right(pm + 1, 0) += b1 * H2_avg * vterm * weight;
        //                 Variance
        Left(0, pm + 1) += b2 * vterm * weight;
        Left(pm + 1, 0) += b2 * vterm * weight;
        //                 Hamiltonian
        Left(0, pm + 1) += (1 - b2) * wfe;
        Left(pm + 1, 0) += (1 - b2) * wfd * eloc_new;
        for (int pm2 = 0; pm2 < NumParams(); pm2++)
        {
          //                Hamiltonian
          Left(pm + 1, pm2 + 1) += (1 - b2) * wfd * (HDsaved[pm2] + (Dsaved[pm2] - D_avg[pm2]) * eloc_new);
          //                Overlap
          RealType ovlij = wfd * (Dsaved[pm2] - D_avg[pm2]);
          Right(pm + 1, pm2 + 1) += ovlij;
          //                Variance
          RealType varij = weight * (HDsaved[pm] - 2.0 * (Dsaved[pm] - D_avg[pm]) * eloc_new) *
              (HDsaved[pm2] - 2.0 * (Dsaved[pm2] - D_avg[pm2]) * eloc_new);
          //                  RealType varij=weight*(HDsaved[pm] +(Dsaved[pm]-D_avg[pm])*eloc_new-curAvg_w)*
          //                                      (HDsaved[pm2] + (Dsaved[pm2]-D_avg[pm2])*eloc_new-curAvg_w);
          Left(pm + 1, pm2 + 1) += b2 * (varij + V_avg * ovlij);
          //                H2
          Right(pm + 1, pm2 + 1) += b1 * H2_avg * varij;
        }
      }
    }
  }
  myComm->allreduce(Right);
  myComm->allreduce(Left);
  Left(0, 0)  = (1 - b2) * curAvg_w + b2 * V_avg;
  Right(0, 0) = 1.0 + b1 * H2_avg * V_avg;
  if (GEVType == "H2")
    return H2_avg;

  return 1.0;
}
} // namespace qmcplusplus<|MERGE_RESOLUTION|>--- conflicted
+++ resolved
@@ -390,17 +390,14 @@
     (*MoverRng[ip]) = (*RngSaved[ip]);
     hClones[ip]->setRandomGenerator(MoverRng[ip]);
     //int nat = wRef.getTotalNum();
-    Return_rt e0 = 0.0;
+    Return_t e0 = 0.0;
     //       Return_t ef=0.0;
-<<<<<<< HEAD
-    Return_rt e2 = 0.0;
-=======
+    //Return_rt e2 = 0.0;
     Return_t e2 = 0.0;
   
     //app_log() << "Actual number of samples?: " << wRef.numSamples() << std::endl;
     //app_log() << "Also related to number of samples?: " << wPerNode[ip] << std::endl;
 
->>>>>>> 2c1335ff
     for (int iw = 0, iwg = wPerNode[ip]; iw < wRef.numSamples(); ++iw, ++iwg)
     {
       wRef.loadSample(wRef.R, iw);
