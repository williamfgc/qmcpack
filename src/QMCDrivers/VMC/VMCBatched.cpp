//////////////////////////////////////////////////////////////////////////////////////
// This file is distributed under the University of Illinois/NCSA Open Source License.
// See LICENSE file in top directory for details.
//
// Copyright (c) 2020 QMCPACK developers.
//
// File developed by: Peter Doak, doakpw@ornl.gov, Oak Ridge National Laboratory
//
// File refactored from: VMC.cpp
//////////////////////////////////////////////////////////////////////////////////////

#include "VMCBatched.h"
#include "Concurrency/ParallelExecutor.hpp"
#include "Concurrency/Info.hpp"
#include "Message/UniformCommunicateError.h"
#include "Utilities/RunTimeManager.h"
#include "ParticleBase/RandomSeqGenerator.h"
#include "Particle/MCSample.h"

namespace qmcplusplus
{
/** Constructor maintains proper ownership of input parameters
   */
VMCBatched::VMCBatched(const ProjectData& project_info,
                       QMCDriverInput&& qmcdriver_input,
                       VMCDriverInput&& input,
                       MCPopulation&& pop,
                       TrialWaveFunction& psi,
                       QMCHamiltonian& h,
                       SampleStack& samples,
                       Communicate* comm)
    : QMCDriverNew(project_info,
                   std::move(qmcdriver_input),
                   std::move(pop),
                   psi,
                   h,
                   "VMCBatched::",
                   comm,
                   "VMCBatched"),
      vmcdriver_input_(input),
      samples_(samples),
      collect_samples_(false)
{}

void VMCBatched::advanceWalkers(const StateForThread& sft,
                                Crowd& crowd,
                                QMCDriverNew::DriverTimers& timers,
                                ContextForSteps& step_context,
                                bool recompute)
{
  assert(QMCDriverNew::checkLogAndGL(crowd));

  // Consider favoring lambda followed by for over walkers
  // more compact, descriptive and less error prone.
  auto& walker_twfs  = crowd.get_walker_twfs();
  auto& walkers      = crowd.get_walkers();
  auto& walker_elecs = crowd.get_walker_elecs();

  timers.movepbyp_timer.start();
  const int num_walkers = crowd.size();
  // Note std::vector<bool> is not like the rest of stl.
  std::vector<bool> moved(num_walkers, false);
  constexpr RealType mhalf(-0.5);
  const bool use_drift = sft.vmcdrv_input.get_use_drift();
  std::vector<TrialWaveFunction::GradType> grads_now(num_walkers);
  std::vector<TrialWaveFunction::GradType> grads_new(num_walkers);
  std::vector<TrialWaveFunction::PsiValueType> ratios(num_walkers);

  std::vector<PosType> drifts(num_walkers);
  std::vector<RealType> log_gf(num_walkers);
  std::vector<RealType> log_gb(num_walkers);
  std::vector<RealType> prob(num_walkers);

  // local list to handle accept/reject
  std::vector<bool> isAccepted;
  std::vector<std::reference_wrapper<ParticleSet>> elec_accept_list, elec_reject_list;
  std::vector<std::reference_wrapper<TrialWaveFunction>> twf_accept_list, twf_reject_list;
  isAccepted.reserve(num_walkers);
  elec_accept_list.reserve(num_walkers);
  elec_reject_list.reserve(num_walkers);

  for (int sub_step = 0; sub_step < sft.qmcdrv_input.get_sub_steps(); sub_step++)
  {
    //This generates an entire steps worth of deltas.
    step_context.nextDeltaRs(num_walkers * sft.population.get_num_particles());

    // up and down electrons are "species" within qmpack
    for (int ig = 0; ig < step_context.get_num_groups(); ++ig) //loop over species
    {
      RealType tauovermass = sft.qmcdrv_input.get_tau() * sft.population.get_ptclgrp_inv_mass()[ig];
      RealType oneover2tau = 0.5 / (tauovermass);
      RealType sqrttau     = std::sqrt(tauovermass);
      int start_index      = step_context.getPtclGroupStart(ig);
      int end_index        = step_context.getPtclGroupEnd(ig);
      for (int iat = start_index; iat < end_index; ++iat)
      {
        // step_context.deltaRsBegin returns an iterator to a flat series of PosTypes
        // fastest in walkers then particles
        auto delta_r_start = step_context.deltaRsBegin() + iat * num_walkers;
        auto delta_r_end   = delta_r_start + num_walkers;

        if (use_drift)
        {
          TrialWaveFunction::flex_evalGrad(crowd.get_walker_twfs(), crowd.get_walker_elecs(), iat, grads_now);
          sft.drift_modifier.getDrifts(tauovermass, grads_now, drifts);

          std::transform(drifts.begin(), drifts.end(), delta_r_start, drifts.begin(),
                         [sqrttau](const PosType& drift, const PosType& delta_r) {
                           return drift + (sqrttau * delta_r);
                         });
        }
        else
        {
          std::transform(delta_r_start, delta_r_end, drifts.begin(),
                         [sqrttau](const PosType& delta_r) { return sqrttau * delta_r; });
        }

        ParticleSet::flex_makeMove(crowd.get_walker_elecs(), iat, drifts);

        // This is inelegant
        if (use_drift)
        {
          TrialWaveFunction::flex_calcRatioGrad(crowd.get_walker_twfs(), crowd.get_walker_elecs(), iat, ratios,
                                                grads_new);
          std::transform(delta_r_start, delta_r_end, log_gf.begin(),
                         [](const PosType& delta_r) { return mhalf * dot(delta_r, delta_r); });

          sft.drift_modifier.getDrifts(tauovermass, grads_new, drifts);

          std::transform(crowd.beginElectrons(), crowd.endElectrons(), drifts.begin(), drifts.begin(),
                         [iat](const ParticleSet& elecs, const PosType& drift) {
                           return elecs.R[iat] - elecs.activePos - drift;
                         });

          std::transform(drifts.begin(), drifts.end(), log_gb.begin(),
                         [oneover2tau](const PosType& drift) { return -oneover2tau * dot(drift, drift); });
        }
        else
        {
          TrialWaveFunction::flex_calcRatio(crowd.get_walker_twfs(), crowd.get_walker_elecs(), iat, ratios);
        }

        std::transform(ratios.begin(), ratios.end(), prob.begin(), [](auto ratio) { return std::norm(ratio); });

        isAccepted.clear();
        elec_accept_list.clear();
        elec_reject_list.clear();

        for (int i_accept = 0; i_accept < num_walkers; ++i_accept)
          if (prob[i_accept] >= std::numeric_limits<RealType>::epsilon() &&
              step_context.get_random_gen()() < prob[i_accept] * std::exp(log_gb[i_accept] - log_gf[i_accept]))
          {
            crowd.incAccept();
            isAccepted.push_back(true);
            elec_accept_list.push_back(crowd.get_walker_elecs()[i_accept]);
          }
          else
          {
            crowd.incReject();
            isAccepted.push_back(false);
            elec_reject_list.push_back(crowd.get_walker_elecs()[i_accept]);
          }

        TrialWaveFunction::flex_accept_rejectMove(crowd.get_walker_twfs(), crowd.get_walker_elecs(), iat, isAccepted,
                                                  true);

        ParticleSet::flex_acceptMove(elec_accept_list, iat, true);
        ParticleSet::flex_rejectMove(elec_reject_list, iat);
      }
    }
    TrialWaveFunction::flex_completeUpdates(crowd.get_walker_twfs());
  }

  ParticleSet::flex_donePbyP(crowd.get_walker_elecs());
  timers.movepbyp_timer.stop();

  timers.buffer_timer.start();
  TrialWaveFunction::flex_evaluateGL(crowd.get_walker_twfs(), crowd.get_walker_elecs(), recompute);
<<<<<<< HEAD
#ifndef NDEBUG
  std::vector<TrialWaveFunction::LogValueType> log_values(crowd.get_walker_twfs().size());
  for (int iw = 0; iw < log_values.size(); iw++)
    log_values[iw] = {crowd.get_walker_twfs()[iw].get().getLogPsi(), crowd.get_walker_twfs()[iw].get().getPhase()};
  std::cout << "G " << std::endl << crowd.get_walker_twfs()[0].get().G << std::endl;
  std::cout << "L " << std::endl << crowd.get_walker_twfs()[0].get().L << std::endl;
  TrialWaveFunction::flex_evaluateLog(crowd.get_walker_twfs(), crowd.get_walker_elecs());
  std::cout << "G " << std::endl << crowd.get_walker_twfs()[0].get().G << std::endl;
  std::cout << "L " << std::endl << crowd.get_walker_twfs()[0].get().L << std::endl;
  for (int iw = 0; iw < log_values.size(); iw++)
    std::cout << "Logpsi walker[" << iw << "] " << log_values[iw] << " ref "
              << TrialWaveFunction::LogValueType{crowd.get_walker_twfs()[iw].get().getLogPsi(),
                                                 crowd.get_walker_twfs()[iw].get().getPhase()}
              << std::endl;
#endif
=======
  assert(QMCDriverNew::checkLogAndGL(crowd));
>>>>>>> f94b7f4d
  timers.buffer_timer.stop();

  timers.hamiltonian_timer.start();
  auto& walker_hamiltonians = crowd.get_walker_hamiltonians();
  std::vector<QMCHamiltonian::FullPrecRealType> local_energies(
      QMCHamiltonian::flex_evaluate(walker_hamiltonians, walker_elecs));
  timers.hamiltonian_timer.stop();

  auto resetSigNLocalEnergy = [](MCPWalker& walker, TrialWaveFunction& twf, auto& local_energy) {
    walker.resetProperty(twf.getLogPsi(), twf.getPhase(), local_energy);
  };
  for (int iw = 0; iw < crowd.size(); ++iw)
    resetSigNLocalEnergy(walkers[iw], walker_twfs[iw], local_energies[iw]);

  // moved to be consistent with DMC
  timers.collectables_timer.start();
  auto evaluateNonPhysicalHamiltonianElements = [](QMCHamiltonian& ham, ParticleSet& pset, MCPWalker& walker) {
    ham.auxHevaluate(pset, walker);
  };
  for (int iw = 0; iw < crowd.size(); ++iw)
    evaluateNonPhysicalHamiltonianElements(walker_hamiltonians[iw], walker_elecs[iw], walkers[iw]);

  auto savePropertiesIntoWalker = [](QMCHamiltonian& ham, MCPWalker& walker) {
    ham.saveProperty(walker.getPropertyBase());
  };
  for (int iw = 0; iw < crowd.size(); ++iw)
    savePropertiesIntoWalker(walker_hamiltonians[iw], walkers[iw]);
  timers.collectables_timer.stop();
  // TODO:
  //  check if all moves failed
}


/** Thread body for VMC step
 *
 */
void VMCBatched::runVMCStep(int crowd_id,
                            const StateForThread& sft,
                            DriverTimers& timers,
                            std::vector<std::unique_ptr<ContextForSteps>>& context_for_steps,
                            std::vector<std::unique_ptr<Crowd>>& crowds)
{
  Crowd& crowd = *(crowds[crowd_id]);
  crowd.setRNGForHamiltonian(context_for_steps[crowd_id]->get_random_gen());

  int max_steps = sft.qmcdrv_input.get_max_steps();
  bool is_recompute_block =
      sft.recomputing_blocks ? (1 + sft.block) % sft.qmcdrv_input.get_blocks_between_recompute() == 0 : false;
  // \todo delete
  RealType cnorm = 1.0 / static_cast<RealType>(crowd.size());
  IndexType step = sft.step;
  // Are we entering the the last step of a block to recompute at?
  bool recompute_this_step = (is_recompute_block && (step + 1) == max_steps);
  advanceWalkers(sft, crowd, timers, *context_for_steps[crowd_id], recompute_this_step);
  crowd.accumulate(sft.population.get_num_global_walkers());
}

void VMCBatched::process(xmlNodePtr node)
{
  // \todo get total walkers should be coming from VMCDriverInpu
  try
  {
    QMCDriverNew::AdjustedWalkerCounts awc =
        adjustGlobalWalkerCount(myComm->size(), myComm->rank(), qmcdriver_input_.get_total_walkers(),
                                qmcdriver_input_.get_walkers_per_rank(), 1.0, qmcdriver_input_.get_num_crowds());
    Base::startup(node, awc);
  }
  catch (const UniformCommunicateError& ue)
  {
    myComm->barrier_and_abort(ue.what());
  }
}

int VMCBatched::compute_samples_per_node(const QMCDriverInput& qmcdriver_input, const IndexType local_walkers)
{
  int nblocks = qmcdriver_input.get_max_blocks();
  int nsteps  = qmcdriver_input.get_max_steps();
  return nblocks * nsteps * local_walkers;
}


/** Runs the actual VMC section
 *
 *  Dependent on base class state machine
 *  Assumes state already updated from the following calls:
 *  1. QMCDriverNew::setStatus
 *  2. QMCDriverNew::putWalkers
 *  3. QMCDriverNew::process
 *
 *  At the moment I don't care about 1st touch, prove it matters
 *  If does consider giving more to the thread by value that should
 *  end up thread local. (I think)
 */
bool VMCBatched::run()
{
  IndexType num_blocks = qmcdriver_input_.get_max_blocks();
  //start the main estimator
  estimator_manager_->start(num_blocks);

  StateForThread vmc_state(qmcdriver_input_, vmcdriver_input_, *drift_modifier_, population_);

  LoopTimer<> vmc_loop;
  RunTimeControl<> runtimeControl(run_time_manager, MaxCPUSecs);

  { // walker initialization
    ScopedTimer local_timer(&(timers_.init_walkers_timer));
    ParallelExecutor<> section_start_task;
    section_start_task(crowds_.size(), initialLogEvaluation, std::ref(crowds_), std::ref(step_contexts_));
  }

  ParallelExecutor<> crowd_task;

  auto runWarmupStep = [](int crowd_id, StateForThread& sft, DriverTimers& timers,
                          UPtrVector<ContextForSteps>& context_for_steps, UPtrVector<Crowd>& crowds) {
    Crowd& crowd = *(crowds[crowd_id]);
    advanceWalkers(sft, crowd, timers, *context_for_steps[crowd_id], false);
  };

  for (int step = 0; step < qmcdriver_input_.get_warmup_steps(); ++step)
  {
    ScopedTimer local_timer(&(timers_.run_steps_timer));
    crowd_task(crowds_.size(), runWarmupStep, vmc_state, std::ref(timers_), std::ref(step_contexts_),
               std::ref(crowds_));
  }

  for (int block = 0; block < num_blocks; ++block)
  {
    vmc_loop.start();
    vmc_state.recalculate_properties_period =
        (qmc_driver_mode_[QMC_UPDATE_MODE]) ? qmcdriver_input_.get_recalculate_properties_period() : 0;
    vmc_state.recomputing_blocks = qmcdriver_input_.get_blocks_between_recompute();

    estimator_manager_->startBlock(qmcdriver_input_.get_max_steps());

    for (auto& crowd : crowds_)
      crowd->startBlock(qmcdriver_input_.get_max_steps());
    for (int step = 0; step < qmcdriver_input_.get_max_steps(); ++step)
    {
      ScopedTimer local_timer(&(timers_.run_steps_timer));
      vmc_state.step = step;
      crowd_task(crowds_.size(), runVMCStep, vmc_state, timers_, std::ref(step_contexts_), std::ref(crowds_));

      if (collect_samples_)
      {
        const auto& elec_psets = population_.get_elec_particle_sets();
        for (const auto& walker : elec_psets)
        {
          samples_.appendSample(MCSample(*walker));
        }
      }
    }
    endBlock();
  }
  // This is confusing logic from VMC.cpp want this functionality write documentation of this
  // and clean it up
  // bool wrotesamples = qmcdriver_input_.get_dump_config();
  // if (qmcdriver_input_.get_dump_config())
  // {
  //wrotesamples = W.dumpEnsemble(wClones, wOut, myComm->size(), nBlocks);
  //if (wrotesamples)
  //  app_log() << "  samples are written to the config.h5" << std::endl;
  // }

  // second argument was !wrotesample so if W.dumpEnsemble returns false or
  // dump_config is false from input then dump_walkers
  {
    std::ostringstream o;
    FullPrecRealType ene, var;
    estimator_manager_->getApproximateEnergyVariance(ene, var);
    o << "====================================================";
    o << "\n  End of a VMC block";
    o << "\n    QMC counter        = " << project_info_.getSeriesIndex();
    o << "\n    time step          = " << qmcdriver_input_.get_tau();
    o << "\n    reference energy   = " << ene;
    o << "\n    reference variance = " << var;
    o << "\n====================================================";
    app_log() << o.str() << std::endl;
  }
  return finalize(num_blocks, true);
}

void VMCBatched::enable_sample_collection()
{
  samples_.setMaxSamples(compute_samples_per_node(qmcdriver_input_, population_.get_num_local_walkers()));
  collect_samples_ = true;

  app_log() << "VMCBatched Driver collecting samples, samples_per_node = "
            << compute_samples_per_node(qmcdriver_input_, population_.get_num_local_walkers()) << '\n';
}

} // namespace qmcplusplus<|MERGE_RESOLUTION|>--- conflicted
+++ resolved
@@ -176,25 +176,7 @@
 
   timers.buffer_timer.start();
   TrialWaveFunction::flex_evaluateGL(crowd.get_walker_twfs(), crowd.get_walker_elecs(), recompute);
-<<<<<<< HEAD
-#ifndef NDEBUG
-  std::vector<TrialWaveFunction::LogValueType> log_values(crowd.get_walker_twfs().size());
-  for (int iw = 0; iw < log_values.size(); iw++)
-    log_values[iw] = {crowd.get_walker_twfs()[iw].get().getLogPsi(), crowd.get_walker_twfs()[iw].get().getPhase()};
-  std::cout << "G " << std::endl << crowd.get_walker_twfs()[0].get().G << std::endl;
-  std::cout << "L " << std::endl << crowd.get_walker_twfs()[0].get().L << std::endl;
-  TrialWaveFunction::flex_evaluateLog(crowd.get_walker_twfs(), crowd.get_walker_elecs());
-  std::cout << "G " << std::endl << crowd.get_walker_twfs()[0].get().G << std::endl;
-  std::cout << "L " << std::endl << crowd.get_walker_twfs()[0].get().L << std::endl;
-  for (int iw = 0; iw < log_values.size(); iw++)
-    std::cout << "Logpsi walker[" << iw << "] " << log_values[iw] << " ref "
-              << TrialWaveFunction::LogValueType{crowd.get_walker_twfs()[iw].get().getLogPsi(),
-                                                 crowd.get_walker_twfs()[iw].get().getPhase()}
-              << std::endl;
-#endif
-=======
   assert(QMCDriverNew::checkLogAndGL(crowd));
->>>>>>> f94b7f4d
   timers.buffer_timer.stop();
 
   timers.hamiltonian_timer.start();
