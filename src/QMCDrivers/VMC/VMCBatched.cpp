//////////////////////////////////////////////////////////////////////////////////////
// This file is distributed under the University of Illinois/NCSA Open Source License.
// See LICENSE file in top directory for details.
//
// Copyright (c) 2019 QMCPACK developers.
//
// File developed by: Peter Doak, doakpw@ornl.gov, Oak Ridge National Laboratory
//
// File refactored from: VMC.cpp
//////////////////////////////////////////////////////////////////////////////////////

#include "QMCDrivers/VMC/VMCBatched.h"
#include "Concurrency/TasksOneToOne.hpp"
#include "Concurrency/Info.hpp"
#include "Utilities/RunTimeManager.h"
#include "ParticleBase/RandomSeqGenerator.h"
#include <boost/range/combine.hpp>

namespace qmcplusplus
{
/** Constructor maintains proper ownership of input parameters
   */
VMCBatched::VMCBatched(QMCDriverInput&& qmcdriver_input,
                       VMCDriverInput&& input,
                       MCPopulation&& pop,
                       TrialWaveFunction& psi,
                       QMCHamiltonian& h,
                       WaveFunctionPool& ppool,
                       Communicate* comm)
    : QMCDriverNew(std::move(qmcdriver_input), std::move(pop), psi, h, ppool, comm), vmcdriver_input_(input),
      run_steps_timer_(*TimerManager.createTimer("VMCBatched::runSteps",timer_level_medium)),
      init_walkers_timer_(*TimerManager.createTimer("VMCBatched::InitWalkers", timer_level_medium))
{
  QMCType  = "VMCBatched";
  // qmc_driver_mode.set(QMC_UPDATE_MODE, 1);
  // qmc_driver_mode.set(QMC_WARMUP, 0);
}

VMCBatched::IndexType VMCBatched::calc_default_local_walkers()
{
  int num_threads(Concurrency::maxThreads<>());

  // Do to a work-around currently in QMCDriverNew::QMCDriverNew this should never be true.
  // I'm leaving this because this is what should happen for vmc.
  if (num_crowds_ > num_threads)
  {
    std::stringstream error_msg;
    error_msg << "Bad Input: num_crowds (" << qmcdriver_input_.get_num_crowds() << ") > num_threads (" << num_threads
              << ")\n";
    throw std::runtime_error(error_msg.str());
  }
  IndexType rw = vmcdriver_input_.get_requested_walkers_per_rank();
  if (num_crowds_ == 0)
    num_crowds_ = std::min(num_threads, rw);

  if (rw < num_crowds_)
    rw = num_crowds_;
  walkers_per_crowd_      = (rw % num_crowds_) ? rw / num_crowds_ + 1 : rw / num_crowds_;
  IndexType local_walkers = walkers_per_crowd_ * num_crowds_;
  population_.set_num_local_walkers(local_walkers);
  population_.set_num_global_walkers(local_walkers * population_.get_num_ranks());
  if (rw != vmcdriver_input_.get_requested_walkers_per_rank())
    app_warning() << "VMCBatched driver has adjusted walkers per rank to: " << local_walkers << '\n';

  if (vmcdriver_input_.get_samples() >= 0 || vmcdriver_input_.get_samples_per_thread() >= 0 ||
      vmcdriver_input_.get_steps_between_samples() >= 0)
    app_warning() << "VMCBatched currently ignores samples and samplesperthread\n";

  if (local_walkers != rw)
    app_warning() << "VMCBatched changed the number of walkers to " << local_walkers << ". User input was " << rw << std::endl;

  app_log() << "VMCBatched walkers per crowd " << walkers_per_crowd_ << std::endl;
  // TODO: Simplify samples, samples per thread etc in the unified driver
  // see logic in original VMC.cpp
  return local_walkers;
}

void VMCBatched::advanceWalkers(const StateForThread& sft, Crowd& crowd, ContextForSteps& step_context, bool recompute)
{
  crowd.loadWalkers();

  // Consider favoring lambda followed by for over walkers
  // more compact, descriptive and less error prone.
  auto& walker_twfs      = crowd.get_walker_twfs();
  auto& walkers          = crowd.get_walkers();
  auto& walker_elecs     = crowd.get_walker_elecs();
  auto copyTWFFromBuffer = [](TrialWaveFunction& twf, ParticleSet& pset, MCPWalker& walker) {
    twf.copyFromBuffer(pset, walker.DataSet);
  };
  for (int iw = 0; iw < crowd.size(); ++iw)
    copyTWFFromBuffer(walker_twfs[iw], walker_elecs[iw], walkers[iw]);

  int num_walkers   = crowd.size();
  int num_particles = sft.population.get_num_particles();
  // Note std::vector<bool> is not like the rest of stl.
  std::vector<bool> moved(num_walkers, false);
  constexpr RealType mhalf(-0.5);
  bool use_drift = sft.vmcdrv_input.get_use_drift();
  //This generates an entire steps worth of deltas.
  step_context.nextDeltaRs();
  auto it_delta_r = step_context.deltaRsBegin();
  std::vector<PosType> drifts(num_walkers);

  // local list to handle accept/reject
  std::vector<std::reference_wrapper<ParticleSet>> elec_accept_list, elec_reject_list;
  std::vector<std::reference_wrapper<TrialWaveFunction>> twf_accept_list, twf_reject_list;
  elec_accept_list.reserve(num_walkers);
  elec_reject_list.reserve(num_walkers);
  twf_accept_list.reserve(num_walkers);
  twf_reject_list.reserve(num_walkers);

  // up and down electrons are "species" within qmpack

  for (int ig = 0; ig < step_context.get_num_groups(); ++ig) //loop over species
  {
    RealType tauovermass = sft.qmcdrv_input.get_tau() * sft.population.get_ptclgrp_inv_mass()[ig];
    RealType oneover2tau = 0.5 / (tauovermass);
    RealType sqrttau     = std::sqrt(tauovermass);
    int start_index      = step_context.getPtclGroupStart(ig);
    int end_index        = step_context.getPtclGroupEnd(ig);
    for (int iat = start_index; iat < end_index; ++iat)
    {
      crowd.clearResults();
      ParticleSet::flex_setActive(crowd.get_walker_elecs(), iat);
      // step_context.deltaRsBegin returns an iterator to a flat series of PosTypes
      // fastest in walkers then particles
      auto delta_r_start = it_delta_r + iat * num_walkers;

      if (use_drift)
      {
        TrialWaveFunction::flex_evalGrad(crowd.get_walker_twfs(), crowd.get_walker_elecs(), iat, crowd.get_grads_now());
        sft.drift_modifier.getDrifts(tauovermass, crowd.get_grads_now(), drifts);

        std::transform(drifts.begin(), drifts.end(),
                       delta_r_start, drifts.begin(),
                       [sqrttau](PosType& drift, PosType& delta_r){
                         return drift + (sqrttau * delta_r);});
      }
      else
      {
        std::transform(drifts.begin(), drifts.end(),delta_r_start, drifts.begin(),
                       [sqrttau](auto& drift, auto& delta_r){
                         return sqrttau * delta_r;});
      }

      auto elecs = crowd.get_walker_elecs();
      ParticleSet::flex_makeMove(crowd.get_walker_elecs(), iat, drifts);

      // This is inelegant
      if (use_drift)
      {
        TrialWaveFunction::flex_ratioGrad(crowd.get_walker_twfs(), crowd.get_walker_elecs(), iat, crowd.get_ratios(), crowd.get_grads_new());
        auto delta_r_end = delta_r_start + num_walkers;
        std::transform(delta_r_start,
                       delta_r_end,
                       crowd.get_log_gf().begin(),
                       [mhalf](auto& delta_r){ return mhalf * dot(delta_r, delta_r); });

        sft.drift_modifier.getDrifts(tauovermass, crowd.get_grads_new(), drifts);

        std::transform(crowd.beginElectrons(), crowd.endElectrons(), drifts.begin(), drifts.begin(),
                       [iat](auto& elecs, auto& drift) { return elecs.get().R[iat] - elecs.get().activePos - drift; });

        std::transform(drifts.begin(), drifts.end(), crowd.get_log_gb().begin(),
                       [oneover2tau](auto& drift) { return -oneover2tau * dot(drift, drift); });
      }
      else
      {
        TrialWaveFunction::flex_calcRatio(crowd.get_walker_twfs(), crowd.get_walker_elecs(), iat, crowd.get_ratios());
      }

      std::transform(crowd.get_ratios().begin(), crowd.get_ratios().end(), crowd.get_prob().begin(),
                     [](auto ratio) { return std::real(ratio) * std::real(ratio); });

      twf_accept_list.clear();
      twf_reject_list.clear();
      elec_accept_list.clear();
      elec_reject_list.clear();

      for(int i_accept = 0; i_accept < num_walkers; ++i_accept)
      {
        auto prob = crowd.get_prob()[i_accept];
        auto log_gf = crowd.get_log_gf()[i_accept];
        auto log_gb = crowd.get_log_gb()[i_accept];
          
        if (prob >= std::numeric_limits<RealType>::epsilon()
            && step_context.get_random_gen()() < prob * std::exp(log_gb - log_gf))
        {
          step_context.incAccept();
          twf_accept_list.push_back(crowd.get_walker_twfs()[i_accept]);
          elec_accept_list.push_back(crowd.get_walker_elecs()[i_accept]);
        }
        else
        {
          step_context.incReject();
          twf_reject_list.push_back(crowd.get_walker_twfs()[i_accept]);
          elec_reject_list.push_back(crowd.get_walker_elecs()[i_accept]);
        }
      }

      TrialWaveFunction::flex_acceptMove(twf_accept_list, elec_accept_list, iat);
      TrialWaveFunction::flex_rejectMove(twf_reject_list, iat);

      ParticleSet::flex_acceptMove(elec_accept_list, iat);
      ParticleSet::flex_rejectMove(elec_reject_list, iat);
    }
  }
  std::for_each(crowd.get_walker_twfs().begin(),
                crowd.get_walker_twfs().end(),
                [](auto& twf){twf.get().completeUpdates();});

  ParticleSet::flex_donePbyP(crowd.get_walker_elecs());

  TrialWaveFunction::flex_updateBuffer(crowd.get_walker_twfs(), crowd.get_walker_elecs(),
                                       crowd.get_mcp_wfbuffers());

  auto saveElecPosAndGLToWalkers = [](ParticleSet& pset, ParticleSet::Walker_t& walker){
                                     pset.saveWalker(walker);};
  for (int iw = 0; iw < crowd.size(); ++iw)
    saveElecPosAndGLToWalkers(walker_elecs[iw], walkers[iw]);

  auto& walker_hamiltonians = crowd.get_walker_hamiltonians();
  std::vector<QMCHamiltonian::RealType> local_energies(QMCHamiltonian::flex_evaluate(walker_hamiltonians, walker_elecs));
  auto resetSigNLocalEnergy = [](MCPWalker& walker, TrialWaveFunction& twf, auto& local_energy) {
                                walker.resetProperty(twf.getLogPsi(), twf.getPhase(), local_energy);
  };
  for (int iw = 0; iw < crowd.size(); ++iw)
    resetSigNLocalEnergy(walkers[iw], walker_twfs[iw], local_energies[iw]);
  auto evaluateNonPhysicalHamiltonianElements = [](QMCHamiltonian& ham, ParticleSet& pset, MCPWalker& walker) {
    ham.auxHevaluate(pset, walker);
  };
  for (int iw = 0; iw < crowd.size(); ++iw)
    evaluateNonPhysicalHamiltonianElements(walker_hamiltonians[iw], walker_elecs[iw], walkers[iw]);
  auto savePropertiesIntoWalker = [](QMCHamiltonian& ham, MCPWalker& walker) {
    ham.saveProperty(walker.getPropertyBase());
  };
  for (int iw = 0; iw < crowd.size(); ++iw)
    savePropertiesIntoWalker(walker_hamiltonians[iw], walkers[iw]);

  // TODO:
  //  check if all moves failed
}


/** Thread body for VMC block
 *
 *  Things to consider:
 *  - should qmcdriver_input be a copy local to the core in Crowd
 */
void VMCBatched::runVMCStep(int crowd_id,
                            const StateForThread& sft,
                            std::vector<std::unique_ptr<ContextForSteps>>& context_for_steps,
                            std::vector<std::unique_ptr<Crowd>>& crowds)
{
  Crowd& crowd = *(crowds[crowd_id]);

  int max_steps = sft.qmcdrv_input.get_max_steps();
  bool is_recompute_block =
      sft.recomputing_blocks ? (1 + sft.block) % sft.qmcdrv_input.get_blocks_between_recompute() == 0 : false;
  RealType cnorm = 1.0 / static_cast<RealType>(crowd.size());
  IndexType step = sft.step;
  // Are we entering the the last step of a block to recompute at?
  bool recompute_this_step = (is_recompute_block && (step + 1) == max_steps);
  advanceWalkers(sft, crowd, *context_for_steps[crowd_id], recompute_this_step);
  crowd.accumulate(sft.population.get_num_global_walkers());
}

/** Runs the actual VMC section
 *
 *  Dependent on base class state machine
 *  Assumes state already updated from the following calls:
 *  1. QMCDriverNew::setStatus
 *  2. QMCDriverNew::putWalkers
 *  3. QMCDriverNew::process
 *
 *  At the moment I don't care about 1st touch, prove it matters
 *  If does consider giving more to the thread by value that should
 *  end up thread local. (I think)
 */
bool VMCBatched::run()
{
  IndexType num_blocks = qmcdriver_input_.get_max_blocks();
  //start the main estimator
  estimator_manager_->start(num_blocks);

  StateForThread vmc_state(qmcdriver_input_, vmcdriver_input_, *drift_modifier_, population_);

  LoopTimer vmc_loop;
  RunTimeControl runtimeControl(RunTimeManager, MaxCPUSecs);

<<<<<<< HEAD
      { // walker initialization
        ScopedTimer local_timer(&init_walkers_timer_);
        TasksOneToOne<> block_start_task(num_crowds_);
        block_start_task(initialLogEvaluation, std::ref(crowds_));
      }
=======
  TasksOneToOne<> section_start_task(num_crowds_);
  section_start_task(initialLogEvaluation, std::ref(crowds_));
>>>>>>> 4b44aa25

  for (int block = 0; block < num_blocks; ++block)
  {
    vmc_loop.start();
    vmc_state.recalculate_properties_period =
        (qmc_driver_mode_[QMC_UPDATE_MODE]) ? qmcdriver_input_.get_recalculate_properties_period() : 0;
    vmc_state.recomputing_blocks = qmcdriver_input_.get_blocks_between_recompute();

    estimator_manager_->startBlock(qmcdriver_input_.get_max_steps());

<<<<<<< HEAD
        for (int step = 0; step < qmcdriver_input_.get_max_steps(); ++step)
        {
          ScopedTimer local_timer(&run_steps_timer_);
          vmc_state.step = step;
          TasksOneToOne<> crowd_task(num_crowds_);
          crowd_task(runVMCStep, vmc_state, std::ref(step_contexts_), std::ref(crowds_));
        }
      }
=======
    for(auto& crowd : crowds_)
      crowd->startBlock(qmcdriver_input_.get_max_steps());
    for (int step = 0; step < qmcdriver_input_.get_max_steps(); ++step)
    {
      vmc_state.step = step;
      TasksOneToOne<> crowd_task(num_crowds_);
      crowd_task(runVMCStep, vmc_state, std::ref(step_contexts_), std::ref(crowds_));
    }
>>>>>>> 4b44aa25

    RefVector<ScalarEstimatorBase> all_scalar_estimators;
    EstimatorManagerCrowd::RealType total_block_weight = 0.0;
    // Collect all the ScalarEstimatorsFrom EMCrowds
    for (const UPtr<Crowd>& crowd : crowds_)
    {
      auto crowd_sc_est = crowd->get_estimator_manager_crowd().get_scalar_estimators();
      all_scalar_estimators.insert(all_scalar_estimators.end(), std::make_move_iterator(crowd_sc_est.begin()),
                                   std::make_move_iterator(crowd_sc_est.end()));
      total_block_weight += crowd->get_estimator_manager_crowd().get_block_weight();
      
    }
    
    estimator_manager_->collectScalarEstimators(all_scalar_estimators,population_.get_num_local_walkers(),total_block_weight);
    // TODO: should be accept rate for block
    estimator_manager_->stopBlockNew(1.0);
  }

  return false;
}


} // namespace qmcplusplus<|MERGE_RESOLUTION|>--- conflicted
+++ resolved
@@ -288,16 +288,11 @@
   LoopTimer vmc_loop;
   RunTimeControl runtimeControl(RunTimeManager, MaxCPUSecs);
 
-<<<<<<< HEAD
-      { // walker initialization
-        ScopedTimer local_timer(&init_walkers_timer_);
-        TasksOneToOne<> block_start_task(num_crowds_);
-        block_start_task(initialLogEvaluation, std::ref(crowds_));
-      }
-=======
-  TasksOneToOne<> section_start_task(num_crowds_);
-  section_start_task(initialLogEvaluation, std::ref(crowds_));
->>>>>>> 4b44aa25
+  { // walker initialization
+    ScopedTimer local_timer(&init_walkers_timer_);
+    TasksOneToOne<> section_start_task(num_crowds_);
+    section_start_task(initialLogEvaluation, std::ref(crowds_));
+  }
 
   for (int block = 0; block < num_blocks; ++block)
   {
@@ -308,25 +303,15 @@
 
     estimator_manager_->startBlock(qmcdriver_input_.get_max_steps());
 
-<<<<<<< HEAD
-        for (int step = 0; step < qmcdriver_input_.get_max_steps(); ++step)
-        {
-          ScopedTimer local_timer(&run_steps_timer_);
-          vmc_state.step = step;
-          TasksOneToOne<> crowd_task(num_crowds_);
-          crowd_task(runVMCStep, vmc_state, std::ref(step_contexts_), std::ref(crowds_));
-        }
-      }
-=======
     for(auto& crowd : crowds_)
       crowd->startBlock(qmcdriver_input_.get_max_steps());
     for (int step = 0; step < qmcdriver_input_.get_max_steps(); ++step)
     {
+      ScopedTimer local_timer(&run_steps_timer_);
       vmc_state.step = step;
       TasksOneToOne<> crowd_task(num_crowds_);
       crowd_task(runVMCStep, vmc_state, std::ref(step_contexts_), std::ref(crowds_));
     }
->>>>>>> 4b44aa25
 
     RefVector<ScalarEstimatorBase> all_scalar_estimators;
     EstimatorManagerCrowd::RealType total_block_weight = 0.0;
