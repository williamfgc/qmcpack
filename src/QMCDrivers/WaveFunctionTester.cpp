--- conflicted
+++ resolved
@@ -1853,20 +1853,7 @@
   std::vector<RealType> ene(4), ene_p(4), ene_m(4);
   Psi.evaluateDerivatives(W, wfVars, Dsaved, HDsaved);
 
-<<<<<<< HEAD
-  //for (int i = 0; i < Nvars; i++) {
-  //  rDsaved[i] = std::real(Dsaved[i]);
-  //  rHDsaved[i] = std::real(HDsaved[i]);
-  //}
   ene[0] = H.evaluateValueAndDerivatives(W, wfVars, Dsaved, HDsaved, true);
-=======
-  for (int i = 0; i < Nvars; i++)
-  {
-    rDsaved[i]  = std::real(Dsaved[i]);
-    rHDsaved[i] = std::real(HDsaved[i]);
-  }
-  ene[0] = H.evaluateValueAndDerivatives(W, wfVars, rDsaved, rHDsaved, true);
->>>>>>> 57ec576b
   app_log() << "Check the energy " << eloc << " " << H.getLocalEnergy() << " " << ene[0] << std::endl;
 
   RealType FiniteDiff    = 1e-6;
