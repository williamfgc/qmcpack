--- conflicted
+++ resolved
@@ -21,15 +21,11 @@
                                           QMCHamiltonian& h,
                                           Communicate* comm)
 {
-<<<<<<< HEAD
-  QMCDriverInput qmcdriver_input;
-=======
 #if defined(QMC_CUDA)
   comm->barrier_and_abort("DMC batched driver is not supported by legacy CUDA builds.");
 #endif
 
-  QMCDriverInput qmcdriver_input(qmc_counter_);
->>>>>>> 12a77342
+  QMCDriverInput qmcdriver_input;
   qmcdriver_input.readXML(input_node_);
   DMCDriverInput dmcdriver_input;
   dmcdriver_input.readXML(input_node_);
