//////////////////////////////////////////////////////////////////////////////////////
// This file is distributed under the University of Illinois/NCSA Open Source License.
// See LICENSE file in top directory for details.
//
// Copyright (c) 2016 Jeongnim Kim and QMCPACK developers.
//
// File developed by: Ken Esler, kpesler@gmail.com, University of Illinois at Urbana-Champaign
//                    Jeremy McMinnis, jmcminis@gmail.com, University of Illinois at Urbana-Champaign
//                    Jeongnim Kim, jeongnim.kim@gmail.com, University of Illinois at Urbana-Champaign
//                    Cynthia Gu, zg1@ornl.gov, Oak Ridge National Laboratory
//                    Paul R. C. Kent, kentpr@ornl.gov, Oak Ridge National Laboratory
//                    Jaron T. Krogel, krogeljt@ornl.gov, Oak Ridge National Laboratory
//                    Ye Luo, yeluo@anl.gov, Argonne National Laboratory
//                    Mark A. Berrill, berrillma@ornl.gov, Oak Ridge National Laboratory
//
// File created by: Jeongnim Kim, jeongnim.kim@gmail.com, University of Illinois at Urbana-Champaign
//////////////////////////////////////////////////////////////////////////////////////


#include "DMC.h"
#include "QMCDrivers/DMC/DMCUpdatePbyP.h"
<<<<<<< HEAD
#include "QMCDrivers/DMC/DMCUpdatePbyPVMC.h"
#include "QMCDrivers/DMC/DMCUpdatePbyPL2VMC.h"
#include "QMCDrivers/DMC/DMCUpdatePbyPL2.h"
=======
#include "QMCDrivers/DMC/SODMCUpdatePbyP.h"
>>>>>>> fbfb7057
#include "QMCDrivers/DMC/DMCUpdateAll.h"
#include "QMCHamiltonians/HamiltonianPool.h"
#include "Message/Communicate.h"
#include "Message/CommOperators.h"
#include "Message/OpenMP.h"
#include "Utilities/Timer.h"
#include "Utilities/RunTimeManager.h"
#include "OhmmsApp/RandomNumberControl.h"
#include "Utilities/ProgressReportEngine.h"
#include "Utilities/qmc_common.h"
#include "Utilities/FairDivide.h"
#if !defined(REMOVE_TRACEMANAGER)
#include "Estimators/TraceManager.h"
#else
typedef int TraceManager;
#endif

namespace qmcplusplus
{
/// Constructor.
DMC::DMC(MCWalkerConfiguration& w,
         TrialWaveFunction& psi,
         QMCHamiltonian& h,
         Communicate* comm)
    : QMCDriver(w, psi, h, comm, "DMC"),
      KillNodeCrossing(0),
      BranchInterval(-1),
<<<<<<< HEAD
      mover_MaxAge(-1),
      vmc("no"),
      L2("no")
=======
      Reconfiguration("no"),
      mover_MaxAge(-1)
>>>>>>> fbfb7057
{
  RootName = "dmc";
  qmc_driver_mode.set(QMC_UPDATE_MODE, 1);
  m_param.add(KillWalker, "killnode", "string");
  m_param.add(Reconfiguration, "reconfiguration", "string");
  //m_param.add(BranchInterval,"branchInterval","string");
  m_param.add(NonLocalMove, "nonlocalmove", "string");
  m_param.add(NonLocalMove, "nonlocalmoves", "string");
  m_param.add(mover_MaxAge, "MaxAge", "double");
<<<<<<< HEAD
  //DMC overwrites ConstPopulation
  ConstPopulation = false;

  m_param.add(vmc,"vmc","string");
  m_param.add(L2,"L2","string");
}

void DMC::resetComponents(xmlNodePtr cur)
{
  qmcNode = cur;
  m_param.put(cur);
  put(cur);
  //app_log()<<"DMC::resetComponents"<< std::endl;
  Estimators->reset();
  int nw_multi = branchEngine->resetRun(cur);
  if (nw_multi > 1)
  {
    app_log() << " Current population " << W.getActiveWalkers() << " " << W.getGlobalNumWalkers() << std::endl;
    app_log() << " The target population has changed. Multiply walkers by " << nw_multi << std::endl;
    W.createWalkers((nw_multi - 1) * W.getActiveWalkers());
    setWalkerOffsets();
    FairDivideLow(W.getActiveWalkers(), NumThreads, wPerNode);
    app_log() << " New population " << W.getActiveWalkers() << " per task  total =" << W.getGlobalNumWalkers()
              << std::endl;
  }
  branchEngine->checkParameters(W);
  //delete Movers[0];
  for (int ip = 0; ip < NumThreads; ++ip)
  {
    delete Movers[ip];
    delete estimatorClones[ip];
    estimatorClones[ip] = new EstimatorManagerBase(*Estimators);
    estimatorClones[ip]->setCollectionMode(false);
#if !defined(REMOVE_TRACEMANAGER)
    delete traceClones[ip];
    traceClones[ip] = Traces->makeClone();
#endif
  }
#pragma omp parallel for
  for (int ip = 0; ip < NumThreads; ++ip)
  {
    if (QMCDriverMode[QMC_UPDATE_MODE])
    {
      bool do_vmc = vmc=="yes";
      bool do_L2  = L2=="yes";
      if(!do_vmc && !do_L2)
      {
        app_log()<<"Using DMCUpdatePbyPWithRejectionFast\n";
        Movers[ip] = new DMCUpdatePbyPWithRejectionFast(*wClones[ip], *psiClones[ip], *hClones[ip], *Rng[ip]);
      }
      else if(do_vmc && !do_L2)
      {
        app_log()<<"Using DMCUpdatePbyPVMC\n";
        Movers[ip] = new DMCUpdatePbyPVMC(*wClones[ip], *psiClones[ip], *hClones[ip], *Rng[ip]);
      }
      else if(do_vmc && do_L2)
      {
        app_log()<<"Using DMCUpdatePbyPL2VMC\n";
        Movers[ip] = new DMCUpdatePbyPL2VMC(*wClones[ip], *psiClones[ip], *hClones[ip], *Rng[ip]);
      }
      else if(!do_vmc && do_L2)
      {
        app_log()<<"Using DMCUpdatePbyPL2\n";
        Movers[ip] = new DMCUpdatePbyPL2(*wClones[ip], *psiClones[ip], *hClones[ip], *Rng[ip]);
      }
      Movers[ip]->put(cur);
      Movers[ip]->resetRun(branchEngine, estimatorClones[ip], traceClones[ip]);
      Movers[ip]->initWalkersForPbyP(W.begin() + wPerNode[ip], W.begin() + wPerNode[ip + 1]);
    }
    else
    {
      if (KillNodeCrossing)
        Movers[ip] = new DMCUpdateAllWithKill(*wClones[ip], *psiClones[ip], *hClones[ip], *Rng[ip]);
      else
        Movers[ip] = new DMCUpdateAllWithRejection(*wClones[ip], *psiClones[ip], *hClones[ip], *Rng[ip]);
      Movers[ip]->put(cur);
      Movers[ip]->resetRun(branchEngine, estimatorClones[ip], traceClones[ip]);
      Movers[ip]->initWalkers(W.begin() + wPerNode[ip], W.begin() + wPerNode[ip + 1]);
    }
  }
}


=======
}

>>>>>>> fbfb7057
void DMC::resetUpdateEngines()
{
  ReportEngine PRE("DMC", "resetUpdateEngines");
  bool fixW = (Reconfiguration == "runwhileincorrect");
  if (Reconfiguration != "no" && Reconfiguration != "runwhileincorrect")
    APP_ABORT("Reconfiguration is currently broken and gives incorrect results. Set reconfiguration=\"no\" or remove "
              "the reconfiguration option from the DMC input section. To run performance tests, please set "
              "reconfiguration to \"runwhileincorrect\" instead of \"yes\" to restore consistent behaviour.")
  makeClones(W, Psi, H);
  Timer init_timer;
  if (Movers.empty())
  {
    W.loadEnsemble(wClones);
    setWalkerOffsets();
    int nw_multi = branchEngine->initWalkerController(W, fixW, false);
    if (nw_multi > 1)
    {
      W.createWalkers((nw_multi - 1) * W.getActiveWalkers());
      setWalkerOffsets();
    }
    //if(qmc_driver_mode[QMC_UPDATE_MODE]) W.clearAuxDataSet();
    Movers.resize(NumThreads, 0);
    Rng.resize(NumThreads, 0);
    estimatorClones.resize(NumThreads, 0);
    traceClones.resize(NumThreads, 0);
    FairDivideLow(W.getActiveWalkers(), NumThreads, wPerNode);

    {
      //log file
      std::ostringstream o;
      o << "  Initial partition of walkers on a node: ";
      copy(wPerNode.begin(), wPerNode.end(), std::ostream_iterator<int>(o, " "));
      o << "\n";
      if (qmc_driver_mode[QMC_UPDATE_MODE])
        o << "  Updates by particle-by-particle moves";
      else
        o << "  Updates by walker moves";
      // Appears to be set in constructor reported here and used nowhere
      if (KillNodeCrossing)
        o << "\n  Walkers are killed when a node crossing is detected";
      else
        o << "\n  DMC moves are rejected when a node crossing is detected";
      if (SpinMoves == "yes")
        o << "\n  Spins treated as dynamic variable with SpinMass: " << SpinMass;
      app_log() << o.str() << std::endl;
    }
#pragma omp parallel for
    for (int ip = 0; ip < NumThreads; ++ip)
    {
      estimatorClones[ip] = new EstimatorManagerBase(*Estimators);
      estimatorClones[ip]->setCollectionMode(false);
#if !defined(REMOVE_TRACEMANAGER)
      traceClones[ip] = Traces->makeClone();
#endif
#ifdef USE_FAKE_RNG
      Rng[ip] = new FakeRandom();
#else
      Rng[ip] = new RandomGenerator_t(*RandomNumberControl::Children[ip]);
      hClones[ip]->setRandomGenerator(Rng[ip]);
#endif
      if (SpinMoves == "yes")
      {
<<<<<<< HEAD
        bool do_vmc = vmc=="yes";
        bool do_L2  = L2=="yes";
        if(!do_vmc && !do_L2)
        {
          app_log()<<"Using DMCUpdatePbyPWithRejectionFast\n";
          Movers[ip] = new DMCUpdatePbyPWithRejectionFast(*wClones[ip], *psiClones[ip], *hClones[ip], *Rng[ip]);
        }
        else if(do_vmc && !do_L2)
        {
          app_log()<<"Using DMCUpdatePbyPVMC\n";
          Movers[ip] = new DMCUpdatePbyPVMC(*wClones[ip], *psiClones[ip], *hClones[ip], *Rng[ip]);
        }
        else if(do_vmc && do_L2)
        {
          app_log()<<"Using DMCUpdatePbyPL2VMC\n";
          Movers[ip] = new DMCUpdatePbyPL2VMC(*wClones[ip], *psiClones[ip], *hClones[ip], *Rng[ip]);
        }
        else if(!do_vmc && do_L2)
        {
          app_log()<<"Using DMCUpdatePbyPL2\n";
          Movers[ip] = new DMCUpdatePbyPL2(*wClones[ip], *psiClones[ip], *hClones[ip], *Rng[ip]);
        }
        Movers[ip]->put(qmcNode);
        Movers[ip]->resetRun(branchEngine, estimatorClones[ip], traceClones[ip]);
        Movers[ip]->initWalkersForPbyP(W.begin() + wPerNode[ip], W.begin() + wPerNode[ip + 1]);
=======
        if (qmc_driver_mode[QMC_UPDATE_MODE])
        {
          Movers[ip] = new SODMCUpdatePbyPWithRejectionFast(*wClones[ip], *psiClones[ip], *hClones[ip], *Rng[ip]);
          Movers[ip]->setSpinMass(SpinMass);
          Movers[ip]->put(qmcNode);
          Movers[ip]->resetRun(branchEngine, estimatorClones[ip], traceClones[ip], DriftModifier);
          Movers[ip]->initWalkersForPbyP(W.begin() + wPerNode[ip], W.begin() + wPerNode[ip + 1]);
        }
        else
        {
          APP_ABORT("SODMC Driver Mode must be PbyP\n");
        }
>>>>>>> fbfb7057
      }
      else
      {
        if (qmc_driver_mode[QMC_UPDATE_MODE])
        {
          Movers[ip] = new DMCUpdatePbyPWithRejectionFast(*wClones[ip], *psiClones[ip], *hClones[ip], *Rng[ip]);
          Movers[ip]->put(qmcNode);
          Movers[ip]->resetRun(branchEngine, estimatorClones[ip], traceClones[ip], DriftModifier);
          Movers[ip]->initWalkersForPbyP(W.begin() + wPerNode[ip], W.begin() + wPerNode[ip + 1]);
        }
        else
        {
          if (KillNodeCrossing)
            Movers[ip] = new DMCUpdateAllWithKill(*wClones[ip], *psiClones[ip], *hClones[ip], *Rng[ip]);
          else
            Movers[ip] = new DMCUpdateAllWithRejection(*wClones[ip], *psiClones[ip], *hClones[ip], *Rng[ip]);
          Movers[ip]->put(qmcNode);
          Movers[ip]->resetRun(branchEngine, estimatorClones[ip], traceClones[ip], DriftModifier);
          Movers[ip]->initWalkers(W.begin() + wPerNode[ip], W.begin() + wPerNode[ip + 1]);
        }
      }
    }
  }
#if !defined(REMOVE_TRACEMANAGER)
  else
  {
#pragma omp parallel for
    for (int ip = 0; ip < NumThreads; ++ip)
    {
      traceClones[ip]->transfer_state_from(*Traces);
    }
  }
#endif
  branchEngine->checkParameters(W);
  int mxage = mover_MaxAge;
  if (fixW)
  {
    if (BranchInterval < 0)
      BranchInterval = 1;
    mxage = (mover_MaxAge < 0) ? 0 : mover_MaxAge;
    for (int ip = 0; ip < Movers.size(); ++ip)
      Movers[ip]->MaxAge = mxage;
  }
  else
  {
    if (BranchInterval < 0)
      BranchInterval = 1;
    int miage = (qmc_driver_mode[QMC_UPDATE_MODE]) ? 1 : 5;
    mxage     = (mover_MaxAge < 0) ? miage : mover_MaxAge;
    for (int i = 0; i < NumThreads; ++i)
      Movers[i]->MaxAge = mxage;
  }
  {
    std::ostringstream o;
    if (fixW)
      o << "  Fixed population using reconfiguration method\n";
    else
      o << "  Fluctuating population\n";
    o << "  Persistent walkers are killed after " << mxage << " MC sweeps\n";
    o << "  BranchInterval = " << BranchInterval << "\n";
    o << "  Steps per block = " << nSteps << "\n";
    o << "  Number of blocks = " << nBlocks << "\n";
    app_log() << o.str() << std::endl;
  }
  app_log() << "  DMC Engine Initialization = " << init_timer.elapsed() << " secs" << std::endl;
}

bool DMC::run()
{
  LoopTimer<> dmc_loop;

  bool variablePop = (Reconfiguration == "no");
  resetUpdateEngines();
  //estimator does not need to collect data
  Estimators->setCollectionMode(true);
  Estimators->start(nBlocks);
  for (int ip = 0; ip < NumThreads; ip++)
    Movers[ip]->startRun(nBlocks, false);
#if !defined(REMOVE_TRACEMANAGER)
  Traces->startRun(nBlocks, traceClones);
#endif
  IndexType block        = 0;
  IndexType updatePeriod = (qmc_driver_mode[QMC_UPDATE_MODE]) ? Period4CheckProperties : (nBlocks + 1) * nSteps;
  int sample             = 0;

  RunTimeControl<> runtimeControl(run_time_manager, MaxCPUSecs);
  bool enough_time_for_next_iteration = true;

  do // block
  {
    dmc_loop.start();
    Estimators->startBlock(nSteps);
    for (int ip = 0; ip < NumThreads; ip++)
      Movers[ip]->startBlock(nSteps);

    for (IndexType step = 0; step < nSteps; ++step, CurrentStep += BranchInterval)
    {
      //         if(storeConfigs && (CurrentStep%storeConfigs == 0)) {
      //           ForwardWalkingHistory.storeConfigsForForwardWalking(W);
      //           W.resetWalkerParents();
      //         }

#pragma omp parallel
      {
        int ip = omp_get_thread_num();
        Movers[ip]->set_step(sample);
        bool recompute = (step + 1 == nSteps && nBlocksBetweenRecompute && (1 + block) % nBlocksBetweenRecompute == 0 &&
                          qmc_driver_mode[QMC_UPDATE_MODE]);
        wClones[ip]->resetCollectables();
        const size_t nw = W.getActiveWalkers();
#pragma omp for nowait
        for (size_t iw = 0; iw < nw; ++iw)
        {
          Walker_t& thisWalker(*W[iw]);
          Movers[ip]->advanceWalker(thisWalker, recompute);
        }
      }

      //Collectables are weighted but not yet normalized
      if (W.Collectables.size())
      {
        // only when collectable is not empty, need to generalize for W != wClones[0]
        for (int ip = 1; ip < NumThreads; ++ip)
          W.Collectables += wClones[ip]->Collectables;
      }
      branchEngine->branch(CurrentStep, W);
      //         if(storeConfigs && (CurrentStep%storeConfigs == 0)) {
      //           ForwardWalkingHistory.storeConfigsForForwardWalking(W);
      //           W.resetWalkerParents();
      //         }
      if (variablePop)
        FairDivideLow(W.getActiveWalkers(), NumThreads, wPerNode);
      sample++;
    }
    //       branchEngine->debugFWconfig();
    Estimators->stopBlock(acceptRatio());
#if !defined(REMOVE_TRACEMANAGER)
    Traces->write_buffers(traceClones, block);
#endif
    block++;
    if (DumpConfig && block % Period4CheckPoint == 0)
    {
#ifndef USE_FAKE_RNG
      for (int ip = 0; ip < NumThreads; ip++)
        *(RandomNumberControl::Children[ip]) = *(Rng[ip]);
#endif
    }
    recordBlock(block);
    dmc_loop.stop();
    enough_time_for_next_iteration = runtimeControl.enough_time_for_next_iteration(dmc_loop);
    // Rank 0 decides whether the time limit was reached
    myComm->bcast(enough_time_for_next_iteration);

    if (!enough_time_for_next_iteration)
    {
      app_log() << runtimeControl.time_limit_message("DMC", block);
    }
  } while (block < nBlocks && enough_time_for_next_iteration);


  //for(int ip=0; ip<NumThreads; ip++) Movers[ip]->stopRun();
#ifndef USE_FAKE_RNG
  for (int ip = 0; ip < NumThreads; ip++)
    *(RandomNumberControl::Children[ip]) = *(Rng[ip]);
#endif
  Estimators->stop();
  for (int ip = 0; ip < NumThreads; ++ip)
    Movers[ip]->stopRun2();
#if !defined(REMOVE_TRACEMANAGER)
  Traces->stopRun();
#endif
  return finalize(nBlocks);
}


bool DMC::put(xmlNodePtr q)
{
  BranchInterval = -1;
  ParameterSet p;
  p.add(BranchInterval, "branchInterval", "string");
  p.add(BranchInterval, "branchinterval", "string");
  p.add(BranchInterval, "substeps", "int");
  p.add(BranchInterval, "subSteps", "int");
  p.add(BranchInterval, "sub_steps", "int");
  p.put(q);

  //app_log() << "\n DMC::put qmc_counter=" << qmc_common.qmc_counter << "  my_counter=" << MyCounter<< std::endl;
  //app_log() << "  timestep       = " << Tau << std::endl;
  //app_log() << "  blocks         = " << nBlocks << std::endl;
  //app_log() << "  steps          = " << nSteps << std::endl;
  //app_log() << "  current        = " << CurrentStep << std::endl;
  //app_log() << "  walkers/mpi    = " << W.getActiveWalkers() << std::endl << std::endl;
  //app_log().flush();
  return true;
}
} // namespace qmcplusplus<|MERGE_RESOLUTION|>--- conflicted
+++ resolved
@@ -19,13 +19,10 @@
 
 #include "DMC.h"
 #include "QMCDrivers/DMC/DMCUpdatePbyP.h"
-<<<<<<< HEAD
 #include "QMCDrivers/DMC/DMCUpdatePbyPVMC.h"
 #include "QMCDrivers/DMC/DMCUpdatePbyPL2VMC.h"
 #include "QMCDrivers/DMC/DMCUpdatePbyPL2.h"
-=======
 #include "QMCDrivers/DMC/SODMCUpdatePbyP.h"
->>>>>>> fbfb7057
 #include "QMCDrivers/DMC/DMCUpdateAll.h"
 #include "QMCHamiltonians/HamiltonianPool.h"
 #include "Message/Communicate.h"
@@ -53,14 +50,10 @@
     : QMCDriver(w, psi, h, comm, "DMC"),
       KillNodeCrossing(0),
       BranchInterval(-1),
-<<<<<<< HEAD
-      mover_MaxAge(-1),
       vmc("no"),
       L2("no")
-=======
       Reconfiguration("no"),
       mover_MaxAge(-1)
->>>>>>> fbfb7057
 {
   RootName = "dmc";
   qmc_driver_mode.set(QMC_UPDATE_MODE, 1);
@@ -70,7 +63,6 @@
   m_param.add(NonLocalMove, "nonlocalmove", "string");
   m_param.add(NonLocalMove, "nonlocalmoves", "string");
   m_param.add(mover_MaxAge, "MaxAge", "double");
-<<<<<<< HEAD
   //DMC overwrites ConstPopulation
   ConstPopulation = false;
 
@@ -154,10 +146,6 @@
 }
 
 
-=======
-}
-
->>>>>>> fbfb7057
 void DMC::resetUpdateEngines()
 {
   ReportEngine PRE("DMC", "resetUpdateEngines");
@@ -220,33 +208,6 @@
 #endif
       if (SpinMoves == "yes")
       {
-<<<<<<< HEAD
-        bool do_vmc = vmc=="yes";
-        bool do_L2  = L2=="yes";
-        if(!do_vmc && !do_L2)
-        {
-          app_log()<<"Using DMCUpdatePbyPWithRejectionFast\n";
-          Movers[ip] = new DMCUpdatePbyPWithRejectionFast(*wClones[ip], *psiClones[ip], *hClones[ip], *Rng[ip]);
-        }
-        else if(do_vmc && !do_L2)
-        {
-          app_log()<<"Using DMCUpdatePbyPVMC\n";
-          Movers[ip] = new DMCUpdatePbyPVMC(*wClones[ip], *psiClones[ip], *hClones[ip], *Rng[ip]);
-        }
-        else if(do_vmc && do_L2)
-        {
-          app_log()<<"Using DMCUpdatePbyPL2VMC\n";
-          Movers[ip] = new DMCUpdatePbyPL2VMC(*wClones[ip], *psiClones[ip], *hClones[ip], *Rng[ip]);
-        }
-        else if(!do_vmc && do_L2)
-        {
-          app_log()<<"Using DMCUpdatePbyPL2\n";
-          Movers[ip] = new DMCUpdatePbyPL2(*wClones[ip], *psiClones[ip], *hClones[ip], *Rng[ip]);
-        }
-        Movers[ip]->put(qmcNode);
-        Movers[ip]->resetRun(branchEngine, estimatorClones[ip], traceClones[ip]);
-        Movers[ip]->initWalkersForPbyP(W.begin() + wPerNode[ip], W.begin() + wPerNode[ip + 1]);
-=======
         if (qmc_driver_mode[QMC_UPDATE_MODE])
         {
           Movers[ip] = new SODMCUpdatePbyPWithRejectionFast(*wClones[ip], *psiClones[ip], *hClones[ip], *Rng[ip]);
@@ -259,13 +220,33 @@
         {
           APP_ABORT("SODMC Driver Mode must be PbyP\n");
         }
->>>>>>> fbfb7057
       }
       else
       {
         if (qmc_driver_mode[QMC_UPDATE_MODE])
         {
-          Movers[ip] = new DMCUpdatePbyPWithRejectionFast(*wClones[ip], *psiClones[ip], *hClones[ip], *Rng[ip]);
+          bool do_vmc = vmc=="yes";
+          bool do_L2  = L2=="yes";
+          if(!do_vmc && !do_L2)
+          {
+            app_log()<<"Using DMCUpdatePbyPWithRejectionFast\n";
+            Movers[ip] = new DMCUpdatePbyPWithRejectionFast(*wClones[ip], *psiClones[ip], *hClones[ip], *Rng[ip]);
+          }
+          else if(do_vmc && !do_L2)
+          {
+            app_log()<<"Using DMCUpdatePbyPVMC\n";
+            Movers[ip] = new DMCUpdatePbyPVMC(*wClones[ip], *psiClones[ip], *hClones[ip], *Rng[ip]);
+          }
+          else if(do_vmc && do_L2)
+          {
+            app_log()<<"Using DMCUpdatePbyPL2VMC\n";
+            Movers[ip] = new DMCUpdatePbyPL2VMC(*wClones[ip], *psiClones[ip], *hClones[ip], *Rng[ip]);
+          }
+          else if(!do_vmc && do_L2)
+          {
+            app_log()<<"Using DMCUpdatePbyPL2\n";
+            Movers[ip] = new DMCUpdatePbyPL2(*wClones[ip], *psiClones[ip], *hClones[ip], *Rng[ip]);
+          }
           Movers[ip]->put(qmcNode);
           Movers[ip]->resetRun(branchEngine, estimatorClones[ip], traceClones[ip], DriftModifier);
           Movers[ip]->initWalkersForPbyP(W.begin() + wPerNode[ip], W.begin() + wPerNode[ip + 1]);
