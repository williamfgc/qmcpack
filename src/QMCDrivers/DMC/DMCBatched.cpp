--- conflicted
+++ resolved
@@ -472,13 +472,8 @@
   { // walker initialization
     ScopedTimer local_timer(timers_.init_walkers_timer);
     ParallelExecutor<> section_start_task;
-<<<<<<< HEAD
-    section_start_task(crowds_.size(), initialLogEvaluation, crowds_, step_contexts_, serializing_crowd_walkers_);
-=======
     auto step_contexts_refs = getContextForStepsRefs();
-    section_start_task(crowds_.size(), initialLogEvaluation, std::ref(crowds_), std::ref(step_contexts_refs),
-                       serializing_crowd_walkers_);
->>>>>>> bca68877
+    section_start_task(crowds_.size(), initialLogEvaluation, crowds_, step_contexts_refs, serializing_crowd_walkers_);
 
     FullPrecRealType energy, variance;
     population_.measureGlobalEnergyVariance(*myComm, energy, variance);
