--- conflicted
+++ resolved
@@ -361,11 +361,7 @@
     branch_engine_->put(node);
 
     walker_controller_ =
-<<<<<<< HEAD
-        std::make_unique<WalkerControl>(myComm, twf_dispatcher_, Random, dmcdriver_input_.get_reconfiguration());
-=======
         std::make_unique<WalkerControl>(myComm, dispatchers_, Random, dmcdriver_input_.get_reconfiguration());
->>>>>>> c17d992c
     walker_controller_->setMinMax(population_.get_num_global_walkers(), 0);
     walker_controller_->start();
     walker_controller_->put(node);
