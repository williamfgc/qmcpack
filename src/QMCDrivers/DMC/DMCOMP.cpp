//////////////////////////////////////////////////////////////////////////////////////
// This file is distributed under the University of Illinois/NCSA Open Source License.
// See LICENSE file in top directory for details.
//
// Copyright (c) 2016 Jeongnim Kim and QMCPACK developers.
//
// File developed by: Ken Esler, kpesler@gmail.com, University of Illinois at Urbana-Champaign
//                    Jeremy McMinnis, jmcminis@gmail.com, University of Illinois at Urbana-Champaign
//                    Jeongnim Kim, jeongnim.kim@gmail.com, University of Illinois at Urbana-Champaign
//                    Cynthia Gu, zg1@ornl.gov, Oak Ridge National Laboratory
//                    Paul R. C. Kent, kentpr@ornl.gov, Oak Ridge National Laboratory
//                    Jaron T. Krogel, krogeljt@ornl.gov, Oak Ridge National Laboratory
//                    Ye Luo, yeluo@anl.gov, Argonne National Laboratory
//                    Mark A. Berrill, berrillma@ornl.gov, Oak Ridge National Laboratory
//
// File created by: Jeongnim Kim, jeongnim.kim@gmail.com, University of Illinois at Urbana-Champaign
//////////////////////////////////////////////////////////////////////////////////////
    
    


#include "QMCDrivers/DMC/DMCOMP.h"
#include "QMCDrivers/DMC/DMCUpdatePbyP.h"
//#include "QMCDrivers/DMC/DMCNonLocalUpdate.h"
#include "QMCDrivers/DMC/DMCUpdateAll.h"
#include "QMCApp/HamiltonianPool.h"
#include "Message/Communicate.h"
#include "Message/OpenMP.h"
#include "Utilities/Timer.h"
#include "OhmmsApp/RandomNumberControl.h"
#include "Utilities/ProgressReportEngine.h"
#include <qmc_common.h>
#include <tau/profiler.h>
#include "ADIOS/ADIOS_profile.h"
#if !defined(REMOVE_TRACEMANAGER)
#include "Estimators/TraceManager.h"
#else
typedef int TraceManager;
#endif

namespace qmcplusplus
{

/// Constructor.
DMCOMP::DMCOMP(MCWalkerConfiguration& w, TrialWaveFunction& psi, QMCHamiltonian& h, HamiltonianPool& hpool,WaveFunctionPool& ppool)
  : QMCDriver(w,psi,h,ppool), CloneManager(hpool)
  , KillNodeCrossing(0) ,Reconfiguration("no"), BenchMarkRun("no")
  , BranchInterval(-1),mover_MaxAge(-1)
{
  RootName = "dmc";
  QMCType ="DMCOMP";
  QMCDriverMode.set(QMC_UPDATE_MODE,1);
  m_param.add(KillWalker,"killnode","string");
  m_param.add(BenchMarkRun,"benchmark","string");
  m_param.add(Reconfiguration,"reconfiguration","string");
  //m_param.add(BranchInterval,"branchInterval","string");
  m_param.add(NonLocalMove,"nonlocalmove","string");
  m_param.add(NonLocalMove,"nonlocalmoves","string");
  m_param.add(mover_MaxAge,"MaxAge","double");
  //DMC overwrites ConstPopulation
  ConstPopulation=false;
}

void DMCOMP::resetComponents(xmlNodePtr cur)
{
  qmcNode=cur;
  m_param.put(cur);
  put(cur);
  //app_log()<<"DMCOMP::resetComponents"<< std::endl;
  Estimators->reset();
  int nw_multi=branchEngine->resetRun(cur);
  if(nw_multi>1)
  {
    app_log() << " Current population " << W.getActiveWalkers() << " " << W.getGlobalNumWalkers()  << std::endl;
    app_log() << " The target population has changed. Multiply walkers by " << nw_multi << std::endl;
    W.createWalkers((nw_multi-1)*W.getActiveWalkers());
    setWalkerOffsets();
    FairDivideLow(W.getActiveWalkers(),NumThreads,wPerNode);
    app_log() << " New population " << W.getActiveWalkers() << " per task  total =" << W.getGlobalNumWalkers()  << std::endl;
  }
  branchEngine->checkParameters(W);
  //delete Movers[0];
  for(int ip=0; ip<NumThreads; ++ip)
  {
    delete Movers[ip];
    delete estimatorClones[ip];
    delete branchClones[ip];
    estimatorClones[ip]= new EstimatorManager(*Estimators);
    estimatorClones[ip]->setCollectionMode(false);
    branchClones[ip] = new BranchEngineType(*branchEngine);
#if !defined(REMOVE_TRACEMANAGER)
    delete traceClones[ip];
    traceClones[ip] = Traces->makeClone();
#endif
  }
  #pragma omp parallel for
  for(int ip=0; ip<NumThreads; ++ip)
  {
    if(QMCDriverMode[QMC_UPDATE_MODE])
    {
      Movers[ip] = new DMCUpdatePbyPWithRejectionFast(*wClones[ip],*psiClones[ip],*hClones[ip],*Rng[ip]);
      Movers[ip]->put(cur);
      Movers[ip]->resetRun(branchClones[ip],estimatorClones[ip],traceClones[ip]);
      Movers[ip]->initWalkersForPbyP(W.begin()+wPerNode[ip],W.begin()+wPerNode[ip+1]);
    }
    else
    {
      if(KillNodeCrossing)
        Movers[ip] = new DMCUpdateAllWithKill(*wClones[ip],*psiClones[ip],*hClones[ip],*Rng[ip]);
      else
        Movers[ip] = new DMCUpdateAllWithRejection(*wClones[ip],*psiClones[ip],*hClones[ip],*Rng[ip]);
      Movers[ip]->put(cur);
      Movers[ip]->resetRun(branchClones[ip],estimatorClones[ip],traceClones[ip]);
      Movers[ip]->initWalkers(W.begin()+wPerNode[ip],W.begin()+wPerNode[ip+1]);
    }
  }
}


void DMCOMP::resetUpdateEngines()
{
  ReportEngine PRE("DMCOMP","resetUpdateEngines");
  bool fixW = (Reconfiguration == "yes");
  makeClones(W,Psi,H);
  Timer init_timer;
  if(Movers.empty())
  {
    W.loadEnsemble(wClones);
    setWalkerOffsets();
    int nw_multi=branchEngine->initWalkerController(W,fixW,false);
    if(nw_multi>1)
    {
      W.createWalkers((nw_multi-1)*W.getActiveWalkers());
      setWalkerOffsets();
    }
    //if(QMCDriverMode[QMC_UPDATE_MODE]) W.clearAuxDataSet();
    Movers.resize(NumThreads,0);
    branchClones.resize(NumThreads,0);
    Rng.resize(NumThreads,0);
    estimatorClones.resize(NumThreads,0);
    traceClones.resize(NumThreads,0);
    FairDivideLow(W.getActiveWalkers(),NumThreads,wPerNode);
    {
      //log file
      std::ostringstream o;
      o << "  Initial partition of walkers on a node: ";
      copy(wPerNode.begin(),wPerNode.end(),std::ostream_iterator<int>(o," "));
      o << "\n";
      if(QMCDriverMode[QMC_UPDATE_MODE])
        o << "  Updates by particle-by-particle moves";
      else
        o << "  Updates by walker moves";
      if(KillNodeCrossing)
        o << "\n  Walkers are killed when a node crossing is detected";
      else
        o << "\n  DMC moves are rejected when a node crossing is detected";
      app_log() << o.str() << std::endl;
    }
    #pragma omp parallel for
    for(int ip=0; ip<NumThreads; ++ip)
    {
      estimatorClones[ip]= new EstimatorManager(*Estimators);
      estimatorClones[ip]->setCollectionMode(false);
#if !defined(REMOVE_TRACEMANAGER)
      traceClones[ip] = Traces->makeClone();
#endif
      Rng[ip]=new RandomGenerator_t(*RandomNumberControl::Children[ip]);
      hClones[ip]->setRandomGenerator(Rng[ip]);
      branchClones[ip] = new BranchEngineType(*branchEngine);
      if(QMCDriverMode[QMC_UPDATE_MODE])
      {
        Movers[ip] = new DMCUpdatePbyPWithRejectionFast(*wClones[ip],*psiClones[ip],*hClones[ip],*Rng[ip]);
        Movers[ip]->put(qmcNode);
        Movers[ip]->resetRun(branchClones[ip],estimatorClones[ip],traceClones[ip]);
        Movers[ip]->initWalkersForPbyP(W.begin()+wPerNode[ip],W.begin()+wPerNode[ip+1]);
      }
      else
      {
        if(KillNodeCrossing)
          Movers[ip] = new DMCUpdateAllWithKill(*wClones[ip],*psiClones[ip],*hClones[ip],*Rng[ip]);
        else
          Movers[ip] = new DMCUpdateAllWithRejection(*wClones[ip],*psiClones[ip],*hClones[ip],*Rng[ip]);
        Movers[ip]->put(qmcNode);
        Movers[ip]->resetRun(branchClones[ip],estimatorClones[ip],traceClones[ip]);
        Movers[ip]->initWalkers(W.begin()+wPerNode[ip],W.begin()+wPerNode[ip+1]);
      }
    }
  }
#if !defined(REMOVE_TRACEMANAGER)
  else
  {
    #pragma omp parallel for
    for(int ip=0; ip<NumThreads; ++ip)
    {
      traceClones[ip]->transfer_state_from(*Traces);
    }
  }
#endif
  branchEngine->checkParameters(W);
  int mxage=mover_MaxAge;
  if(fixW)
  {
    if(BranchInterval<0)
      BranchInterval=1;
    mxage=(mover_MaxAge<0)?0:mover_MaxAge;
    for(int ip=0; ip<Movers.size(); ++ip)
      Movers[ip]->MaxAge=mxage;
  }
  else
  {
    if(BranchInterval<0)
      BranchInterval=1;
    int miage=(QMCDriverMode[QMC_UPDATE_MODE])?1:5;
    mxage=(mover_MaxAge<0)?miage:mover_MaxAge;
    for(int i=0; i<NumThreads; ++i)
      Movers[i]->MaxAge=mxage;
  }
  {
    std::ostringstream o;
    if(fixW)
      o << "  Fixed population using reconfiguration method\n";
    else
      o << "  Fluctuating population\n";
    o << "  Persistent walkers are killed after " << mxage << " MC sweeps\n";
    o << "  BranchInterval = " << BranchInterval << "\n";
    o << "  Steps per block = " << nSteps << "\n";
    o << "  Number of blocks = " << nBlocks << "\n";
    app_log() << o.str() << std::endl;
  }
  app_log() << "  DMC Engine Initialization = " << init_timer.elapsed() << " secs " << std::endl;
}

bool DMCOMP::run()
{

  Profile prof("DMC","run",QMC_DMC_0_EVENT);

  bool variablePop = (Reconfiguration == "no");
  resetUpdateEngines();
  //estimator does not need to collect data
  Estimators->setCollectionMode(true);
  Estimators->start(nBlocks);
  for(int ip=0; ip<NumThreads; ip++)
    Movers[ip]->startRun(nBlocks,false);
#if !defined(REMOVE_TRACEMANAGER)
  Traces->startRun(nBlocks,traceClones);
#endif
  Timer myclock;
  IndexType block = 0;
  IndexType updatePeriod=(QMCDriverMode[QMC_UPDATE_MODE])?Period4CheckProperties:(nBlocks+1)*nSteps;
  int sample = 0;

  prof.push("dmc_loop");
  do // block
  {
    Estimators->startBlock(nSteps);
    for(int ip=0; ip<NumThreads; ip++)
      Movers[ip]->startBlock(nSteps);

    IndexType step = 0;
    for(IndexType step=0; step< nSteps; ++step, CurrentStep+=BranchInterval)
    {
      prof.push("dmc_advance");

      //         if(storeConfigs && (CurrentStep%storeConfigs == 0)) {
      //           ForwardWalkingHistory.storeConfigsForForwardWalking(W);
      //           W.resetWalkerParents();
      //         }
     
      #pragma omp parallel
      {
        int ip=omp_get_thread_num();
        int now=CurrentStep;
        Movers[ip]->set_step(sample);
        bool recompute=( step+1 == nSteps && nBlocksBetweenRecompute && (1+block)%nBlocksBetweenRecompute == 0 );
#if 0
        MCWalkerConfiguration::iterator
        wit(W.begin()+wPerNode[ip]), wit_end(W.begin()+wPerNode[ip+1]);
        for(int interval = 0; interval<BranchInterval-1; ++interval,++now)
          Movers[ip]->advanceWalkers(wit,wit_end,false);
        wClones[ip]->resetCollectables();
        Movers[ip]->advanceWalkers(wit,wit_end,false);
        Movers[ip]->setMultiplicity(wit,wit_end);
        if(QMCDriverMode[QMC_UPDATE_MODE] && now%updatePeriod == 0)
          Movers[ip]->updateWalkers(wit, wit_end);
<<<<<<< HEAD
#endif
        wClones[ip]->resetCollectables();
        const size_t nw=W.getActiveWalkers();
#pragma omp for nowait
        for(size_t iw=0;iw<nw; ++iw)
        {
          Walker_t& thisWalker(*W.getWalker(iw));
          Movers[ip]->advanceWalker(thisWalker,recompute);
          //Movers[ip]->setMultiplicity(thisWalker);
        }
=======
        // recompute the accuracy critical part of Psi at the end of the last step.
        if ( step+1 == nSteps && nBlocksBetweenRecompute && (1+block)%nBlocksBetweenRecompute == 0 && QMCDriverMode[QMC_UPDATE_MODE] )
          Movers[ip]->recomputePsi(wit,wit_end);
>>>>>>> 0fead121
      }

      prof.pop(); //close dmc_advance

      prof.push("dmc_branch");
      //Collectables are weighted but not yet normalized
      if(W.Collectables.size())
      {
        // only when collectable is not empty, need to generalize for W != wClones[0]
        for(int ip=1; ip<NumThreads; ++ip)
          W.Collectables += wClones[ip]->Collectables;
      }
      branchEngine->branch(CurrentStep, W, branchClones);
      //         if(storeConfigs && (CurrentStep%storeConfigs == 0)) {
      //           ForwardWalkingHistory.storeConfigsForForwardWalking(W);
      //           W.resetWalkerParents();
      //         }
      if(variablePop)
        FairDivideLow(W.getActiveWalkers(),NumThreads,wPerNode);
      sample++;
      prof.pop(); //close dmc_branch
    }
//       branchEngine->debugFWconfig();
    Estimators->stopBlock(acceptRatio());
#if !defined(REMOVE_TRACEMANAGER)
    Traces->write_buffers(traceClones, block);
#endif
    block++;
    if(DumpConfig &&block%Period4CheckPoint == 0)
    {
      for(int ip=0; ip<NumThreads; ip++)
        *(RandomNumberControl::Children[ip])=*(Rng[ip]);
    }
    recordBlock(block);
  } while(block<nBlocks && myclock.elapsed()<MaxCPUSecs);

  prof.pop(); //close loop

  //for(int ip=0; ip<NumThreads; ip++) Movers[ip]->stopRun();
  for(int ip=0; ip<NumThreads; ip++)
    *(RandomNumberControl::Children[ip])=*(Rng[ip]);
  Estimators->stop();
  for (int ip=0; ip<NumThreads; ++ip)
    Movers[ip]->stopRun2();
#if !defined(REMOVE_TRACEMANAGER)
  Traces->stopRun();
#endif
  return finalize(nBlocks);
}


void DMCOMP::benchMark()
{
  //set the collection mode for the estimator
  Estimators->setCollectionMode(true);
  IndexType PopIndex = Estimators->addProperty("Population");
  IndexType EtrialIndex = Estimators->addProperty("Etrial");
  //Estimators->reportHeader(AppendRun);
  //Estimators->reset();
  IndexType block = 0;
  RealType Eest = branchEngine->getEref();
  //resetRun();
  for(int ip=0; ip<NumThreads; ip++)
  {
    char fname[16];
    sprintf(fname,"test.%i",ip);
    std::ofstream fout(fname);
  }
  for(int istep=0; istep<nSteps; istep++)
  {
    FairDivideLow(W.getActiveWalkers(),NumThreads,wPerNode);
    #pragma omp parallel
    {
      int ip = omp_get_thread_num();
      Movers[ip]->benchMark(W.begin()+wPerNode[ip],W.begin()+wPerNode[ip+1],ip);
    }
  }
}

bool
DMCOMP::put(xmlNodePtr q)
{
  BranchInterval=-1;
  ParameterSet p;
  p.add(BranchInterval,"branchInterval","string");
  p.add(BranchInterval,"branchinterval","string");
  p.add(BranchInterval,"substeps","int");
  p.add(BranchInterval,"subSteps","int");
  p.add(BranchInterval,"sub_steps","int");
  p.put(q);

  //app_log() << "\n DMC::put qmc_counter=" << qmc_common.qmc_counter << "  my_counter=" << MyCounter<< std::endl;
  //app_log() << "  timestep       = " << Tau << std::endl;
  //app_log() << "  blocks         = " << nBlocks << std::endl;
  //app_log() << "  steps          = " << nSteps << std::endl;
  //app_log() << "  current        = " << CurrentStep << std::endl;
  //app_log() << "  walkers/mpi    = " << W.getActiveWalkers() << std::endl << std::endl;
  //app_log().flush();
  return true;
}
}
<|MERGE_RESOLUTION|>--- conflicted
+++ resolved
@@ -272,7 +272,7 @@
         int ip=omp_get_thread_num();
         int now=CurrentStep;
         Movers[ip]->set_step(sample);
-        bool recompute=( step+1 == nSteps && nBlocksBetweenRecompute && (1+block)%nBlocksBetweenRecompute == 0 );
+        bool recompute=( step+1 == nSteps && nBlocksBetweenRecompute && (1+block)%nBlocksBetweenRecompute == 0 && QMCDriverMode[QMC_UPDATE_MODE] );
 #if 0
         MCWalkerConfiguration::iterator
         wit(W.begin()+wPerNode[ip]), wit_end(W.begin()+wPerNode[ip+1]);
@@ -283,7 +283,6 @@
         Movers[ip]->setMultiplicity(wit,wit_end);
         if(QMCDriverMode[QMC_UPDATE_MODE] && now%updatePeriod == 0)
           Movers[ip]->updateWalkers(wit, wit_end);
-<<<<<<< HEAD
 #endif
         wClones[ip]->resetCollectables();
         const size_t nw=W.getActiveWalkers();
@@ -294,11 +293,6 @@
           Movers[ip]->advanceWalker(thisWalker,recompute);
           //Movers[ip]->setMultiplicity(thisWalker);
         }
-=======
-        // recompute the accuracy critical part of Psi at the end of the last step.
-        if ( step+1 == nSteps && nBlocksBetweenRecompute && (1+block)%nBlocksBetweenRecompute == 0 && QMCDriverMode[QMC_UPDATE_MODE] )
-          Movers[ip]->recomputePsi(wit,wit_end);
->>>>>>> 0fead121
       }
 
       prof.pop(); //close dmc_advance
