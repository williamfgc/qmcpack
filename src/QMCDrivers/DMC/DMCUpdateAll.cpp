--- conflicted
+++ resolved
@@ -53,18 +53,9 @@
     //RealType nodecorr = setScaledDriftPbyPandNodeCorr(m_tauovermass,W.G,drift);
     makeGaussRandomWithEngine(deltaR,RandomGen);
     //save old local energy
-<<<<<<< HEAD
-    RealType eold    = thisWalker.Properties(LOCALENERGY);
-    RealType signold = thisWalker.Properties(SIGN);
-    RealType enew  = eold;
-    //evaluate wave functior
-    RealType logpsi(Psi.evaluateLog(W));
-    bool accepted=false;
-=======
     RealType eold = thisWalker.Properties(LOCALENERGY);
     RealType enew = eold;
     bool accepted = false;
->>>>>>> 2eb8f833
     RealType rr_accepted = 0.0;
     RealType rr_proposed = 0.0;
     RealType logpsi;
@@ -96,62 +87,15 @@
     // recompute Psi if the move is rejected
     if(!accepted)
     {
-<<<<<<< HEAD
-      enew = H.evaluateWithToperator(W);
-      RealType logGf = -0.5*Dot(deltaR,deltaR);
-      //RealType nodecorr = setScaledDriftPbyPandNodeCorr(m_tauovermass,W.G,drift);
-      RealType nodecorr=setScaledDriftPbyPandNodeCorr(Tau,MassInvP,W.G,drift);
-      deltaR = thisWalker.R - W.R - drift;
-      RealType logGb=logBackwardGF(deltaR);
-      //RealType logGb = -m_oneover2tau*Dot(deltaR,deltaR);
-      RealType prob= std::min(std::exp(logGb-logGf +2.0*(logpsi-thisWalker.Properties(LOGPSI))),1.0);
-      //calculate rr_proposed here
-      deltaR = W.R-thisWalker.R;
-      RealType rr_proposed = Dot(deltaR,deltaR);
-      if(RandomGen() > prob)
-      {
-        thisWalker.Age++;
-        enew=eold;
-        thisWalker.Properties(R2ACCEPTED)=0.0;
-        thisWalker.Properties(R2PROPOSED)=rr_proposed;
-        H.rejectedMove(W,thisWalker);
-      }
-      else
-      {
-        accepted=true;
-        thisWalker.Age=0;
-        W.saveWalker(thisWalker);
-        rr_accepted = rr_proposed;
-        thisWalker.resetProperty(logpsi,Psi.getPhase(),enew,rr_accepted,rr_proposed,nodecorr);
-      }
-=======
       W.update(thisWalker.R);
       W.donePbyP(true);
       logpsi = Psi.evaluateLog(W);
     }
 
     // evaluate Hamiltonian
-    if(UseTMove)
-    {
-      nonLocalOps.reset();
-      enew = H.evaluate(W,nonLocalOps.Txy);
->>>>>>> 2eb8f833
-    }
-    else
-      enew = H.evaluate(W);
+    enew = H.evaluateWithToperator(W);
     H.auxHevaluate(W,thisWalker);
     H.saveProperty(thisWalker.getPropertyBase());
-<<<<<<< HEAD
-    const int NonLocalMoveAcceptedTemp = H.makeNonLocalMoves(W);
-    if(NonLocalMoveAcceptedTemp>0)
-    {
-      //the following update and evaluateLog may not be necessary or have better alternatives.
-      W.update();
-      logpsi=Psi.evaluateLog(W);
-      thisWalker.resetProperty(logpsi,Psi.getPhase(),eold);
-      thisWalker.R = W.R;
-      NonLocalMoveAccepted += NonLocalMoveAcceptedTemp;
-=======
 
     // operate on thisWalker.
     if(accepted)
@@ -166,22 +110,14 @@
       thisWalker.Properties(R2PROPOSED)=rr_proposed;
     }
 
-    if(UseTMove)
-    {
-      int ibar=nonLocalOps.selectMove(RandomGen());
-      //make a non-local move
-      if(ibar)
-      {
-        int iat=nonLocalOps.id(ibar);
-        W.R[iat] += nonLocalOps.delta(ibar);
-        W.update();
-        logpsi=Psi.evaluateLog(W);
-        thisWalker.resetProperty(logpsi,Psi.getPhase(),enew);
-        W.saveWalker(thisWalker);
-        ++NonLocalMoveAccepted;
-      }
->>>>>>> 2eb8f833
-    }
+    const int NonLocalMoveAcceptedTemp = H.makeNonLocalMoves(W);
+    if(NonLocalMoveAcceptedTemp>0)
+    {
+      W.saveWalker(thisWalker);
+      thisWalker.resetProperty(logpsi,Psi.getPhase(),enew);
+      NonLocalMoveAccepted += NonLocalMoveAcceptedTemp;
+    }
+
     thisWalker.Weight *= branchEngine->branchWeight(enew,eold);
     //branchEngine->accumulate(eold,1);
     if(accepted)
