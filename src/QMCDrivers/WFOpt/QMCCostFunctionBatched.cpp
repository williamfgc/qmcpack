//////////////////////////////////////////////////////////////////////////////////////
// This file is distributed under the University of Illinois/NCSA Open Source License.
// See LICENSE file in top directory for details.
//
// Copyright (c) 2016 Jeongnim Kim and QMCPACK developers.
//
// File developed by: Ken Esler, kpesler@gmail.com, University of Illinois at Urbana-Champaign
//                    Miguel Morales, moralessilva2@llnl.gov, Lawrence Livermore National Laboratory
//                    Jeremy McMinnis, jmcminis@gmail.com, University of Illinois at Urbana-Champaign
//                    Jeongnim Kim, jeongnim.kim@gmail.com, University of Illinois at Urbana-Champaign
//                    Ye Luo, yeluo@anl.gov, Argonne National Laboratory
//                    Raymond Clay III, j.k.rofling@gmail.com, Lawrence Livermore National Laboratory
//                    Mark A. Berrill, berrillma@ornl.gov, Oak Ridge National Laboratory
//
// File created by: Jeongnim Kim, jeongnim.kim@gmail.com, University of Illinois at Urbana-Champaign
//////////////////////////////////////////////////////////////////////////////////////


#include "QMCCostFunctionBatched.h"
#include "QMCDrivers/WFOpt/CostFunctionCrowdData.h"
#include "Particle/MCWalkerConfiguration.h"
#include "QMCWaveFunctions/TrialWaveFunction.h"
#include "Message/CommOperators.h"
#include "QMCDrivers/Optimizers/DescentEngine.h"
#include "Concurrency/ParallelExecutor.hpp"
//#define QMCCOSTFUNCTION_DEBUG

namespace qmcplusplus
{
QMCCostFunctionBatched::QMCCostFunctionBatched(MCWalkerConfiguration& w,
                                               TrialWaveFunction& psi,
                                               QMCHamiltonian& h,
                                               SampleStack& samples,
                                               int num_opt_crowds,
                                               int crowd_size,
                                               Communicate* comm)
    : QMCCostFunctionBase(w, psi, h, comm),
      samples_(samples),
      opt_batch_size_(crowd_size),
      opt_num_crowds_(num_opt_crowds),
      check_config_timer_(
          *timer_manager.createTimer("QMCCostFunctionBatched::checkConfigurations", timer_level_medium)),
      corr_sampling_timer_(
          *timer_manager.createTimer("QMCCostFunctionBatched::correlatedSampling", timer_level_medium)),
      fill_timer_(
          *timer_manager.createTimer("QMCCostFunctionBatched::fillOverlapHamiltonianMatrices", timer_level_medium))

{
  app_log() << " Using QMCCostFunctionBatched::QMCCostFunctionBatched" << std::endl;
}


/** Clean up the vector */
QMCCostFunctionBatched::~QMCCostFunctionBatched() { delete_iter(RngSaved.begin(), RngSaved.end()); }

void QMCCostFunctionBatched::GradCost(std::vector<Return_rt>& PGradient,
                                      const std::vector<Return_rt>& PM,
                                      Return_rt FiniteDiff)
{
  if (FiniteDiff > 0)
  {
    QMCTraits::RealType dh = 1.0 / (2.0 * FiniteDiff);
    for (int i = 0; i < NumOptimizables; i++)
    {
      for (int j = 0; j < NumOptimizables; j++)
        OptVariables[j] = PM[j];
      OptVariables[i]               = PM[i] + FiniteDiff;
      QMCTraits::RealType CostPlus  = this->Cost();
      OptVariables[i]               = PM[i] - FiniteDiff;
      QMCTraits::RealType CostMinus = this->Cost();
      PGradient[i]                  = (CostPlus - CostMinus) * dh;
    }
  }
  else
  {
    for (int j = 0; j < NumOptimizables; j++)
      OptVariables[j] = PM[j];
    resetPsi();
    //evaluate new local energies and derivatives
    NumWalkersEff = correlatedSampling(true);
    //Estimators::accumulate has been called by correlatedSampling
    curAvg_w = SumValue[SUM_E_WGT] / SumValue[SUM_WGT];
    //    Return_t curAvg2_w = curAvg_w*curAvg_w;
    curVar_w = SumValue[SUM_ESQ_WGT] / SumValue[SUM_WGT] - curAvg_w * curAvg_w;
    std::vector<Return_rt> EDtotals(NumOptimizables, 0.0);
    std::vector<Return_rt> EDtotals_w(NumOptimizables, 0.0);
    std::vector<Return_rt> E2Dtotals_w(NumOptimizables, 0.0);
    std::vector<Return_rt> URV(NumOptimizables, 0.0);
    std::vector<Return_rt> HD_avg(NumOptimizables, 0.0);
    Return_rt wgtinv   = 1.0 / SumValue[SUM_WGT];
    Return_rt delE_bar = 0;
    int numSamples     = samples_.getNumSamples();
    {
      for (int iw = 0; iw < numSamples; iw++)
      {
        const Return_rt* restrict saved = RecordsOnNode_[iw];
        Return_rt weight                = saved[REWEIGHT] * wgtinv;
        Return_rt eloc_new              = saved[ENERGY_NEW];
        delE_bar += weight * std::pow(std::abs(eloc_new - EtargetEff), PowerE);
        const Return_rt* HDsaved = HDerivRecords_[iw];
        for (int pm = 0; pm < NumOptimizables; pm++)
          HD_avg[pm] += HDsaved[pm];
      }
    }
    myComm->allreduce(HD_avg);
    myComm->allreduce(delE_bar);
    for (int pm = 0; pm < NumOptimizables; pm++)
      HD_avg[pm] *= 1.0 / static_cast<Return_rt>(NumSamples);
    {
      for (int iw = 0; iw < numSamples; iw++)
      {
        const Return_rt* restrict saved = RecordsOnNode_[iw];
        Return_rt weight                = saved[REWEIGHT] * wgtinv;
        Return_rt eloc_new              = saved[ENERGY_NEW];
        Return_rt delta_l               = (eloc_new - curAvg_w);
        bool ltz(true);
        if (eloc_new - EtargetEff < 0)
          ltz = false;
        Return_rt delE           = std::pow(std::abs(eloc_new - EtargetEff), PowerE);
        Return_rt ddelE          = PowerE * std::pow(std::abs(eloc_new - EtargetEff), PowerE - 1);
        const Return_rt* Dsaved  = DerivRecords_[iw];
        const Return_rt* HDsaved = HDerivRecords_[iw];
        for (int pm = 0; pm < NumOptimizables; pm++)
        {
          EDtotals_w[pm] += weight * (HDsaved[pm] + 2.0 * Dsaved[pm] * delta_l);
          URV[pm] += 2.0 * (eloc_new * HDsaved[pm] - curAvg * HD_avg[pm]);
          if (ltz)
            EDtotals[pm] += weight * (2.0 * Dsaved[pm] * (delE - delE_bar) + ddelE * HDsaved[pm]);
          else
            EDtotals[pm] += weight * (2.0 * Dsaved[pm] * (delE - delE_bar) - ddelE * HDsaved[pm]);
        }
      }
    }
    myComm->allreduce(EDtotals);
    myComm->allreduce(EDtotals_w);
    myComm->allreduce(URV);
    Return_rt smpinv = 1.0 / static_cast<Return_rt>(NumSamples);
    {
      for (int iw = 0; iw < numSamples; iw++)
      {
        const Return_rt* restrict saved = RecordsOnNode_[iw];
        Return_rt weight                = saved[REWEIGHT] * wgtinv;
        Return_rt eloc_new              = saved[ENERGY_NEW];
        Return_rt delta_l               = (eloc_new - curAvg_w);
        Return_rt sigma_l               = delta_l * delta_l;
        const Return_rt* Dsaved         = DerivRecords_[iw];
        const Return_rt* HDsaved        = HDerivRecords_[iw];
        for (int pm = 0; pm < NumOptimizables; pm++)
        {
          E2Dtotals_w[pm] +=
              weight * 2.0 * (Dsaved[pm] * (sigma_l - curVar_w) + delta_l * (HDsaved[pm] - EDtotals_w[pm]));
        }
      }
    }
    myComm->allreduce(E2Dtotals_w);
    for (int pm = 0; pm < NumOptimizables; pm++)
      URV[pm] *= smpinv;
    for (int j = 0; j < NumOptimizables; j++)
    {
      PGradient[j] = 0.0;
      if (std::abs(w_var) > 1.0e-10)
        PGradient[j] += w_var * E2Dtotals_w[j];
      if (std::abs(w_en) > 1.0e-10)
        PGradient[j] += w_en * EDtotals_w[j];
      if (std::abs(w_w) > 1.0e-10)
        PGradient[j] += w_w * URV[j];
      if (std::abs(w_abs) > 1.0e-10)
        PGradient[j] += w_abs * EDtotals[j];
    }
    IsValid = true;
    if (NumWalkersEff < MinNumWalkers * NumSamples)
    {
      ERRORMSG("CostFunction-> Number of Effective Walkers is too small " << NumWalkersEff << "Minimum required"
                                                                          << MinNumWalkers * NumSamples)
      //ERRORMSG("Going to stop now.")
      IsValid = false;
    }
  }
}

std::unique_ptr<QMCHamiltonian> QMCCostFunctionBatched::extractFixedHamiltonianComponents()
{
  auto KE_Ham = std::make_unique<QMCHamiltonian>();
  KE_Ham->addOperator(H.getHamiltonian("Kinetic"), "Kinetic");
  if (includeNonlocalH != "no")
  {
    OperatorBase* a = H.getHamiltonian(includeNonlocalH);
    if (a)
    {
      app_log() << " Found non-local Hamiltonian element named " << includeNonlocalH << std::endl;
      KE_Ham->addOperator(a, includeNonlocalH);
    }
    else
      app_log() << " Did not find non-local Hamiltonian element named " << includeNonlocalH << std::endl;
  }
  return KE_Ham;
}


void QMCCostFunctionBatched::getConfigurations(const std::string& aroot)
{
  app_log() << "  Using Nonlocal PP in Opt: " << includeNonlocalH << std::endl;
  outputManager.pause();
  {
    if (H_KE_Node == nullptr)
    {
      H_KE_Node = extractFixedHamiltonianComponents();
    }
  }
  outputManager.resume();

  int numSamples = samples_.getNumSamples();

  if (dLogPsi.size() != numSamples)
  {
    delete_iter(dLogPsi.begin(), dLogPsi.end());
    delete_iter(d2LogPsi.begin(), d2LogPsi.end());
    int nptcl = W.getTotalNum();
    dLogPsi.resize(numSamples);
    d2LogPsi.resize(numSamples);
    for (int i = 0; i < numSamples; ++i)
      dLogPsi[i] = new ParticleGradient_t(nptcl);
    for (int i = 0; i < numSamples; ++i)
      d2LogPsi[i] = new ParticleLaplacian_t(nptcl);
  }
}

// Input - sample_size  - number of samples to process
//       - batch_size  -  process samples in batch_size at a time
// Output - num_batches - number of batches to use
//        - final_batch_size - the last batch size.  May be smaller than batch_size
//                             if the number of samples is not a multiple of the batch size
void compute_batch_parameters(int sample_size, int batch_size, int& num_batches, int& final_batch_size)
{
  num_batches      = sample_size / batch_size;
  final_batch_size = batch_size;
  if (sample_size % batch_size != 0)
  {
    num_batches += 1;
    final_batch_size = sample_size % batch_size;
  }
}

/** evaluate everything before optimization */
void QMCCostFunctionBatched::checkConfigurations()
{
  ScopedTimer tmp_timer(check_config_timer_);

  RealType et_tot = 0.0;
  RealType e2_tot = 0.0;
  int numSamples  = samples_.getNumSamples();

  if (RecordsOnNode_.size1() == 0)
  {
    RecordsOnNode_.resize(numSamples, SUM_INDEX_SIZE);
    if (needGrads)
    {
      DerivRecords_.resize(numSamples, NumOptimizables);
      HDerivRecords_.resize(numSamples, NumOptimizables);
    }
  }
  else if (RecordsOnNode_.size1() != numSamples)
  {
    RecordsOnNode_.resize(numSamples, SUM_INDEX_SIZE);
    if (needGrads)
    {
      DerivRecords_.resize(numSamples, NumOptimizables);
      HDerivRecords_.resize(numSamples, NumOptimizables);
    }
  }
  OperatorBase* nlpp = (includeNonlocalH == "no") ? 0 : H.getHamiltonian(includeNonlocalH);
  bool compute_nlpp  = useNLPPDeriv && nlpp;
  //set the optimization mode for the trial wavefunction
  Psi.startOptimization();
  //    synchronize the random number generator with the node
  (*MoverRng[0]) = (*RngSaved[0]);
  H.setRandomGenerator(MoverRng[0]);


  // Create crowd-local storage for evaluation
  outputManager.pause();
  opt_eval_.resize(opt_num_crowds_);
  for (int i = 0; i < opt_num_crowds_; i++)
  {
    opt_eval_[i] = std::make_unique<CostFunctionCrowdData>(opt_batch_size_, W, Psi, H, *H_KE_Node, *MoverRng[0]);
  }
  outputManager.resume();


  // Divide samples among the crowds
  std::vector<int> samples_per_crowd(opt_num_crowds_ + 1);
  FairDivide(numSamples, opt_num_crowds_, samples_per_crowd);

  // lambda to execute on each crowd
  auto evalOptConfig = [](int crowd_id, UPtrVector<CostFunctionCrowdData>& opt_crowds,
                          std::vector<int>& samples_per_crowd, int crowd_size,
                          std::vector<ParticleGradient_t*>& gradPsi, std::vector<ParticleLaplacian_t*>& lapPsi,
                          Matrix<Return_rt>& RecordsOnNode, Matrix<Return_rt>& DerivRecords,
                          Matrix<Return_rt>& HDerivRecords, const SampleStack& samples, opt_variables_type& optVars,
                          bool needGrads, bool compute_nlpp, const std::string& includeNonlocalH) {
    CostFunctionCrowdData& opt_data = *opt_crowds[crowd_id];

    int local_samples = samples_per_crowd[crowd_id + 1] - samples_per_crowd[crowd_id];
    int num_batches;
    int final_batch_size;

    compute_batch_parameters(local_samples, crowd_size, num_batches, final_batch_size);

    for (int inb = 0; inb < num_batches; inb++)
    {
      int curr_crowd_size = crowd_size;
      if (inb == num_batches - 1)
        curr_crowd_size = final_batch_size;

      int base_sample_index = inb * crowd_size + samples_per_crowd[crowd_id];

      auto wf_list_no_leader = opt_data.get_wf_list(curr_crowd_size);
      auto p_list_no_leader  = opt_data.get_p_list(curr_crowd_size);
      auto h_list_no_leader  = opt_data.get_h_list(curr_crowd_size);
      const RefVectorWithLeader<ParticleSet> p_list(p_list_no_leader[0], p_list_no_leader);
      const RefVectorWithLeader<TrialWaveFunction> wf_list(wf_list_no_leader[0], wf_list_no_leader);
      const RefVectorWithLeader<QMCHamiltonian> h_list(h_list_no_leader[0], h_list_no_leader);

      auto ref_dLogPsi  = convertPtrToRefVectorSubset(gradPsi, base_sample_index, curr_crowd_size);
      auto ref_d2LogPsi = convertPtrToRefVectorSubset(lapPsi, base_sample_index, curr_crowd_size);

      // Load samples into the crowd data
      for (int ib = 0; ib < curr_crowd_size; ib++)
      {
        samples.loadSample(p_list[ib].R, base_sample_index + ib);

        // Set the RNG used in QMCHamiltonian.  This is used to offset the grid
        // during spherical integration in the non-local pseudopotential.
        // The RNG state gets reset to the same starting point in correlatedSampling
        // to use the same grid offsets in the correlated sampling values.
        // Currently this code sets the RNG to the same state for every configuration
        // on this node.  Every configuration of electrons is different, and so in
        // theory using the same spherical integration grid should not be a problem.
        // If this needs to be changed, one possibility is to advance the RNG state
        // differently for each configuration.  Make sure the same initialization is
        // performed in correlatedSampling.
        *opt_data.get_rng_ptr_list()[ib] = opt_data.get_rng_save();
        h_list[ib].setRandomGenerator(opt_data.get_rng_ptr_list()[ib].get());
      }

      // Compute distance tables.
<<<<<<< HEAD
      ParticleSet::mw_update(p_list, true);
=======
      ParticleSet::flex_update(p_list);
>>>>>>> ba4baea1

      // Log psi and prepare for difference the log psi
      opt_data.zero_log_psi();

      TrialWaveFunction::mw_evaluateDeltaLogSetup(wf_list, p_list, opt_data.get_log_psi_fixed(),
                                                  opt_data.get_log_psi_opt(), ref_dLogPsi, ref_d2LogPsi);

      if (needGrads)
      {
        // Compute parameter derivatives of the wavefunction
        int nparam = optVars.size();
        RecordArray<Return_t> dlogpsi_array(nparam, curr_crowd_size);
        RecordArray<Return_t> dhpsioverpsi_array(nparam, curr_crowd_size);
        TrialWaveFunction::mw_evaluateParameterDerivatives(wf_list, p_list, optVars, dlogpsi_array, dhpsioverpsi_array);


        auto energy_list = QMCHamiltonian::mw_evaluateValueAndDerivatives(h_list, p_list, optVars, dlogpsi_array,
                                                                          dhpsioverpsi_array, compute_nlpp);

        for (int ib = 0; ib < curr_crowd_size; ib++)
        {
          int is = base_sample_index + ib;
          for (int j = 0; j < nparam; j++)
          {
            DerivRecords[is][j]  = std::real(dlogpsi_array.getValue(j, ib));
            HDerivRecords[is][j] = std::real(dhpsioverpsi_array.getValue(j, ib));
          }
          RecordsOnNode[is][LOGPSI_FIXED] = opt_data.get_log_psi_fixed()[ib];
          RecordsOnNode[is][LOGPSI_FREE]  = opt_data.get_log_psi_opt()[ib];
        }

        for (int ib = 0; ib < curr_crowd_size; ib++)
        {
          int is    = base_sample_index + ib;
          auto etmp = energy_list[ib];
          opt_data.get_e0() += etmp;
          opt_data.get_e2() += etmp * etmp;

          RecordsOnNode[is][ENERGY_NEW]   = etmp;
          RecordsOnNode[is][ENERGY_TOT]   = etmp;
          RecordsOnNode[is][REWEIGHT]     = 1.0;
          RecordsOnNode[is][ENERGY_FIXED] = h_list[ib].getLocalPotential();

          if (includeNonlocalH != "no")
          {
            OperatorBase* nlpp = h_list[ib].getHamiltonian(includeNonlocalH);
            RecordsOnNode[is][ENERGY_FIXED] -= nlpp->Value;
          }
        }
      }
      else
      {
        // Energy
        auto energy_list = QMCHamiltonian::mw_evaluate(h_list, p_list);

        for (int ib = 0; ib < curr_crowd_size; ib++)
        {
          int is    = base_sample_index + ib;
          auto etmp = energy_list[ib];
          opt_data.get_e0() += etmp;
          opt_data.get_e2() += etmp * etmp;

          RecordsOnNode[is][ENERGY_NEW]   = etmp;
          RecordsOnNode[is][ENERGY_TOT]   = etmp;
          RecordsOnNode[is][ENERGY_FIXED] = h_list[ib].getLocalPotential();
          RecordsOnNode[is][REWEIGHT]     = 1.0;
        }
      }
    }
  };

  ParallelExecutor<> crowd_tasks;
  crowd_tasks(opt_num_crowds_, evalOptConfig, opt_eval_, samples_per_crowd, opt_batch_size_, dLogPsi, d2LogPsi,
              RecordsOnNode_, DerivRecords_, HDerivRecords_, samples_, OptVariablesForPsi, needGrads, compute_nlpp,
              includeNonlocalH);
  // Sum energy values over crowds
  for (int i = 0; i < opt_eval_.size(); i++)
  {
    et_tot += opt_eval_[i]->get_e0();
    e2_tot += opt_eval_[i]->get_e2();
  }

  OptVariablesForPsi.setComputed();
  //     app_log() << "  VMC Efavg = " << eft_tot/static_cast<Return_t>(wPerNode[NumThreads]) << std::endl;
  //Need to sum over the processors
  std::vector<Return_rt> etemp(3);
  etemp[0] = et_tot;
  etemp[1] = static_cast<Return_rt>(numSamples);
  etemp[2] = e2_tot;
  // Sum energy values over nodes
  myComm->allreduce(etemp);
  Etarget    = static_cast<Return_rt>(etemp[0] / etemp[1]);
  NumSamples = static_cast<int>(etemp[1]);
  app_log() << "  VMC Eavg = " << Etarget << std::endl;
  app_log() << "  VMC Evar = " << etemp[2] / etemp[1] - Etarget * Etarget << std::endl;
  app_log() << "  Total weights = " << etemp[1] << std::endl;
  app_log().flush();
  setTargetEnergy(Etarget);
  ReportCounter = 0;

  //collect SumValue for computedCost
  NumWalkersEff           = etemp[1];
  SumValue[SUM_WGT]       = etemp[1];
  SumValue[SUM_WGTSQ]     = etemp[1];
  SumValue[SUM_E_WGT]     = etemp[0];
  SumValue[SUM_ESQ_WGT]   = etemp[2];
  SumValue[SUM_E_BARE]    = etemp[0];
  SumValue[SUM_ESQ_BARE]  = etemp[2];
  SumValue[SUM_ABSE_BARE] = 0.0;
}

#ifdef HAVE_LMY_ENGINE
void QMCCostFunctionBatched::engine_checkConfigurations(cqmc::engine::LMYEngine<Return_t>* EngineObj,
                                                        DescentEngine& descentEngineObj,
                                                        const std::string& MinMethod)
{
  APP_ABORT("LMYEngine not implemented with batch optimization");
}
#endif


void QMCCostFunctionBatched::resetPsi(bool final_reset)
{
  if (OptVariables.size() < OptVariablesForPsi.size())
    for (int i = 0; i < equalVarMap.size(); ++i)
      OptVariablesForPsi[equalVarMap[i][0]] = OptVariables[equalVarMap[i][1]];
  else
    for (int i = 0; i < OptVariables.size(); ++i)
      OptVariablesForPsi[i] = OptVariables[i];
  if (final_reset)
  {
    Psi.stopOptimization();
  }
  //cout << "######### QMCCostFunctionBatched::resetPsi " << std::endl;
  //OptVariablesForPsi.print(std::cout);
  //cout << "-------------------------------------- " << std::endl;
  Psi.resetParameters(OptVariablesForPsi);
  for (int i = 0; i < opt_eval_.size(); i++)
  {
    for (int j = 0; j < opt_eval_[i]->get_wf_ptr_list().size(); j++)
    {
      opt_eval_[i]->get_wf_ptr_list()[j]->resetParameters(OptVariablesForPsi);
    }
  }
}

QMCCostFunctionBatched::Return_rt QMCCostFunctionBatched::correlatedSampling(bool needGrad)
{
  ScopedTimer tmp_timer(corr_sampling_timer_);

  {
    //    synchronize the random number generator with the node
    (*MoverRng[0]) = (*RngSaved[0]);
    H.setRandomGenerator(MoverRng[0]);
  }

  //Return_rt wgt_node = 0.0, wgt_node2 = 0.0;
  const bool nlpp         = (includeNonlocalH != "no");
  Return_rt wgt_tot       = 0.0;
  Return_rt wgt_tot2      = 0.0;
  int numSamples          = samples_.getNumSamples();
  Return_rt inv_n_samples = 1.0 / numSamples;

  bool compute_nlpp             = useNLPPDeriv && (includeNonlocalH != "no");
  bool compute_all_from_scratch = (includeNonlocalH != "no"); //true if we have nlpp

  // Divide samples among crowds
  std::vector<int> samples_per_crowd(opt_num_crowds_ + 1);
  FairDivide(numSamples, opt_num_crowds_, samples_per_crowd);

  // lambda to execute on each crowd
  auto evalOptCorrelated = [](int crowd_id, UPtrVector<CostFunctionCrowdData>& opt_crowds,
                              const std::vector<int>& samples_per_crowd, int crowd_size,
                              std::vector<ParticleGradient_t*>& gradPsi, std::vector<ParticleLaplacian_t*>& lapPsi,
                              Matrix<Return_rt>& RecordsOnNode, Matrix<Return_rt>& DerivRecords,
                              Matrix<Return_rt>& HDerivRecords, const SampleStack& samples,
                              const opt_variables_type& optVars, bool compute_all_from_scratch, Return_rt vmc_or_dmc,
                              bool needGrad, bool compute_nlpp) {
    CostFunctionCrowdData& opt_data = *opt_crowds[crowd_id];


    int local_samples = samples_per_crowd[crowd_id + 1] - samples_per_crowd[crowd_id];

    int num_batches;
    int final_batch_size;
    compute_batch_parameters(local_samples, crowd_size, num_batches, final_batch_size);

    for (int inb = 0; inb < num_batches; inb++)
    {
      int curr_crowd_size = crowd_size;
      if (inb == num_batches - 1)
      {
        curr_crowd_size = final_batch_size;
      }

      int base_sample_index = inb * crowd_size + samples_per_crowd[crowd_id];

      auto p_list_no_leader  = opt_data.get_p_list(curr_crowd_size);
      auto wf_list_no_leader = opt_data.get_wf_list(curr_crowd_size);
      auto h0_list_no_leader = opt_data.get_h0_list(curr_crowd_size);
      const RefVectorWithLeader<ParticleSet> p_list(p_list_no_leader[0], p_list_no_leader);
      const RefVectorWithLeader<TrialWaveFunction> wf_list(wf_list_no_leader[0], wf_list_no_leader);
      const RefVectorWithLeader<QMCHamiltonian> h0_list(h0_list_no_leader[0], h0_list_no_leader);

      // Load this batch of samples into the crowd data
      for (int ib = 0; ib < curr_crowd_size; ib++)
      {
        samples.loadSample(p_list[ib].R, base_sample_index + ib);
        // Copy the saved RNG state
        *opt_data.get_rng_ptr_list()[ib] = opt_data.get_rng_save();
        h0_list[ib].setRandomGenerator(opt_data.get_rng_ptr_list()[ib].get());
      }

      // Update distance tables, etc for the loaded sample positions
      ParticleSet::mw_update(p_list, true);

      // Evaluate difference in log psi

      std::vector<std::unique_ptr<ParticleSet::ParticleGradient_t>> dummyG_ptr_list;
      std::vector<std::unique_ptr<ParticleSet::ParticleLaplacian_t>> dummyL_ptr_list;
      RefVector<ParticleSet::ParticleGradient_t> dummyG_list;
      RefVector<ParticleSet::ParticleLaplacian_t> dummyL_list;
      if (compute_all_from_scratch)
      {
        int nptcl = gradPsi[0]->size();
        dummyG_ptr_list.reserve(curr_crowd_size);
        dummyL_ptr_list.reserve(curr_crowd_size);
        for (int i = 0; i < curr_crowd_size; i++)
        {
          dummyG_ptr_list.emplace_back(std::make_unique<ParticleGradient_t>(nptcl));
          dummyL_ptr_list.emplace_back(std::make_unique<ParticleLaplacian_t>(nptcl));
        }
        dummyG_list = convertUPtrToRefVector(dummyG_ptr_list);
        dummyL_list = convertUPtrToRefVector(dummyL_ptr_list);
      }
      opt_data.zero_log_psi();

      TrialWaveFunction::mw_evaluateDeltaLog(wf_list, p_list, opt_data.get_log_psi_opt(), dummyG_list, dummyL_list,
                                             compute_all_from_scratch);

      Return_rt inv_n_samples = 1.0 / samples.getNumSamples();

      for (int ib = 0; ib < curr_crowd_size; ib++)
      {
        int is = base_sample_index + ib;
        wf_list[ib].G += *gradPsi[is];
        wf_list[ib].L += *lapPsi[is];
        // This is needed to get the KE correct in QMCHamiltonian::mw_evaluate below
        p_list[ib].G += *gradPsi[is];
        p_list[ib].L += *lapPsi[is];
        Return_rt weight            = vmc_or_dmc * (opt_data.get_log_psi_opt()[ib] - RecordsOnNode[is][LOGPSI_FREE]);
        RecordsOnNode[is][REWEIGHT] = weight;
        // move to opt_data
        opt_data.get_wgt() += inv_n_samples * weight;
        opt_data.get_wgt2() += inv_n_samples * weight * weight;
      }

      if (needGrad)
      {
        // Parameter derivatives
        int nparam = optVars.size();
        RecordArray<Return_t> dlogpsi_array(nparam, curr_crowd_size);
        RecordArray<Return_t> dhpsioverpsi_array(nparam, curr_crowd_size);

        TrialWaveFunction::mw_evaluateParameterDerivatives(wf_list, p_list, optVars, dlogpsi_array, dhpsioverpsi_array);


        // Energy
        auto energy_list = QMCHamiltonian::mw_evaluateValueAndDerivatives(h0_list, p_list, optVars, dlogpsi_array,
                                                                          dhpsioverpsi_array, compute_nlpp);

        for (int ib = 0; ib < curr_crowd_size; ib++)
        {
          int is                        = base_sample_index + ib;
          auto etmp                     = energy_list[ib];
          RecordsOnNode[is][ENERGY_NEW] = etmp + RecordsOnNode[is][ENERGY_FIXED];
          for (int j = 0; j < nparam; j++)
          {
            if (optVars.recompute(j))
            {
              DerivRecords[is][j]  = std::real(dlogpsi_array.getValue(j, ib));
              HDerivRecords[is][j] = std::real(dhpsioverpsi_array.getValue(j, ib));
            }
          }
        }
      }
      else
      {
        // Just energy needed if no gradients
        auto energy_list = QMCHamiltonian::mw_evaluate(h0_list, p_list);
        for (int ib = 0; ib < curr_crowd_size; ib++)
        {
          int is                        = base_sample_index + ib;
          auto etmp                     = energy_list[ib];
          RecordsOnNode[is][ENERGY_NEW] = etmp + RecordsOnNode[is][ENERGY_FIXED];
        }
      }
    }
  };

  ParallelExecutor<> crowd_tasks;
  crowd_tasks(opt_num_crowds_, evalOptCorrelated, opt_eval_, samples_per_crowd, opt_batch_size_, dLogPsi, d2LogPsi,
              RecordsOnNode_, DerivRecords_, HDerivRecords_, samples_, OptVariablesForPsi, compute_all_from_scratch,
              vmc_or_dmc, needGrad, compute_nlpp);
  // Sum weights over crowds
  for (int i = 0; i < opt_eval_.size(); i++)
  {
    wgt_tot += opt_eval_[i]->get_wgt();
    wgt_tot2 += opt_eval_[i]->get_wgt2();
  }

  //this is MPI barrier
  OHMMS::Controller->barrier();
  //collect the total weight for normalization and apply maximum weight
  myComm->allreduce(wgt_tot);
  myComm->allreduce(wgt_tot2);
  //    app_log()<<"Before Purge"<<wgt_tot<<" "<<wgt_tot2<< std::endl;
  Return_rt wgtnorm = (wgt_tot == 0) ? 0 : wgt_tot;
  wgt_tot           = 0.0;
  {
    for (int iw = 0; iw < numSamples; iw++)
    {
      Return_rt* restrict saved = RecordsOnNode_[iw];
      saved[REWEIGHT] =
          std::min(std::exp(saved[REWEIGHT] - wgtnorm), std::numeric_limits<Return_rt>::max() * (RealType)0.1);
      wgt_tot += inv_n_samples * saved[REWEIGHT];
    }
  }
  myComm->allreduce(wgt_tot);
  //    app_log()<<"During Purge"<<wgt_tot<<" "<< std::endl;
  wgtnorm = (wgt_tot == 0) ? 1 : 1.0 / wgt_tot;
  wgt_tot = 0.0;
  {
    for (int iw = 0; iw < numSamples; iw++)
    {
      Return_rt* restrict saved = RecordsOnNode_[iw];
      saved[REWEIGHT]           = std::min(saved[REWEIGHT] * wgtnorm, MaxWeight);
      wgt_tot += inv_n_samples * saved[REWEIGHT];
    }
  }
  myComm->allreduce(wgt_tot);
  //    app_log()<<"After Purge"<<wgt_tot<<" "<< std::endl;
  for (int i = 0; i < SumValue.size(); i++)
    SumValue[i] = 0.0;
  {
    for (int iw = 0; iw < numSamples; iw++)
    {
      const Return_rt* restrict saved = RecordsOnNode_[iw];
      //      Return_t weight=saved[REWEIGHT]*wgt_tot;
      Return_rt eloc_new = saved[ENERGY_NEW];
      Return_rt delE     = std::pow(std::abs(eloc_new - EtargetEff), PowerE);
      SumValue[SUM_E_BARE] += eloc_new;
      SumValue[SUM_ESQ_BARE] += eloc_new * eloc_new;
      SumValue[SUM_ABSE_BARE] += delE;
      SumValue[SUM_E_WGT] += eloc_new * saved[REWEIGHT];
      SumValue[SUM_ESQ_WGT] += eloc_new * eloc_new * saved[REWEIGHT];
      SumValue[SUM_ABSE_WGT] += delE * saved[REWEIGHT];
      SumValue[SUM_WGT] += saved[REWEIGHT];
      SumValue[SUM_WGTSQ] += saved[REWEIGHT] * saved[REWEIGHT];
    }
  }
  //collect everything
  myComm->allreduce(SumValue);
  //     for (int i=0; i<SumValue.size(); i++) std::cerr <<SumValue[i]<<"  ";
  //     std::cerr << std::endl;
  //     app_log()<<"After purge Energy Variance Weight "
  //      << SumValue[SUM_E_WGT]/SumValue[SUM_WGT] << " "
  //      << SumValue[SUM_ESQ_WGT]/SumValue[SUM_WGT] -(SumValue[SUM_E_WGT]/SumValue[SUM_WGT])*(SumValue[SUM_E_WGT]/SumValue[SUM_WGT]) << " "
  //      << SumValue[SUM_WGT]*SumValue[SUM_WGT]/SumValue[SUM_WGTSQ] << std::endl;
  return SumValue[SUM_WGT] * SumValue[SUM_WGT] / SumValue[SUM_WGTSQ];
}


QMCCostFunctionBatched::Return_rt QMCCostFunctionBatched::fillOverlapHamiltonianMatrices(Matrix<Return_rt>& Left,
                                                                                         Matrix<Return_rt>& Right)
{
  ScopedTimer tmp_timer(fill_timer_);

  RealType b1, b2;
  if (GEVType == "H2")
  {
    b1 = w_beta;
    b2 = 0;
  }
  else
  {
    b2 = w_beta;
    b1 = 0;
  }

  Right = 0.0;
  Left  = 0.0;

  //     resetPsi();
  //     Return_t NWE = NumWalkersEff=correlatedSampling(true);
  curAvg_w            = SumValue[SUM_E_WGT] / SumValue[SUM_WGT];
  Return_rt curAvg2_w = SumValue[SUM_ESQ_WGT] / SumValue[SUM_WGT];
  //    RealType H2_avg = 1.0/curAvg2_w;
  RealType H2_avg = 1.0 / (curAvg_w * curAvg_w);
  //    RealType H2_avg = 1.0/std::sqrt(curAvg_w*curAvg_w*curAvg2_w);
  RealType V_avg = curAvg2_w - curAvg_w * curAvg_w;
  std::vector<Return_rt> D_avg(getNumParams(), 0.0);
  Return_rt wgtinv = 1.0 / SumValue[SUM_WGT];
  int numSamples   = samples_.getNumSamples();
  {
    for (int iw = 0; iw < numSamples; iw++)
    {
      const Return_rt* restrict saved = RecordsOnNode_[iw];
      Return_rt weight                = saved[REWEIGHT] * wgtinv;
      const Return_rt* Dsaved         = DerivRecords_[iw];
      for (int pm = 0; pm < getNumParams(); pm++)
      {
        D_avg[pm] += Dsaved[pm] * weight;
      }
    }
  }

  myComm->allreduce(D_avg);

  {
    for (int iw = 0; iw < numSamples; iw++)
    {
      const Return_rt* restrict saved = RecordsOnNode_[iw];
      Return_rt weight                = saved[REWEIGHT] * wgtinv;
      Return_rt eloc_new              = saved[ENERGY_NEW];
      const Return_rt* Dsaved         = DerivRecords_[iw];
      const Return_rt* HDsaved        = HDerivRecords_[iw];
      for (int pm = 0; pm < getNumParams(); pm++)
      {
        Return_rt wfe = (HDsaved[pm] + (Dsaved[pm] - D_avg[pm]) * eloc_new) * weight;
        Return_rt wfd = (Dsaved[pm] - D_avg[pm]) * weight;
        Return_rt vterm =
            HDsaved[pm] * (eloc_new - curAvg_w) + (Dsaved[pm] - D_avg[pm]) * eloc_new * (eloc_new - 2.0 * curAvg_w);
        //                Return_t vterm = (HDsaved[pm]+(Dsaved[pm]-D_avg[pm])*eloc_new -curAvg_w)*(eloc_new-curAvg_w);
        //                 H2
        Right(0, pm + 1) += b1 * H2_avg * vterm * weight;
        Right(pm + 1, 0) += b1 * H2_avg * vterm * weight;
        //                 Variance
        Left(0, pm + 1) += b2 * vterm * weight;
        Left(pm + 1, 0) += b2 * vterm * weight;
        //                 Hamiltonian
        Left(0, pm + 1) += (1 - b2) * wfe;
        Left(pm + 1, 0) += (1 - b2) * wfd * eloc_new;
        for (int pm2 = 0; pm2 < getNumParams(); pm2++)
        {
          //                Hamiltonian
          Left(pm + 1, pm2 + 1) += (1 - b2) * wfd * (HDsaved[pm2] + (Dsaved[pm2] - D_avg[pm2]) * eloc_new);
          //                Overlap
          RealType ovlij = wfd * (Dsaved[pm2] - D_avg[pm2]);
          Right(pm + 1, pm2 + 1) += ovlij;
          //                Variance
          RealType varij = weight * (HDsaved[pm] - 2.0 * (Dsaved[pm] - D_avg[pm]) * eloc_new) *
              (HDsaved[pm2] - 2.0 * (Dsaved[pm2] - D_avg[pm2]) * eloc_new);
          //                  RealType varij=weight*(HDsaved[pm] +(Dsaved[pm]-D_avg[pm])*eloc_new-curAvg_w)*
          //                                      (HDsaved[pm2] + (Dsaved[pm2]-D_avg[pm2])*eloc_new-curAvg_w);
          Left(pm + 1, pm2 + 1) += b2 * (varij + V_avg * ovlij);
          //                H2
          Right(pm + 1, pm2 + 1) += b1 * H2_avg * varij;
        }
      }
    }
  }
  myComm->allreduce(Right);
  myComm->allreduce(Left);
  Left(0, 0)  = (1 - b2) * curAvg_w + b2 * V_avg;
  Right(0, 0) = 1.0 + b1 * H2_avg * V_avg;
  if (GEVType == "H2")
    return H2_avg;

  return 1.0;
}
} // namespace qmcplusplus<|MERGE_RESOLUTION|>--- conflicted
+++ resolved
@@ -344,11 +344,7 @@
       }
 
       // Compute distance tables.
-<<<<<<< HEAD
-      ParticleSet::mw_update(p_list, true);
-=======
-      ParticleSet::flex_update(p_list);
->>>>>>> ba4baea1
+      ParticleSet::mw_update(p_list);
 
       // Log psi and prepare for difference the log psi
       opt_data.zero_log_psi();
