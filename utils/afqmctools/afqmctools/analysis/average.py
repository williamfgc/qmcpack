"""Simple extraction of afqmc rdms."""
import h5py
import math
import numpy
from math import sqrt
import scipy.stats
import scipy.integrate
from afqmctools.analysis.extraction import (
        get_metadata,
        extract_observable
        )


# enumish
WALKER_TYPE = ['undefined', 'closed', 'collinear', 'non_collinear']


def average_one_rdm(filename, estimator='back_propagated', eqlb=1, skip=1, ix=None):
    """Average AFQMC 1RDM.

    Returns P_{sij} = <c_{is}^+ c_{js}^> as a (nspin, M, M) dimensional array.

    Parameters
    ----------
    filename : string
        QMCPACK output containing density matrix (*.h5 file).
    estimator : string
        Estimator type to analyse. Options: back_propagated or mixed.
        Default: back_propagated.
    eqlb : int
        Number of blocks for equilibration. Default 1.
    skip : int
        Number of blocks to skip in between measurements equilibration.
        Default 1 (use all data).
    ix : int
        Back propagation path length to average. Optional.
        Default: None (chooses longest path).

    Returns
    -------
    one_rdm : :class:`numpy.ndarray`
        Averaged 1RDM.
    one_rdm_err : :class:`numpy.ndarray`
        Error bars for 1RDM elements.
    """
    md = get_metadata(filename)
    mean, err = average_observable(filename, 'one_rdm', eqlb=eqlb, skip=skip,
                                   estimator=estimator, ix=ix)
    nbasis = md['NMO']
    wt = md['WalkerType']
    try:
        walker = WALKER_TYPE[wt]
    except IndexError:
        print('Unknown walker type {}'.format(wt))

    if walker == 'closed':
<<<<<<< HEAD
        return mean.reshape(1,nbasis,nbasis), err.reshape(1,nbasis, nbasis)
=======
        return 2*mean.reshape((1,nbasis,nbasis)), err.reshape((1,nbasis, nbasis))
>>>>>>> 47a10664
    elif walker == 'collinear':
        return mean.reshape((2,nbasis,nbasis)), err.reshape((2, nbasis, nbasis))
    elif walker == 'non_collinear':
        return mean.reshape((1,2*nbasis,2*nbasis)), err.reshape((1,2*nbasis, 2*nbasis))
    else:
        print('Unknown walker type.')
        return None

def average_two_rdm(filename, estimator='back_propagated', eqlb=1, skip=1, ix=None):
    """Average AFQMC 2RDM.

    Returns a list of 2RDMS, where 
      2RDM[s1s2,i,k,j,l] = <c_{i}^+ c_{j}^+ c_{l} c_{k}>.
      For closed shell systems, returns [(a,a,a,a),(a,a,b,b)] 
      For collinear systems, returns [(a,a,a,a),(a,a,b,b),(b,b,b,b)] 

    Parameters
    ----------
    filename : string
        QMCPACK output containing density matrix (*.h5 file).
    estimator : string
        Estimator type to analyse. Options: back_propagated or mixed.
        Default: back_propagated.
    eqlb : int
        Number of blocks for equilibration. Default 1.
    skip : int
        Number of blocks to skip in between measurements equilibration.
        Default 1 (use all data).
    ix : int
        Back propagation path length to average. Optional.
        Default: None (chooses longest path).

    Returns
    -------
    two_rdm : :class:`numpy.ndarray`
        List of averaged 2RDM.
    two_rdm_err : :class:`numpy.ndarray`
        List of error bars for 2RDM elements.
    """
    md = get_metadata(filename)
    mean, err = average_observable(filename, 'two_rdm', eqlb=eqlb, skip=skip,
                                   estimator=estimator, ix=ix)
    nbasis = md['NMO']
    wt = md['WalkerType']
    try:
        walker = WALKER_TYPE[wt]
    except IndexError:
        print('Unknown walker type {}'.format(wt))

    if walker == 'closed':
        return mean.reshape(2,nbasis,nbasis,nbasis,nbasis), err.reshape(2,nbasis,nbasis,nbasis,nbasis)
    elif walker == 'collinear':
        return mean.reshape(3,nbasis,nbasis,nbasis,nbasis), err.reshape(3,nbasis,nbasis,nbasis,nbasis)
    elif walker == 'non_collinear':
        return mean.reshape(2*nbasis,2*nbasis,2*nbasis,2*nbasis), err.reshape(2*nbasis,2*nbasis,2*nbasis, 2*nbasis)
    else:
        print('Unknown walker type.')
        return None

def average_diag_two_rdm(filename, estimator='back_propagated', eqlb=1, skip=1, ix=None):
    """Average diagonal part of 2RDM.

    Returns <c_{is}^+ c_{jt}^+ c_{jt} c_{is}> as a (2M,2M) dimensional array.

    Parameters
    ----------
    filename : string
        QMCPACK output containing density matrix (*.h5 file).
    estimator : string
        Estimator type to analyse. Options: back_propagated or mixed.
        Default: back_propagated.
    eqlb : int
        Number of blocks for equilibration. Default 1.
    skip : int
        Number of blocks to skip in between measurements equilibration.
        Default 1 (use all data).
    ix : int
        Back propagation path length to average. Optional.
        Default: None (chooses longest path).

    Returns
    -------
    two_rdm : :class:`numpy.ndarray`
        Averaged diagonal 2RDM.
    two_rdm_err : :class:`numpy.ndarray`
        Error bars for diagonal 2RDM elements.
    """
    md = get_metadata(filename)
    mean, err = average_observable(filename, 'diag_two_rdm', eqlb=eqlb, skip=skip,
                                   estimator=estimator, ix=ix)
    nbasis = md['NMO']
    wt = md['WalkerType']
    try:
        walker = WALKER_TYPE[wt]
    except IndexError:
        print('Unknown walker type {}'.format(wt))

    if walker == 'closed':
        dm_size = nbasis*(2*nbasis-1) - nbasis*(nbasis-1) // 2
        assert mean.shape == dm_size
        two_rdm = numpy.zeros((2*nbasis, 2*nbasis), dtype=mean.dtype)
        two_rdm_err = numpy.zeros((2*nbasis, 2*nbasis), dtype=mean.dtype)
        ij = 0
        for i in range(nbasis):
            for j in range(i+1, 2*nbasis):
                two_rdm[i,j] = mean[ij]
                two_rdm_err[i,j] = err[ij]
                two_rdm[j,i] = mean[ij].conj()
                two_rdm_err[j,i] = err[ij].conj()
                ij += 1
        two_rdm[nbasis:,nbasis:] = two_rdm[:nbasis,:nbasis].copy()
    elif walker == 'collinear':
        dm_size = nbasis*(2*nbasis-1)
        assert mean.shape == dm_size
        two_rdm = numpy.zeros((2*nbasis, 2*nbasis), dtype=mean.dtype)
        two_rdm_err = numpy.zeros((2*nbasis, 2*nbasis), dtype=mean.dtype)
        ij = 0
        for i in range(2*nbasis):
            for j in range(i+1, 2*nbasis):
                two_rdm[i,j] = mean[ij]
                two_rdm_err[i,j] = err[ij]
                two_rdm[j,i] = mean[ij].conj()
                two_rdm_err[j,i] = err[ij].conj()
                ij += 1
    elif walker == 'non_collinear':
        print("Non-collinear wavefunction not supported.")
        return None
    else:
        print('Unknown walker type.')
        return None
    # Diagonal is zero
    return two_rdm, two_rdm_err

def average_on_top_pdm(filename, estimator='back_propagated', eqlb=1, skip=1, ix=None):
    """Average on-top pair density matrix.

    Returns n2(r,r) for a given real space grid.

    Parameters
    ----------
    filename : string
        QMCPACK output containing density matrix (*.h5 file).
    estimator : string
        Estimator type to analyse. Options: back_propagated or mixed.
        Default: back_propagated.
    eqlb : int
        Number of blocks for equilibration. Default 1.
    skip : int
        Number of blocks to skip in between measurements equilibration.
        Default 1 (use all data).
    ix : int
        Back propagation path length to average. Optional.
        Default: None (chooses longest path).

    Returns
    -------
    opdm : :class:`numpy.ndarray`
        Averaged diagonal on-top pair density matrix.
    opdm_err : :class:`numpy.ndarray`
        Error bars for diagonal on-top pair density matrix elements.
    """
    md = get_metadata(filename)
    mean, err = average_observable(filename, 'on_top_pdm', eqlb=eqlb, skip=skip,
                                   estimator=estimator, ix=ix)
    # TODO: Update appropriately.
    return mean, err

def average_realspace_correlations(filename, estimator='back_propagated', eqlb=1, skip=1, ix=None):
    """Average on-top pair density matrix.

    Returns <C(r1)C(r2)> and <S(r1)S(r2)> for a given set of points in real space.
    C = (nup + ndown), S = (nup - ndown)

    Parameters
    ----------
    filename : string
        QMCPACK output containing density matrix (*.h5 file).
    estimator : string
        Estimator type to analyse. Options: back_propagated or mixed.
        Default: back_propagated.
    eqlb : int
        Number of blocks for equilibration. Default 1.
    skip : int
        Number of blocks to skip in between measurements equilibration.
        Default 1 (use all data).
    ix : int
        Back propagation path length to average. Optional.
        Default: None (chooses longest path).

    Returns
    -------
    cc_mean : :class:`numpy.ndarray`
        Averaged charge-charge correlation function. 
    cc_err : :class:`numpy.ndarray`
        Error bars for charge-charge correlation function. 
    ss_mean : :class:`numpy.ndarray`
        Averaged spin-spin correlation function. 
    ss_err : :class:`numpy.ndarray`
        Error bars for spin-spin correlation function.  
    """
    md = get_metadata(filename)
    cc_mean, cc_err = average_observable(filename, 'cc_realspace_correlation', eqlb=eqlb, skip=skip,
                                   estimator=estimator, ix=ix)
    ss_mean, ss_err = average_observable(filename, 'ss_realspace_correlation', eqlb=eqlb, skip=skip,
                                   estimator=estimator, ix=ix)
    # TODO: get npts from metadata local to cc_correlation
    npts = int(sqrt(cc_mean.shape[0]))
    return cc_mean.reshape((npts,-1)), cc_err.reshape((npts,-1)), \
                ss_mean.reshape((npts,-1)), ss_err.reshape((npts,-1))

def average_atom_correlations(filename, estimator='back_propagated', eqlb=1, skip=1, ix=None):
    """Average atom centered correlations.

    Returns <C(I)>, <S(I)>, <C(I)C(J)> and <S(I)S(J)> for a given set of atomic sites.
    C = (nup + ndown), S = (nup - ndown)

    Parameters
    ----------
    filename : string
        QMCPACK output containing density matrix (*.h5 file).
    estimator : string
        Estimator type to analyse. Options: back_propagated or mixed.
        Default: back_propagated.
    eqlb : int
        Number of blocks for equilibration. Default 1.
    skip : int
        Number of blocks to skip in between measurements equilibration.
        Default 1 (use all data).
    ix : int
        Back propagation path length to average. Optional.
        Default: None (chooses longest path).

    Returns
    -------
    c_mean : :class:`numpy.ndarray`
        Averaged charge. 
    c_err : :class:`numpy.ndarray`
        Error bars for charge. 
    s_mean : :class:`numpy.ndarray`
        Averaged spin. 
    s_err : :class:`numpy.ndarray`
        Error bars for spin.  
    cc_mean : :class:`numpy.ndarray`
        Averaged charge-charge correlation function. 
    cc_err : :class:`numpy.ndarray`
        Error bars for charge-charge correlation function. 
    ss_mean : :class:`numpy.ndarray`
        Averaged spin-spin correlation function. 
    ss_err : :class:`numpy.ndarray`
        Error bars for spin-spin correlation function.  
    """
    md = get_metadata(filename)
    c_mean, c_err = average_observable(filename, 'c_atom_correlation', eqlb=eqlb, skip=skip,
                                   estimator=estimator, ix=ix)
    s_mean, s_err = average_observable(filename, 's_atom_correlation', eqlb=eqlb, skip=skip,
                                   estimator=estimator, ix=ix)
    m_mean, m_err = average_observable(filename, 'm_atom_correlation', eqlb=eqlb, skip=skip,
                                   estimator=estimator, ix=ix)
    cc_mean, cc_err = average_observable(filename, 'cc_atom_correlation', eqlb=eqlb, skip=skip,
                                   estimator=estimator, ix=ix)
    ss_mean, ss_err = average_observable(filename, 'ss_atom_correlation', eqlb=eqlb, skip=skip,
                                   estimator=estimator, ix=ix)
    # TODO: get npts from metadata local to cc_correlation
    npts = int(sqrt(cc_mean.shape[0]))
    return c_mean, c_err, s_mean, s_err, m_mean, m_err, cc_mean.reshape((npts,-1)), cc_err.reshape((npts,-1)), \
                ss_mean.reshape((npts,-1)), ss_err.reshape((npts,-1))

def average_observable(filename, name, eqlb=1, estimator='back_propagated',
                       ix=None, skip=1):
    """Compute mean and error bar for AFQMC HDF5 observable.

    Parameters
    ----------
    filename : string
        QMCPACK output containing density matrix (*.h5 file).
    name : string
        Name of observable (see estimates.py for list).
    eqlb : int
        Number of blocks for equilibration. Default 1.
    estimator : string
        Estimator type to analyse. Options: back_propagated or mixed.
        Default: back_propagated.
    skip : int
        Number of blocks to skip in between measurements equilibration.
        Default 1 (use all data).
    ix : int
        Back propagation path length to average. Optional.
        Default: None (chooses longest path).

    Returns
    -------
    mean : :class:`numpy.ndarray`
        Averaged quantity.
    err : :class:`numpy.ndarray`
        Error bars for quantity.
    """
    md = get_metadata(filename)
    free_proj = md['FreeProjection']
    if free_proj:
        mean = None
        err = None
        print("# Error analysis for free projection not implemented.")
    else:
        data = extract_observable(filename, name=name, estimator=estimator, ix=ix)
        mean = numpy.mean(data[eqlb:len(data):skip], axis=0)
        err = scipy.stats.sem(data[eqlb:len(data):skip].real, axis=0)
    return mean, err

def average_gen_fock(filename, fock_type='plus', estimator='back_propagated',
                     eqlb=1, skip=1, ix=None):
    """Average AFQMC genralised Fock matrix.

    Parameters
    ----------
    filename : string
        QMCPACK output containing density matrix (*.h5 file).
    fock_type : string
        Which generalised Fock matrix to extract. Optional (plus/minus).
        Default: plus.
    estimator : string
        Estimator type to analyse. Options: back_propagated or mixed.
        Default: back_propagated.
    eqlb : int
        Number of blocks for equilibration. Default 1.
    skip : int
        Number of blocks to skip in between measurements equilibration.
        Default 1 (use all data).
    ix : int
        Back propagation path length to average. Optional.
        Default: None (chooses longest path).

    Returns
    -------
    gfock : :class:`numpy.ndarray`
        Averaged 1RDM.
    gfock_err : :class:`numpy.ndarray`
        Error bars for 1RDM elements.
    """
    md = get_metadata(filename)
    name = 'gen_fock_' + fock_type
    mean, err = average_observable(filename, name, eqlb=eqlb, skip=skip,
                                   estimator=estimator, ix=ix)
    nbasis = md['NMO']
    wt = md['WalkerType']
    try:
        walker = WALKER_TYPE[wt]
    except IndexError:
        print('Unknown walker type {}'.format(wt))

    if walker == 'closed':
        return 2*mean.reshape(1,nbasis,nbasis), err.reshape(1,nbasis, nbasis)
    elif walker == 'collinear':
        return mean.reshape((2,nbasis,nbasis)), err.reshape((2, nbasis, nbasis))
    elif walker == 'non_collinear':
        return mean.reshape((1,2*nbasis,2*nbasis)), err.reshape((1,2*nbasis, 2*nbasis))
    else:
        print('Unknown walker type.')
        return None

def get_noons(filename, estimator='back_propagated', eqlb=1, skip=1, ix=None,
              nsamp=20, screen_factor=1, cutoff=1e-14):
    """Get NOONs from averaged AFQMC RDM.

    Parameters
    ----------
    filename : string
        QMCPACK output containing density matrix (*.h5 file).
    estimator : string
        Estimator type to analyse. Options: back_propagated or mixed.
        Default: back_propagated.
    eqlb : int
        Number of blocks for equilibration. Default 1.
    skip : int
        Number of blocks to skip in between measurements equilibration.
        Default 1 (use all data).
    ix : int
        Back propagation path length to average. Optional.
        Default: None (chooses longest path).
    nsamp : int
        Number of perturbed RDMs to construct to estimate of error bar. Optional.
        Default: 20.
    screen_factor : int
        Zero RDM elements with abs(P[i,j]) < screen_factor*Perr[i,j]. Optional
        Default: 1.

    Returns
    -------
    noons : :class:`numpy.ndarray`
        NOONS.
    noons_err : :class:`numpy.ndarray`
        Estimate of error bar on NOONs.
    """
    P, Perr = average_one_rdm(filename, estimator='back_propagated', eqlb=1,
                              skip=1, ix=ix)
    if Perr.shape[0] == 2:
        # Collinear
        Perr = numpy.sqrt((Perr[0]**2 + Perr[1]**2))
    else:
        # Non-collinear / Closed
        Perr = Perr[0]
    # Sum over spin.
    P = numpy.sum(P, axis=0)
    P = 0.5 * (P + P.conj().T)
    Perr = 0.5 * (Perr + Perr.T)
    P[numpy.abs(P) < screen_factor*Perr] = 0.0
    noons = numpy.zeros((nsamp, P.shape[-1]))
    for s in range(nsamp):
        PT, X = regularised_ortho(P, cutoff=cutoff)
        Ppert = gen_sample_matrix(PT, Perr)
        e, ev = numpy.linalg.eigh(Ppert)
        noons[s] = e[::-1]

    PT, X = regularised_ortho(P, cutoff=cutoff)
    e, ev = numpy.linalg.eigh(PT)
    return e[::-1], numpy.std(noons, axis=0, ddof=1)

def analyse_ekt(filename, estimator='back_propagated', eqlb=1, skip=1, ix=None,
                nsamp=20, screen_factor=1, cutoff=1e-14, to_file=None):
    """Perform EKT analysis.

    Parameters
    ----------
    filename : string
        QMCPACK output containing density matrix (*.h5 file).
    estimator : string
        Estimator type to analyse. Options: back_propagated or mixed.
        Default: back_propagated.
    eqlb : int
        Number of blocks for equilibration. Default 1.
    skip : int
        Number of blocks to skip in between measurements equilibration.
        Default 1 (use all data).
    ix : int
        Back propagation path length to average. Optional.
        Default: None (chooses longest path).
    nsamp : int
        Number of perturbed RDMs to construct to estimate of error bar. Optional.
        Default: 20.
    screen_factor : int
        Zero RDM elements with abs(P[i,j]) < screen_factor*Perr[i,j]. Optional
        Default: 1.

    Returns
    -------
    [eip, eip_err] : list
        Ionisation potentials and estimates of their errors.
    [eea, eea_err] : list
        Electron affinities and estimates of their errors.
    """
    P, Perr = average_one_rdm(filename, estimator='back_propagated', eqlb=eqlb,
                              skip=skip, ix=ix)
    Fp, Fperr = average_gen_fock(filename, fock_type='plus',
                                 estimator='back_propagated', eqlb=eqlb,
                                 skip=skip, ix=ix)
    Fm, Fmerr = average_gen_fock(filename, fock_type='minus',
                                 estimator='back_propagated', eqlb=eqlb,
                                 skip=skip, ix=ix)
    P[numpy.abs(P) < screen_factor*Perr] = 0.0
    Fm[numpy.abs(Fm) < screen_factor*Fmerr] = 0.0
    Fp[numpy.abs(Fp) < screen_factor*Fperr] = 0.0
    # TODO : Not quite sure if this is the correct way to treat spin.
    # Ionisation potential
    if P.shape[0] == 2:
        P = P[0] + P[1]
        Perr = 0.5*Perr[0] + Perr[1]
        Fp = Fp[0] + Fp[1]
        Fm = Fm[0] + Fm[1]
        Fperr = Fperr[0] + Fperr[1]
        Fmerr = Fmerr[0] + Fmerr[1]
    else:
        P = P[0]
        Perr = Perr[0]
        Fp = Fp[0]
        Fm = Fm[0]
        Fperr = Fperr[0]
        Fmerr = Fmerr[0]
    P = 0.5*(P+P.conj().T)
    I = numpy.eye(P.shape[-1])
    gamma = P.real
    gamma_ = gamma.copy()
    # Diagonalise gamma and discard problematic singular values.
    eip, eip_vec = solve_gen_eig(gamma, Fm)
    eip_err = estimate_error_eig(gamma_, Perr, Fm, Fmerr, nsamp=nsamp, cutoff=cutoff)
    # Electron affinity.
    gamma = 2*I - P.T
    gamma = gamma.copy()
    eea, eea_vec = solve_gen_eig(gamma, Fp)
    eea_err = estimate_error_eig(gamma_, Perr, Fp, Fperr, nsamp=nsamp, cutoff=cutoff)
    if to_file is not None:
        with h5py.File(to_file, 'w') as fh5:
            fh5['eip'] = eip
            fh5['eip_err'] = eip_err
            fh5['eip_vec'] = eip_vec
            fh5['eea'] = eea
            fh5['eea_err'] = eea_err
            fh5['eea_vec'] = eea_vec
            fh5['one_rdm'] = P

    return (eip, eip_err), (eea, eea_err)

def solve_gen_eig(gamma, fock, cutoff=1e-14):
    gamma, X = regularised_ortho(gamma, cutoff=cutoff)
    fock_trans = numpy.dot(X.conj().T, numpy.dot(fock, X))
    eig, C = numpy.linalg.eigh(fock_trans)
    # Rotate eigenvectors back to original basis
    return eig, numpy.dot(X, C)

def estimate_error_eig(gamma, gamma_err, fock, fock_err, nsamp=20, cutoff=1e-14):
    """Bootstrap estimate of error in eigenvalues."""
    eigs_tot = numpy.zeros((nsamp, gamma.shape[-1]))
    # TODO FIX THIS
    for s in range(nsamp):
        gamma_p = gen_sample_matrix(gamma, gamma_err)
        fock_p = gen_sample_matrix(fock, fock_err, herm=False)
        eigs, eigv = solve_gen_eig(gamma_p, fock_p)
        eigs_tot[s,:len(eigs)] = eigs
    return numpy.std(eigs_tot, axis=0, ddof=1)

def regularised_ortho(S, cutoff=1e-14):
    """Get orthogonalisation matrix."""
    sdiag, Us = numpy.linalg.eigh(S)
    sdiag[sdiag<cutoff] = 0.0
    X = Us[:,sdiag>cutoff] / numpy.sqrt(sdiag[sdiag>cutoff])
    Smod = numpy.dot(Us[:,sdiag>cutoff], numpy.diag(sdiag[sdiag>cutoff]))
    Smod = numpy.dot(Smod, Us[:,sdiag>cutoff].T.conj())
    return Smod, X

def gen_sample_matrix(mat, err, herm=True):
    """Perturb matrix by error bar."""
    a = numpy.zeros_like(mat)
    nbasis = mat.shape[0]
    assert a.shape[1] == nbasis
    assert a.shape == mat.shape
    # Dangerous. Discards imaginary part.
    for i in range(nbasis):
        for j in range(nbasis):
            a[i,j] = numpy.random.normal(loc=mat[i,j], scale=err[i,j], size=1)
    if herm:
        return 0.5*(a+a.conj().T)
    else:
        return a

def spectral_function(eig_p, eig_m, eigv_p, eigv_m, rdm, i, j, window,
                      num_omega, mu=0.0, eta=0.05):
    """
    """
    om_min, om_max = window

    def a_omega(omega, rdm_i, eigs, eigv, diag=False):
        spec = 0.0
        norm = 0.0
        for nu in range(len(eigs)):
            nume = numpy.dot(eigv[:,nu].conj(), rdm_i)
            denom = (omega + mu - eigs[nu])**2.0 + eta**2.0
            if diag:
                nume = abs(nume)**2
            spec += eta/numpy.pi * nume / denom
        return spec

    Ah = numpy.zeros(num_omega)
    Ap = numpy.zeros(num_omega)
    num_eig = len(eig_p)
    I = numpy.eye(rdm.shape[0])
    omegas = numpy.linspace(om_min, om_max, num_omega)
    # print(rdm.trace())
    rdm = rdm / rdm.trace()
    if i == j:
        gh = rdm[:,i]
        gp = (2.0*I - rdm)[i,:]
        # norm_h = numpy.sum(numpy.abs(numpy.dot(eigv_m.T, gh))**2.0, axis=0)
        # norm_p = numpy.sum(numpy.abs(numpy.dot(eigv_p.T, gp))**2.0, axis=0)
        # print(eigv_m[:,0])
        # print(numpy.dot(eigv_m.T, gh))
        # print(numpy.dot(eigv_p.T, gp))
        # norm = norm_h + norm_p
        for io, om in enumerate(omegas):
            Ah[io] = a_omega(om, gh, -eig_m, eigv_m, diag=True)
            Ap[io] = a_omega(om, gp, eig_p, eigv_p, diag=True)

    # Normalise.
    # norm = scipy.integrate.trapz(Ap+Ah, omegas)
    # norm = 1.0
    return omegas, Ah, Ap<|MERGE_RESOLUTION|>--- conflicted
+++ resolved
@@ -54,11 +54,7 @@
         print('Unknown walker type {}'.format(wt))
 
     if walker == 'closed':
-<<<<<<< HEAD
         return mean.reshape(1,nbasis,nbasis), err.reshape(1,nbasis, nbasis)
-=======
-        return 2*mean.reshape((1,nbasis,nbasis)), err.reshape((1,nbasis, nbasis))
->>>>>>> 47a10664
     elif walker == 'collinear':
         return mean.reshape((2,nbasis,nbasis)), err.reshape((2, nbasis, nbasis))
     elif walker == 'non_collinear':
